--- conflicted
+++ resolved
@@ -1688,21 +1688,13 @@
 
 - **`_show_forwarding_error_dialog(message)`** — Shows forwarding error dialog.
 
-<<<<<<< HEAD
-- **`_teardown_context_menu()`** — Remove any previously installed context menu resources.
+- **`_register_focus_hooks()`** — Register focus tracking hooks so the application can suspend accelerators.
 
 - **`_terminate_process_tree(pid)`** — Terminate a process and all its children
 
-- **`apply_theme(theme_name=None)`** — Delegate theme application to the backend.
-=======
-- **`_register_focus_hooks()`** — Register focus tracking hooks so the application can suspend accelerators.
-
-- **`_terminate_process_tree(pid)`** — Terminate a process and all its children
-
 - **`_teardown_focus_hooks()`** — Remove focus tracking hooks and release any suspended accelerators.
 
 - **`apply_theme(theme_name=None)`** — Apply terminal theme and font settings
->>>>>>> 66892da8
 
 - **`copy_text()`** — Copy selected text to clipboard
 
