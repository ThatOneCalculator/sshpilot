--- conflicted
+++ resolved
@@ -77,14 +77,11 @@
         logger.info(f"SSH connection verified for {user}@{host}")
         progress_dialog.update_progress(0.3, "SSH verified, mounting...")
         if is_running_in_flatpak():
-<<<<<<< HEAD
             if host in ("localhost", "127.0.0.1", "::1"):
                 _mount_and_open_sftp(uri, user, host, error_callback, progress_dialog)
             else:
                 _open_sftp_flatpak_compatible(uri, user, host, port, error_callback, progress_dialog)
-=======
-            _open_sftp_flatpak_compatible(uri, user, host, port, error_callback, progress_dialog)
->>>>>>> 0cd5ec3d
+
         else:
             _mount_and_open_sftp(uri, user, host, error_callback, progress_dialog)
 
