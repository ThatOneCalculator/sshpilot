--- conflicted
+++ resolved
@@ -727,11 +727,9 @@
                         except Exception:
                             saved_scroll_value = None
                         else:
-<<<<<<< HEAD
+
                             adjusted_y = original_y + vadjust_value
-=======
-                            adjusted_y += saved_scroll_value
->>>>>>> 85f6589e
+
                     row = self.connection_list.get_row_at_y(int(adjusted_y))
 
                     if not row:
