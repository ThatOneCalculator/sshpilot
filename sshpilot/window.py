"""
Main Window for sshPilot
Primary UI with connection list, tabs, and terminal management
"""

import os
import logging
import math
import shlex
import time
from pathlib import Path
from typing import Optional, Dict, Any, List, Tuple


import gi
gi.require_version('Gtk', '4.0')
gi.require_version('Adw', '1')
try:
    gi.require_version('Vte', '3.91')
    from gi.repository import Vte
    _HAS_VTE = True
except Exception:
    _HAS_VTE = False

gi.require_version('PangoFT2', '1.0')
from gi.repository import Gtk, Adw, Gio, GLib, GObject, Gdk, Pango, PangoFT2
import subprocess
import threading

# Feature detection for libadwaita versions across distros
HAS_NAV_SPLIT = hasattr(Adw, 'NavigationSplitView')
HAS_OVERLAY_SPLIT = hasattr(Adw, 'OverlaySplitView')
HAS_TIMED_ANIMATION = hasattr(Adw, 'TimedAnimation')

from gettext import gettext as _

from .connection_manager import ConnectionManager, Connection
from .terminal import TerminalWidget
from .terminal_manager import TerminalManager
from .config import Config
from .key_manager import KeyManager, SSHKey
# Port forwarding UI is now integrated into connection_dialog.py
from .connection_dialog import ConnectionDialog
from .preferences import (
    PreferencesWindow,
    should_hide_external_terminal_options,
    should_hide_file_manager_options,
)
from .sshcopyid_window import SshCopyIdWindow
from .groups import GroupManager
from .sidebar import GroupRow, ConnectionRow, build_sidebar

from .sftp_utils import open_remote_in_file_manager
from .welcome_page import WelcomePage
from .actions import WindowActions, register_window_actions
from . import shutdown
from .search_utils import connection_matches
from .shortcut_utils import get_primary_modifier_label
from .platform_utils import is_macos, get_config_dir
from .ssh_utils import ensure_writable_ssh_home

logger = logging.getLogger(__name__)

class MainWindow(Adw.ApplicationWindow, WindowActions):
    """Main application window"""

    def __init__(self, *args, isolated: bool = False, **kwargs):
        super().__init__(*args, **kwargs)
        self.active_terminals = {}
        self.connections = []
        self._is_quitting = False  # Flag to prevent multiple quit attempts
        self._is_controlled_reconnect = False  # Flag to track controlled reconnection

        # Initialize managers
        self.config = Config()
        effective_isolated = isolated or bool(self.config.get_setting('ssh.use_isolated_config', False))
        key_dir = Path(get_config_dir()) if effective_isolated else None
        self.connection_manager = ConnectionManager(self.config, isolated_mode=effective_isolated)
        self.key_manager = KeyManager(key_dir)
        self.group_manager = GroupManager(self.config)
        
        # UI state
        self.active_terminals: Dict[Connection, TerminalWidget] = {}  # most recent terminal per connection
        self.connection_to_terminals: Dict[Connection, List[TerminalWidget]] = {}
        self.terminal_to_connection: Dict[TerminalWidget, Connection] = {}
        self.connection_rows = {}   # connection -> row_widget
        # Hide hosts toggle state
        try:
            self._hide_hosts = bool(self.config.get_setting('ui.hide_hosts', False))
        except Exception:
            self._hide_hosts = False
        
        # Set up window
        self.setup_window()
        self.setup_ui()
        self.setup_connections()
        self.setup_signals()

        # Terminal manager handles terminal-related operations
        self.terminal_manager = TerminalManager(self)
        
        # Add action for activating connections
        self.activate_action = Gio.SimpleAction.new('activate-connection', None)
        self.activate_action.connect('activate', self.on_activate_connection)
        self.add_action(self.activate_action)

        # Register remaining window actions
        register_window_actions(self)
        # (Toasts disabled) Remove any toast-related actions if previously defined
        try:
            if hasattr(self, '_toast_reconnect_action'):
                self.remove_action('toast-reconnect')
        except Exception:
            pass
        
        # Connect to close request signal
        self.connect('close-request', self.on_close_request)
        
        # Start with welcome view (tab view setup already shows welcome initially)
        
        logger.info("Main window initialized")

        # Install sidebar CSS
        try:
            self._install_sidebar_css()
        except Exception as e:
            logger.error(f"Failed to install sidebar CSS: {e}")

        # On startup, focus the first item in the connection list (not the toolbar buttons)
        # Delay this to ensure the UI is fully set up
        try:
            GLib.timeout_add(100, self._focus_connection_list_first_row)
        except Exception:
            pass
        
        # Check startup behavior setting and show appropriate view
        try:
            startup_behavior = self.config.get_setting('app-startup-behavior', 'terminal')
            if startup_behavior == 'terminal':
                # Show local terminal on startup
                GLib.idle_add(self.terminal_manager.show_local_terminal)
            # If startup_behavior == 'welcome', the welcome view is already shown by default
        except Exception as e:
            logger.error(f"Error handling startup behavior: {e}")

    def _install_sidebar_css(self):
        """Install sidebar focus CSS"""
        try:
            # Install CSS for sidebar focus highlighting once per display
            display = Gdk.Display.get_default()
            if not display:
                logger.warning("No display available for CSS installation")
                return
            # Use an attribute on the display to avoid re-adding provider
            if getattr(display, '_sidebar_css_installed', False):
                return
            provider = Gtk.CssProvider()
            css = """
            /* Pulse highlight for selected rows */
            .pulse-highlight {
              background: alpha(@accent_bg_color, 0.5);
              border-radius: 8px;
              box-shadow: 0 0 0 0.5px alpha(@accent_bg_color, 0.28) inset;
              opacity: 0;
              transition: opacity 0.3s ease-in-out;
            }
            .pulse-highlight.on {
              opacity: 1;
            }

            /* optional: a subtle focus ring while the list is focused */
            row:selected:focus-within {
              /* box-shadow: 0 0 8px 2px @accent_bg_color inset; */
              /* border: 2px solid @accent_bg_color;  Adds a solid border of 2px thickness */
              border-radius: 8px;
            }
            
            /* Group styling */
            .group-expand-button {
              min-width: 16px;
              min-height: 16px;
              padding: 2px;
              border-radius: 4px;
            }
            
            .group-expand-button:hover {
              background: alpha(@accent_bg_color, 0.1);
            }
            
            /* Smooth drag indicator transitions */
            .drag-indicator {
              opacity: 0;
              transition: opacity 0.15s ease-in-out;
            }
            
            .drag-indicator.visible {
              opacity: 1;
            }
            
            /* Smooth transitions for connection rows during drag */
            .navigation-sidebar {
              transition: transform 0.1s ease-out, opacity 0.1s ease-out;
            }
            
            .navigation-sidebar.dragging {
              opacity: 0.7;
              transform: scale(0.98);
            }

            """
            provider.load_from_data(css.encode('utf-8'))
            Gtk.StyleContext.add_provider_for_display(display, provider, Gtk.STYLE_PROVIDER_PRIORITY_APPLICATION)
            setattr(display, '_sidebar_css_installed', True)
            logger.debug("Sidebar CSS installed successfully")
        except Exception as e:
            logger.error(f"Failed to install sidebar CSS: {e}")
            import traceback
            logger.debug(f"CSS installation traceback: {traceback.format_exc()}")

    def _toggle_class(self, widget, name, on):
        """Helper to toggle CSS class on a widget"""
        if on: 
            widget.add_css_class(name)
        else:  
            widget.remove_css_class(name)



    def pulse_selected_row(self, list_box: Gtk.ListBox, repeats=3, duration_ms=280):
        """Pulse the selected row with highlight effect"""
        row = list_box.get_selected_row() or (list_box.get_selected_rows()[0] if list_box.get_selected_rows() else None)
        if not row:
            return
        if not hasattr(row, "_pulse"):
            return
        # Ensure it's realized so opacity changes render
        if not row.get_mapped():
            row.realize()
        
        # Use CSS-based pulse for now
        pulse = row._pulse
        cycle_duration = max(300, duration_ms // repeats)  # Minimum 300ms per cycle for faster pulses
        
        def do_cycle(count):
            if count == 0:
                return False
            pulse.add_css_class("on")
            # Keep the pulse visible for a shorter time for snappier effect
            GLib.timeout_add(cycle_duration // 2, lambda: (
                pulse.remove_css_class("on"),
                # Add a shorter delay before the next pulse
                GLib.timeout_add(cycle_duration // 2, lambda: do_cycle(count - 1)) or True
            ) and False)
            return False

        GLib.idle_add(lambda: do_cycle(repeats))

    def _test_css_pulse(self, action, param):
        """Simple test to manually toggle CSS class"""
        row = self.connection_list.get_selected_row()
        if row and hasattr(row, "_pulse"):
            pulse = row._pulse
            pulse.add_css_class("on")
            GLib.timeout_add(1000, lambda: (
                pulse.remove_css_class("on")
            ) or False)

    def _setup_interaction_stop_pulse(self):
        """Set up event controllers to stop pulse effect on user interaction"""
        # Mouse click controller
        click_ctl = Gtk.GestureClick()
        click_ctl.connect("pressed", self._stop_pulse_on_interaction)
        self.connection_list.add_controller(click_ctl)
        
        # Key controller
        key_ctl = Gtk.EventControllerKey()
        key_ctl.connect("key-pressed", self._on_connection_list_key_pressed)
        self.connection_list.add_controller(key_ctl)
        
        # Scroll controller
        scroll_ctl = Gtk.EventControllerScroll()
        scroll_ctl.connect("scroll", self._stop_pulse_on_interaction)
        self.connection_list.add_controller(scroll_ctl)

    def _on_connection_list_key_pressed(self, controller, keyval, keycode, state):
        """Handle key presses in the connection list"""
        # Stop pulse effect on any key press
        self._stop_pulse_on_interaction(controller)
        
        # Handle Enter key specifically
        if keyval == Gdk.KEY_Return or keyval == Gdk.KEY_KP_Enter:
            selected_row = self.connection_list.get_selected_row()
            if selected_row and hasattr(selected_row, 'connection'):
                connection = selected_row.connection
                self._focus_most_recent_tab_or_open_new(connection)
                return True  # Consume the event to prevent row-activated
            return False  # Allow group rows to be handled by row-activated
        return False

    def _stop_pulse_on_interaction(self, controller, *args):
        """Stop any ongoing pulse effect when user interacts"""
        # Stop pulse on any row that has the 'on' class
        for row in self.connection_list:
            if hasattr(row, "_pulse"):
                pulse = row._pulse
                if "on" in pulse.get_css_classes():
                    pulse.remove_css_class("on")

    def _wire_pulses(self):
        """Wire pulse effects to trigger on focus-in only"""
        # Track if this is the initial startup focus
        self._is_initial_focus = True
        
        # When list gains keyboard focus (e.g., after Ctrl/⌘+L)
        focus_ctl = Gtk.EventControllerFocus()
        def on_focus_enter(*args):
            # Don't pulse on initial startup focus
            if self._is_initial_focus:
                self._is_initial_focus = False
                return
            self.pulse_selected_row(self.connection_list, repeats=1, duration_ms=600)
        focus_ctl.connect("enter", on_focus_enter)
        self.connection_list.add_controller(focus_ctl)
        
        # Stop pulse effect when user interacts with the list
        self._setup_interaction_stop_pulse()
        
        # Sidebar toggle action registered via register_window_actions

    def setup_window(self):
        """Configure main window properties"""
        self.set_title('sshPilot')
        self.set_icon_name('io.github.mfat.sshpilot')
        
        # Load window geometry
        geometry = self.config.get_window_geometry()
        self.set_default_size(geometry['width'], geometry['height'])
        self.set_resizable(True)
        
        # Connect window state signals
        self.connect('notify::default-width', self.on_window_size_changed)
        self.connect('notify::default-height', self.on_window_size_changed)
        # Ensure initial focus after the window is mapped
        try:
            self.connect('map', lambda *a: GLib.timeout_add(200, self._focus_connection_list_first_row))
        except Exception:
            pass

        # Global shortcuts for tab navigation: Alt+Right / Alt+Left
        try:
            nav = Gtk.ShortcutController()
            nav.set_scope(Gtk.ShortcutScope.GLOBAL)
            if hasattr(nav, 'set_propagation_phase'):
                nav.set_propagation_phase(Gtk.PropagationPhase.BUBBLE)

            def _cb_next(widget, *args):
                try:
                    self._select_tab_relative(1)
                except Exception:
                    pass
                return True

            def _cb_prev(widget, *args):
                try:
                    self._select_tab_relative(-1)
                except Exception:
                    pass
                return True

            nav.add_shortcut(Gtk.Shortcut.new(
                Gtk.ShortcutTrigger.parse_string('<Alt>Right'),
                Gtk.CallbackAction.new(_cb_next)
            ))
            nav.add_shortcut(Gtk.Shortcut.new(
                Gtk.ShortcutTrigger.parse_string('<Alt>Left'),
                Gtk.CallbackAction.new(_cb_prev)
            ))
            
            self.add_controller(nav)
        except Exception:
            pass
        
    def on_window_size_changed(self, window, param):
        """Handle window size changes and save the new dimensions"""
        width = self.get_default_width()
        height = self.get_default_height()
        logger.debug(f"Window size changed to: {width}x{height}")
        
        # Save the new window geometry
        self.config.set_window_geometry(width, height)

    def setup_ui(self):
        """Set up the user interface"""
        # Create main container
        main_box = Gtk.Box(orientation=Gtk.Orientation.VERTICAL)
        
        # Create header bar
        self.header_bar = Adw.HeaderBar()
        self.header_bar.set_title_widget(Gtk.Label(label="sshPilot"))
        
        # Add window controls (minimize, maximize, close)
        self.header_bar.set_show_start_title_buttons(True)
        self.header_bar.set_show_end_title_buttons(True)
        
        # Add sidebar toggle button to the left side of header bar
        self.sidebar_toggle_button = Gtk.ToggleButton()
        self.sidebar_toggle_button.set_can_focus(False)  # Remove focus from sidebar toggle
        
        # Sidebar always starts visible
        sidebar_visible = True
        
        self.sidebar_toggle_button.set_icon_name('sidebar-show-symbolic')
        self.sidebar_toggle_button.set_tooltip_text(
            f'Hide Sidebar (F9, {get_primary_modifier_label()}+B)'
        )
        # Button should not appear pressed when sidebar is visible
        self.sidebar_toggle_button.set_active(False)
        self.sidebar_toggle_button.connect('toggled', self.on_sidebar_toggle)
        self.header_bar.pack_start(self.sidebar_toggle_button)
        
        # Add view toggle button to switch between welcome and tabs
        self.view_toggle_button = Gtk.Button()
        self.view_toggle_button.set_icon_name('go-home-symbolic')
        self.view_toggle_button.set_tooltip_text('Show Start Page')
        self.view_toggle_button.connect('clicked', self.on_view_toggle_clicked)
        self.view_toggle_button.set_visible(False)  # Hidden by default
        self.header_bar.pack_start(self.view_toggle_button)
        
        # Add tab button to header bar (will be created later in setup_content_area)
        # This will be added after the tab view is created
        
        # Add header bar to main container only when using traditional split views
        if not (HAS_NAV_SPLIT or HAS_OVERLAY_SPLIT):
            main_box.append(self.header_bar)
        
        # Create main layout (fallback if split view widgets are unavailable)
        # Try OverlaySplitView first as it's more reliable
        if HAS_OVERLAY_SPLIT:
            self.split_view = Adw.OverlaySplitView()
            try:
                self.split_view.set_sidebar_width_fraction(0.25)
                self.split_view.set_min_sidebar_width(200)
                self.split_view.set_max_sidebar_width(400)
            except Exception:
                pass
            self.split_view.set_vexpand(True)
            self._split_variant = 'overlay'
            logger.debug("Using OverlaySplitView")
        elif HAS_NAV_SPLIT:
            self.split_view = Adw.NavigationSplitView()
            try:
                self.split_view.set_sidebar_width_fraction(0.25)
                self.split_view.set_min_sidebar_width(200)
                self.split_view.set_max_sidebar_width(400)
            except Exception:
                pass
            self.split_view.set_vexpand(True)
            self._split_variant = 'navigation'
            logger.debug("Using NavigationSplitView")
        else:
            self.split_view = Gtk.Paned.new(Gtk.Orientation.HORIZONTAL)
            self.split_view.set_wide_handle(True)
            self.split_view.set_vexpand(True)
            self._split_variant = 'paned'
            logger.debug("Using Gtk.Paned fallback")
        
        # Sidebar always starts visible
        sidebar_visible = True
        
        # For OverlaySplitView, we need to explicitly show the sidebar
        if HAS_OVERLAY_SPLIT:
            try:
                self.split_view.set_show_sidebar(True)
                logger.debug("Set OverlaySplitView sidebar to visible")
            except Exception as e:
                logger.error(f"Failed to show OverlaySplitView sidebar: {e}")
        elif HAS_NAV_SPLIT:
            logger.debug("NavigationSplitView sidebar will be shown when content is set")
        
        # Create sidebar
        self.setup_sidebar()

        # Create main content area
        self.setup_content_area()

        # Add split view to main container
        main_box.append(self.split_view)

        # Sidebar is always visible on startup

        # Create toast overlay and set main content
        self.toast_overlay = Adw.ToastOverlay()
        self.toast_overlay.set_child(main_box)
        self.set_content(self.toast_overlay)

    def _set_sidebar_widget(self, widget: Gtk.Widget) -> None:
        if HAS_NAV_SPLIT or HAS_OVERLAY_SPLIT:
            try:
                self.split_view.set_sidebar(widget)
                return
            except Exception:
                pass
        # Fallback for Gtk.Paned
        try:
            self.split_view.set_start_child(widget)
        except Exception:
            pass

    def _set_content_widget(self, widget: Gtk.Widget) -> None:
        if HAS_NAV_SPLIT:
            try:
                if not hasattr(self, "_nav_view"):
                    self._nav_view = Adw.NavigationView()
                    self.split_view.set_content(self._nav_view)
                page = Adw.NavigationPage.new(widget, "")
                self._nav_view.push(page)
                return
            except Exception:
                pass
        elif HAS_OVERLAY_SPLIT:
            try:
                self.split_view.set_content(widget)
                return
            except Exception:
                pass
        # Fallback for Gtk.Paned
        try:
            self.split_view.set_end_child(widget)
        except Exception:
            pass

    def _get_sidebar_width(self) -> int:
        try:
            if (HAS_NAV_SPLIT or HAS_OVERLAY_SPLIT) and hasattr(self.split_view, 'get_max_sidebar_width'):
                return int(self.split_view.get_max_sidebar_width())
        except Exception:
            pass
        # Fallback: attempt to read allocation of the first child when using Paned
        try:
            sidebar = self.split_view.get_start_child()
            if sidebar is not None:
                alloc = sidebar.get_allocation()
                return int(alloc.width)
        except Exception:
            pass
        return 0

    def setup_sidebar(self):
        """Set up the sidebar with connection list"""
        sidebar_box = Gtk.Box(orientation=Gtk.Orientation.VERTICAL)
        sidebar_box.add_css_class('sidebar')
        
        # Sidebar header
        header = Gtk.Box(orientation=Gtk.Orientation.HORIZONTAL, spacing=6)
        header.set_margin_start(12)
        header.set_margin_end(12)
        header.set_margin_top(12)
        header.set_margin_bottom(6)
        
        # # Title
        # title_label = Gtk.Label()
        # title_label.set_markup('<b>Connections</b>')
        # title_label.set_halign(Gtk.Align.START)
        # title_label.set_hexpand(True)
        # header.append(title_label)
        
        # Add connection button
        add_button = Gtk.Button.new_from_icon_name('list-add-symbolic')
        add_button.set_tooltip_text(
            f'Add Connection ({get_primary_modifier_label()}+N)'
        )
        add_button.connect('clicked', self.on_add_connection_clicked)
        try:
            add_button.set_can_focus(False)
        except Exception:
            pass
        header.append(add_button)

        # Search button
        search_button = Gtk.Button.new_from_icon_name('system-search-symbolic')
        # Platform-aware shortcut in tooltip
        shortcut = 'Cmd+F' if is_macos() else 'Ctrl+F'
        search_button.set_tooltip_text(f'Search Connections ({shortcut})')
        search_button.connect('clicked', lambda *_: self.focus_search_entry())
        try:
            search_button.set_can_focus(False)
        except Exception:
            pass
        header.append(search_button)

        # Hide/Show hostnames button (eye icon)
        def _update_eye_icon(btn):
            try:
                icon = 'view-conceal-symbolic' if self._hide_hosts else 'view-reveal-symbolic'
                btn.set_icon_name(icon)
                btn.set_tooltip_text('Show hostnames' if self._hide_hosts else 'Hide hostnames')
            except Exception:
                pass

        hide_button = Gtk.Button.new_from_icon_name('view-reveal-symbolic')
        _update_eye_icon(hide_button)
        def _on_toggle_hide(btn):
            try:
                self._hide_hosts = not self._hide_hosts
                # Persist setting
                try:
                    self.config.set_setting('ui.hide_hosts', self._hide_hosts)
                except Exception:
                    pass
                # Update all rows
                for row in self.connection_rows.values():
                    if hasattr(row, 'apply_hide_hosts'):
                        row.apply_hide_hosts(self._hide_hosts)
                # Update icon/tooltip
                _update_eye_icon(btn)
            except Exception:
                pass
        hide_button.connect('clicked', _on_toggle_hide)
        try:
            hide_button.set_can_focus(False)
        except Exception:
            pass
        header.append(hide_button)

        # Add spacer to push menu button to far right
        spacer = Gtk.Box()
        spacer.set_hexpand(True)
        header.append(spacer)

        # Menu button - positioned at the far right relative to sidebar
        menu_button = Gtk.MenuButton()
        menu_button.set_can_focus(False)
        menu_button.set_icon_name('open-menu-symbolic')
        menu_button.set_tooltip_text('Menu')
        menu_button.set_menu_model(self.create_menu())
        header.append(menu_button)

        sidebar_box.append(header)

        # Search container
        search_container = Gtk.Box(orientation=Gtk.Orientation.VERTICAL)
        search_container.add_css_class('search-container')
        search_container.set_margin_start(2)
        search_container.set_margin_end(2)
        search_container.set_margin_bottom(6)
        
        # Search entry for filtering connections
        self.search_entry = Gtk.SearchEntry()
        self.search_entry.set_placeholder_text(_('Search connections'))
        self.search_entry.connect('search-changed', self.on_search_changed)
        self.search_entry.connect('stop-search', self.on_search_stopped)
        search_key = Gtk.EventControllerKey()
        search_key.connect('key-pressed', self._on_search_entry_key_pressed)
        self.search_entry.add_controller(search_key)
        # Prevent search entry from being the default focus widget
        self.search_entry.set_can_focus(True)
        self.search_entry.set_focus_on_click(False)
        search_container.append(self.search_entry)
        
        # Store reference to search container for showing/hiding
        self.search_container = search_container
        
        # Hide search container by default
        search_container.set_visible(False)
        
        sidebar_box.append(search_container)

        # Connection list
        scrolled = Gtk.ScrolledWindow()
        scrolled.set_policy(Gtk.PolicyType.NEVER, Gtk.PolicyType.AUTOMATIC)
        scrolled.set_vexpand(True)
        
        self.connection_list = Gtk.ListBox()
        self.connection_list.add_css_class("navigation-sidebar")
        self.connection_list.set_selection_mode(Gtk.SelectionMode.SINGLE)
        try:
            self.connection_list.set_can_focus(True)
        except Exception:
            pass
        
        # Wire pulse effects
        self._wire_pulses()
        
        # Connect signals
        self.connection_list.connect('row-selected', self.on_connection_selected)  # For button sensitivity
        self.connection_list.connect('row-activated', self.on_connection_activated)  # For Enter key/double-click
        
        # Make sure the connection list is focusable and can receive key events
        self.connection_list.set_focusable(True)
        self.connection_list.set_can_focus(True)
        self.connection_list.set_focus_on_click(True)
        self.connection_list.set_activate_on_single_click(False)  # Require double-click to activate
        
        # Set connection list as the default focus widget for the sidebar
        sidebar_box.set_focus_child(self.connection_list)
        
        # Set up drag and drop for reordering
        build_sidebar(self)

        # Right-click context menu to open multiple connections
        try:
            context_click = Gtk.GestureClick()
            context_click.set_button(0)  # handle any button; filter inside
            context_click.set_propagation_phase(Gtk.PropagationPhase.CAPTURE)
            def _on_list_pressed(gesture, n_press, x, y):
                try:
                    btn = 0
                    try:
                        btn = gesture.get_current_button()
                    except Exception:
                        pass
                    if btn not in (Gdk.BUTTON_SECONDARY, 3):
                        return
<<<<<<< HEAD
                    row, pointer_x, pointer_y = self._resolve_connection_list_event(x, y, scrolled)
=======
                    try:
                        original_y = float(y)
                    except (TypeError, ValueError):
                        original_y = 0.0
                    adjusted_y = original_y
                    vadjustment = None
                    saved_scroll_value = None
                    try:
                        vadjustment = scrolled.get_vadjustment()
                    except Exception:
                        vadjustment = None
                    if vadjustment is not None:
                        try:
                            saved_scroll_value = float(vadjustment.get_value())
                        except Exception:
                            saved_scroll_value = None
                        else:

                            adjusted_y = original_y + vadjust_value

                    row = self.connection_list.get_row_at_y(int(adjusted_y))
>>>>>>> 8612772b

                    if not row:
                        return
                    self.connection_list.select_row(row)
                    self._context_menu_connection = getattr(row, 'connection', None)
                    self._context_menu_group_row = row if hasattr(row, 'group_id') else None
                    # Create popover menu
                    pop = Gtk.Popover.new()
                    pop.set_has_arrow(True)
<<<<<<< HEAD
=======
                    if saved_scroll_value is not None and vadjustment is not None:
                        def _restore_scroll(_popover, *_args, adjustment=vadjustment, value=saved_scroll_value):
                            try:
                                adjustment.set_value(value)
                            except Exception as e:
                                logger.debug(f"Failed to restore scroll position: {e}")

                        connected = False
                        try:
                            pop.connect('closed', _restore_scroll)
                            connected = True
                        except Exception as e:
                            logger.debug(f"Failed to connect popover closed handler: {e}")
                        if not connected:
                            try:
                                pop.connect('hide', _restore_scroll)
                            except Exception as e:
                                logger.debug(f"Failed to connect popover hide handler: {e}")
>>>>>>> 8612772b

                    # Create listbox for menu items
                    listbox = Gtk.ListBox(margin_top=2, margin_bottom=2, margin_start=2, margin_end=2)
                    listbox.set_selection_mode(Gtk.SelectionMode.NONE)
                    pop.set_child(listbox)
                    
                    def _clear_selection_on_close(*_args):
                        try:
                            if hasattr(self, "connection_list") and self.connection_list:
                                self.connection_list.unselect_all()
                        except Exception as err:
                            logger.debug(
                                f"Failed to clear connection list selection after context menu closed: {err}"
                            )

                    pop.connect("closed", _clear_selection_on_close)

                    # Add menu items based on row type
                    if hasattr(row, 'group_id'):
                        # Group row context menu
                        logger.debug(f"Creating context menu for group row: {row.group_id}")

                        # Edit Group row
                        edit_row = Adw.ActionRow(title=_('Edit Group'))
                        edit_icon = Gtk.Image.new_from_icon_name('document-edit-symbolic')
                        edit_row.add_prefix(edit_icon)
                        edit_row.set_activatable(True)
                        edit_row.connect('activated', lambda *_: (self.on_edit_group_action(None, None), pop.popdown()))
                        listbox.append(edit_row)

                        # Delete Group row
                        delete_row = Adw.ActionRow(title=_('Delete Group'))
                        delete_icon = Gtk.Image.new_from_icon_name('user-trash-symbolic')
                        delete_row.add_prefix(delete_icon)
                        delete_row.set_activatable(True)
                        delete_row.connect('activated', lambda *_: (self.on_delete_group_action(None, None), pop.popdown()))
                        listbox.append(delete_row)
                    else:
                        # Connection row context menu
                        logger.debug(f"Creating context menu for connection row: {getattr(row, 'connection', None)}")

                        # Open New Connection row
                        new_row = Adw.ActionRow(title=_('Open New Connection'))
                        new_icon = Gtk.Image.new_from_icon_name('list-add-symbolic')
                        new_row.add_prefix(new_icon)
                        new_row.set_activatable(True)
                        new_row.connect('activated', lambda *_: (self.on_open_new_connection_action(None, None), pop.popdown()))
                        listbox.append(new_row)

                        # Edit Connection row
                        edit_row = Adw.ActionRow(title=_('Edit Connection'))
                        edit_icon = Gtk.Image.new_from_icon_name('document-edit-symbolic')
                        edit_row.add_prefix(edit_icon)
                        edit_row.set_activatable(True)
                        edit_row.connect('activated', lambda *_: (self.on_edit_connection_action(None, None), pop.popdown()))
                        listbox.append(edit_row)

                        # Manage Files row
                        if not should_hide_file_manager_options():
                            files_row = Adw.ActionRow(title=_('Manage Files'))
                            files_icon = Gtk.Image.new_from_icon_name('folder-symbolic')
                            files_row.add_prefix(files_icon)
                            files_row.set_activatable(True)
                            files_row.connect('activated', lambda *_: (self.on_manage_files_action(None, None), pop.popdown()))
                            listbox.append(files_row)

                        # Only show system terminal option when external terminals are available
                        if not should_hide_external_terminal_options():
                            terminal_row = Adw.ActionRow(title=_('Open in System Terminal'))
                            terminal_icon = Gtk.Image.new_from_icon_name('utilities-terminal-symbolic')
                            terminal_row.add_prefix(terminal_icon)
                            terminal_row.set_activatable(True)
                            terminal_row.connect('activated', lambda *_: (self.on_open_in_system_terminal_action(None, None), pop.popdown()))
                            listbox.append(terminal_row)

                        # Add grouping options
                        current_group_id = self.group_manager.get_connection_group(row.connection.nickname)
                        
                        # Always show "Move to Group" option
                        move_row = Adw.ActionRow(title=_('Move to Group'))
                        move_icon = Gtk.Image.new_from_icon_name('folder-symbolic')
                        move_row.add_prefix(move_icon)
                        move_row.set_activatable(True)
                        move_row.connect('activated', lambda *_: (self.on_move_to_group_action(None, None), pop.popdown()))
                        listbox.append(move_row)
                        
                        # Show "Ungroup" option if connection is currently in a group
                        if current_group_id:
                            ungroup_row = Adw.ActionRow(title=_('Ungroup'))
                            ungroup_icon = Gtk.Image.new_from_icon_name('folder-symbolic')
                            ungroup_row.add_prefix(ungroup_icon)
                            ungroup_row.set_activatable(True)
                            ungroup_row.connect('activated', lambda *_: (self.on_move_to_ungrouped_action(None, None), pop.popdown()))
                            listbox.append(ungroup_row)

                        # Delete Connection row (moved to bottom)
                        delete_row = Adw.ActionRow(title=_('Delete'))
                        delete_icon = Gtk.Image.new_from_icon_name('user-trash-symbolic')
                        delete_row.add_prefix(delete_icon)
                        delete_row.set_activatable(True)
                        delete_row.connect('activated', lambda *_: (self.on_delete_connection_action(None, None), pop.popdown()))
                        listbox.append(delete_row)
                    pop.set_parent(self.connection_list)
                    try:
                        rect = Gdk.Rectangle()
<<<<<<< HEAD
                        rect.x = int(pointer_x)
                        rect.y = int(pointer_y)
=======
                        rect.x = int(x)
                        rect.y = int(original_y)

>>>>>>> 8612772b
                        rect.width = 1
                        rect.height = 1
                        pop.set_pointing_to(rect)
                    except Exception as e:
                        logger.debug(f"Failed to set popover pointing: {e}")
                    pop.popup()
                except Exception as e:
                    logger.error(f"Failed to create context menu: {e}")
            context_click.connect('pressed', _on_list_pressed)
            self.connection_list.add_controller(context_click)
        except Exception:
            pass
        
        # Add keyboard controller for Ctrl/⌘+Enter to open new connection
        try:
            key_controller = Gtk.ShortcutController()
            key_controller.set_scope(Gtk.ShortcutScope.LOCAL)
            
            def _on_ctrl_enter(widget, *args):
                try:
                    selected_row = self.connection_list.get_selected_row()
                    if selected_row and hasattr(selected_row, 'connection'):
                        connection = selected_row.connection
                        self.terminal_manager.connect_to_host(connection, force_new=True)
                except Exception as e:
                    logger.error(
                        f"Failed to open new connection with {get_primary_modifier_label()}+Enter: {e}"
                    )
                return True
            
            trigger = '<Meta>Return' if is_macos() else '<Primary>Return'
            
            key_controller.add_shortcut(Gtk.Shortcut.new(
                Gtk.ShortcutTrigger.parse_string(trigger),
                Gtk.CallbackAction.new(_on_ctrl_enter)
            ))
            
            self.connection_list.add_controller(key_controller)
        except Exception as e:
            logger.debug(
                f"Failed to add {get_primary_modifier_label()}+Enter shortcut: {e}"
            )
        
        scrolled.set_child(self.connection_list)
        sidebar_box.append(scrolled)
        
        # Sidebar toolbar
        toolbar = Gtk.Box(orientation=Gtk.Orientation.HORIZONTAL, spacing=6)
        toolbar.set_margin_start(6)
        toolbar.set_margin_end(6)
        toolbar.set_margin_top(6)
        toolbar.set_margin_bottom(6)
        toolbar.add_css_class('toolbar')
        try:
            # Expose the computed visual height so terminal banners can match
            min_h, nat_h, min_baseline, nat_baseline = toolbar.measure(Gtk.Orientation.VERTICAL, -1)
            self._toolbar_row_height = max(min_h, nat_h)
            # Also track the real allocated height dynamically
            def _on_toolbar_alloc(widget, allocation):
                try:
                    self._toolbar_row_height = allocation.height
                except Exception:
                    pass
            toolbar.connect('size-allocate', _on_toolbar_alloc)
        except Exception:
            self._toolbar_row_height = 36
        
        # Connection toolbar buttons
        self.connection_toolbar = Gtk.Box(orientation=Gtk.Orientation.HORIZONTAL, spacing=6)
        
        # Edit button
        self.edit_button = Gtk.Button.new_from_icon_name('document-edit-symbolic')
        self.edit_button.set_tooltip_text('Edit Connection')
        self.edit_button.set_sensitive(False)
        self.edit_button.connect('clicked', self.on_edit_connection_clicked)
        self.connection_toolbar.append(self.edit_button)

        # Copy key to server button (ssh-copy-id)
        self.copy_key_button = Gtk.Button.new_from_icon_name('dialog-password-symbolic')
        self.copy_key_button.set_tooltip_text(
            f'Copy public key to server for passwordless login ({get_primary_modifier_label()}+Shift+K)'
        )
        self.copy_key_button.set_sensitive(False)
        self.copy_key_button.connect('clicked', self.on_copy_key_to_server_clicked)
        self.connection_toolbar.append(self.copy_key_button)

        # Upload (scp) button
        self.upload_button = Gtk.Button.new_from_icon_name('document-send-symbolic')
        self.upload_button.set_tooltip_text('Upload file(s) to server (scp)')
        self.upload_button.set_sensitive(False)
        self.upload_button.connect('clicked', self.on_upload_file_clicked)
        self.connection_toolbar.append(self.upload_button)

        # Manage files button
        if not should_hide_file_manager_options():
            self.manage_files_button = Gtk.Button.new_from_icon_name('folder-symbolic')
            self.manage_files_button.set_tooltip_text('Open file manager for remote server')
            self.manage_files_button.set_sensitive(False)
            self.manage_files_button.connect('clicked', self.on_manage_files_button_clicked)
            self.connection_toolbar.append(self.manage_files_button)
        
        # System terminal button (only when external terminals are available)
        if not should_hide_external_terminal_options():
            self.system_terminal_button = Gtk.Button.new_from_icon_name('utilities-terminal-symbolic')
            self.system_terminal_button.set_tooltip_text('Open connection in system terminal')
            self.system_terminal_button.set_sensitive(False)
            self.system_terminal_button.connect('clicked', self.on_system_terminal_button_clicked)
            self.connection_toolbar.append(self.system_terminal_button)
        
        # Delete button
        self.delete_button = Gtk.Button.new_from_icon_name('user-trash-symbolic')
        self.delete_button.set_tooltip_text('Delete Connection')
        self.delete_button.set_sensitive(False)
        self.delete_button.connect('clicked', self.on_delete_connection_clicked)
        self.connection_toolbar.append(self.delete_button)
        
        # Group toolbar buttons
        self.group_toolbar = Gtk.Box(orientation=Gtk.Orientation.HORIZONTAL, spacing=6)
        
        # Rename group button
        self.rename_group_button = Gtk.Button.new_from_icon_name('document-edit-symbolic')
        self.rename_group_button.set_tooltip_text('Rename Group')
        self.rename_group_button.set_sensitive(False)
        self.rename_group_button.connect('clicked', self.on_rename_group_clicked)
        self.group_toolbar.append(self.rename_group_button)
        
        # Delete group button
        self.delete_group_button = Gtk.Button.new_from_icon_name('user-trash-symbolic')
        self.delete_group_button.set_tooltip_text('Delete Group')
        self.delete_group_button.set_sensitive(False)
        self.delete_group_button.connect('clicked', self.on_delete_group_clicked)
        self.group_toolbar.append(self.delete_group_button)
        
        # Add both toolbars to main toolbar
        toolbar.append(self.connection_toolbar)
        toolbar.append(self.group_toolbar)
        
        # Spacer
        spacer = Gtk.Box()
        spacer.set_hexpand(True)
        toolbar.append(spacer)
        
        sidebar_box.append(toolbar)

        self._set_sidebar_widget(sidebar_box)
        logger.debug("Set sidebar widget")

    def _resolve_connection_list_event(
        self,
        x: float,
        y: float,
        scrolled_window: Optional[Gtk.ScrolledWindow] = None,
    ) -> Tuple[Optional[Gtk.ListBoxRow], float, float]:
        """Resolve the target row and viewport coordinates for a pointer event on the connection list."""

        try:
            event_x = float(x)
            event_y = float(y)
        except (TypeError, ValueError):
            return None, 0.0, 0.0

        adjusted_x = event_x
        adjusted_y = event_y
        hadjust_value = 0.0
        vadjust_value = 0.0


        if scrolled_window is None:
            try:
                scrolled_window = self.connection_list.get_ancestor(Gtk.ScrolledWindow)
            except Exception:
                scrolled_window = None

        if scrolled_window is not None:
            try:
                hadjustment = scrolled_window.get_hadjustment()
            except Exception:
                hadjustment = None
            else:
                if hadjustment is not None:
                    try:
                        hadjust_value = float(hadjustment.get_value())
                    except Exception:
                        hadjust_value = 0.0
                    else:
                        adjusted_x = event_x + hadjust_value


            try:
                vadjustment = scrolled_window.get_vadjustment()
            except Exception:
                vadjustment = None
            else:
                if vadjustment is not None:
                    try:
                        vadjust_value = float(vadjustment.get_value())
                    except Exception:
                        vadjust_value = 0.0
                    else:
                        adjusted_y = event_y + vadjust_value


        x_candidates: List[float] = [adjusted_x]
        if not math.isclose(adjusted_x, event_x):
            x_candidates.append(event_x)

        y_candidates: List[float] = [adjusted_y]
        if not math.isclose(adjusted_y, event_y):
            y_candidates.append(event_y)

        row: Optional[Gtk.ListBoxRow] = None
        pointer_y_source_index = 0
        for idx, candidate in enumerate(y_candidates):

            try:
                row = self.connection_list.get_row_at_y(int(candidate))
            except Exception:
                row = None
            if row:
                pointer_y_source_index = idx
                break
            row = self._connection_row_for_coordinate(candidate)
            if row:
                pointer_y_source_index = idx

                break

        if not row:
            return None, x_candidates[0], y_candidates[0]

        pointer_x_list = x_candidates[0]
        pointer_y_list = y_candidates[pointer_y_source_index]

        pointer_x_viewport = event_x
        pointer_y_viewport = event_y

        try:
            allocation = row.get_allocation()
        except Exception:
            allocation = None

        if allocation is not None:
            try:
                row_left = float(allocation.x)
                row_top = float(allocation.y)
                row_right = row_left + max(float(allocation.width) - 1.0, 0.0)
                row_bottom = row_top + max(float(allocation.height) - 1.0, 0.0)
            except Exception:
                row_left = row_top = 0.0
                row_right = row_bottom = 0.0


            if row_right < row_left:
                row_right = row_left
            if row_bottom < row_top:
                row_bottom = row_top

            row_left_viewport = row_left - hadjust_value
            row_right_viewport = row_right - hadjust_value
            row_top_viewport = row_top - vadjust_value
            row_bottom_viewport = row_bottom - vadjust_value

            if row_left_viewport > row_right_viewport:
                row_left_viewport, row_right_viewport = row_right_viewport, row_left_viewport
            if row_top_viewport > row_bottom_viewport:
                row_top_viewport, row_bottom_viewport = row_bottom_viewport, row_top_viewport

            pointer_x_candidates: List[float] = [pointer_x_viewport]
            pointer_x_from_list = pointer_x_list - hadjust_value
            if not math.isclose(pointer_x_from_list, pointer_x_viewport):
                pointer_x_candidates.append(pointer_x_from_list)
            event_x_minus_adjust = event_x - hadjust_value
            if hadjust_value and not math.isclose(event_x_minus_adjust, pointer_x_from_list):
                pointer_x_candidates.append(event_x_minus_adjust)

            for candidate in pointer_x_candidates:
                if row_left_viewport <= candidate <= row_right_viewport:
                    pointer_x_viewport = candidate
                    break
            else:
                midpoint_x = row_left_viewport + (row_right_viewport - row_left_viewport) / 2.0
                if row_left_viewport <= row_right_viewport:
                    pointer_x_viewport = max(
                        row_left_viewport, min(pointer_x_viewport, row_right_viewport)
                    )
                else:
                    pointer_x_viewport = midpoint_x

            pointer_y_candidates: List[float] = [pointer_y_viewport]
            pointer_y_from_list = pointer_y_list - vadjust_value
            if not math.isclose(pointer_y_from_list, pointer_y_viewport):
                pointer_y_candidates.append(pointer_y_from_list)
            event_y_minus_adjust = event_y - vadjust_value
            if vadjust_value and not math.isclose(event_y_minus_adjust, pointer_y_from_list):
                pointer_y_candidates.append(event_y_minus_adjust)

            for candidate in pointer_y_candidates:
                if row_top_viewport <= candidate <= row_bottom_viewport:
                    pointer_y_viewport = candidate
                    break
            else:
                midpoint_y = row_top_viewport + (row_bottom_viewport - row_top_viewport) / 2.0
                if row_top_viewport <= row_bottom_viewport:
                    pointer_y_viewport = max(
                        row_top_viewport, min(pointer_y_viewport, row_bottom_viewport)
                    )
                else:
                    pointer_y_viewport = midpoint_y

        return row, pointer_x_viewport, pointer_y_viewport


    def _connection_row_for_coordinate(self, coord: float) -> Optional[Gtk.ListBoxRow]:
        """Return the listbox row whose allocation includes the given list-space coordinate."""
        try:
            target = float(coord)
        except (TypeError, ValueError):
            return None

        try:
            child = self.connection_list.get_first_child()
        except Exception:
            return None

        while child is not None:
            try:
                if isinstance(child, Gtk.ListBoxRow):
                    allocation = child.get_allocation()
                    row_top = allocation.y
                    row_bottom = allocation.y + max(allocation.height - 1, 0)
                    if row_bottom < row_top:
                        row_bottom = row_top
                    if row_top <= target <= row_bottom:
                        return child
            except Exception:
                pass
            try:
                child = child.get_next_sibling()
            except Exception:
                break

        return None

    def setup_content_area(self):
        """Set up the main content area with stack for tabs and welcome view"""
        # Create stack to switch between welcome view and tab view
        self.content_stack = Gtk.Stack()
        self.content_stack.set_hexpand(True)
        self.content_stack.set_vexpand(True)
        
        # Create welcome/help view
        self.welcome_view = WelcomePage(self)
        self.content_stack.add_named(self.welcome_view, "welcome")
        
        # Create tab view
        self.tab_view = Adw.TabView()
        self.tab_view.set_hexpand(True)
        self.tab_view.set_vexpand(True)

        # Connect tab signals
        self.tab_view.connect('close-page', self.on_tab_close)
        self.tab_view.connect('page-attached', self.on_tab_attached)
        self.tab_view.connect('page-detached', self.on_tab_detached)
        # Track selected tab to keep row selection in sync
        self.tab_view.connect('notify::selected-page', self.on_tab_selected)

        # Whenever the window layout changes, propagate toolbar height to
        # any TerminalWidget so the reconnect banner exactly matches.
        try:
            # Capture the toolbar variable from this scope for measurement
            local_toolbar = locals().get('toolbar', None)
            def _sync_banner_heights(*args):
                try:
                    # Re-measure toolbar height in case style/theme changed
                    try:
                        if local_toolbar is not None:
                            min_h, nat_h, min_baseline, nat_baseline = local_toolbar.measure(Gtk.Orientation.VERTICAL, -1)
                            self._toolbar_row_height = max(min_h, nat_h)
                    except Exception:
                        pass
                    # Push exact allocated height to all terminal widgets (+5px)
                    for terms in self.connection_to_terminals.values():
                        for term in terms:
                            if hasattr(term, 'set_banner_height'):
                                term.set_banner_height(getattr(self, '_toolbar_row_height', 37) + 55)
                except Exception:
                    pass
            # Call once after UI is built and again after a short delay
            def _push_now():
                try:
                    height = getattr(self, '_toolbar_row_height', 36)
                    for terms in self.connection_to_terminals.values():
                        for term in terms:
                            if hasattr(term, 'set_banner_height'):
                                term.set_banner_height(height + 55)
                except Exception:
                    pass
                return False
            GLib.idle_add(_sync_banner_heights)
            GLib.timeout_add(200, _sync_banner_heights)
            GLib.idle_add(_push_now)
        except Exception:
            pass
        
        # Create tab overview
        self.tab_overview = Adw.TabOverview()
        self.tab_overview.set_view(self.tab_view)
        self.tab_overview.set_enable_new_tab(False)
        self.tab_overview.set_enable_search(True)
        # Hide window buttons in tab overview
        self.tab_overview.set_show_start_title_buttons(False)
        self.tab_overview.set_show_end_title_buttons(False)
        
        # Create tab bar
        self.tab_bar = Adw.TabBar()
        self.tab_bar.set_view(self.tab_view)
        self.tab_bar.set_autohide(True)
        
        # Add local terminal button before the tabs
        self.local_terminal_button = Gtk.Button()
        self.local_terminal_button.set_icon_name('utilities-terminal-symbolic')
        self.local_terminal_button.add_css_class('flat')  # Make button flat
        
        # Set tooltip with keyboard shortcut
        mac = is_macos()
        primary = '⌘' if mac else 'Ctrl'
        shift = '⇧' if mac else 'Shift'
        shortcut_text = f'{primary}+{shift}+T'
        self.local_terminal_button.set_tooltip_text(_('Open Local Terminal ({})').format(shortcut_text))
        
        self.local_terminal_button.connect('clicked', self.on_local_terminal_button_clicked)
        self.tab_bar.set_start_action_widget(self.local_terminal_button)
        
        # Create tab content box
        tab_content_box = Gtk.Box(orientation=Gtk.Orientation.VERTICAL)
        tab_content_box.append(self.tab_bar)
        tab_content_box.append(self.tab_view)
        # Ensure background matches terminal theme to avoid white flash
        if hasattr(tab_content_box, 'add_css_class'):
            tab_content_box.add_css_class('terminal-bg')
        
        # Set the tab content box as the child of the tab overview
        self.tab_overview.set_child(tab_content_box)
        
        # Create and add tab button to header bar
        self.tab_button = Adw.TabButton()
        self.tab_button.set_view(self.tab_view)
        self.tab_button.connect('clicked', self.on_tab_button_clicked)
        self.tab_button.set_visible(False)  # Hidden by default, shown when tabs exist
        self.header_bar.pack_start(self.tab_button)
        
        self.content_stack.add_named(self.tab_overview, "tabs")
        # Also color the stack background
        if hasattr(self.content_stack, 'add_css_class'):
            self.content_stack.add_css_class('terminal-bg')
        
        # Start with welcome view visible
        self.content_stack.set_visible_child_name("welcome")

        if HAS_OVERLAY_SPLIT:
            content_box = Adw.ToolbarView()
            content_box.add_top_bar(self.header_bar)
            content_box.set_content(self.content_stack)
            self._set_content_widget(content_box)
            logger.debug("Set content widget for OverlaySplitView")
        elif HAS_NAV_SPLIT:
            content_box = Adw.ToolbarView()
            content_box.add_top_bar(self.header_bar)
            content_box.set_content(self.content_stack)
            self._set_content_widget(content_box)
            logger.debug("Set content widget for NavigationSplitView")
        else:
            self._set_content_widget(self.content_stack)
            logger.debug("Set content widget for other split view types")



    def create_menu(self):
        """Create application menu"""
        menu = Gio.Menu()
        
        # Add all menu items directly to the main menu
        menu.append('New Connection', 'app.new-connection')
        menu.append('Create Group', 'win.create-group')
        menu.append('Local Terminal', 'app.local-terminal')
        menu.append('Copy Key to Server', 'app.new-key')
        menu.append('Known Hosts Editor', 'win.edit-known-hosts')
        menu.append('Broadcast Command', 'app.broadcast-command')
        menu.append('Preferences', 'app.preferences')

        # Help submenu with platform-aware keyboard shortcuts overlay
        help_menu = Gio.Menu()
        help_menu.append('Keyboard Shortcuts', 'app.shortcuts')
        help_menu.append('Documentation', 'app.help')
        menu.append_submenu('Help', help_menu)

        menu.append('About', 'app.about')
        menu.append('Quit', 'app.quit')

        return menu

    def setup_connections(self):
        """Load and display existing connections with grouping"""
        self.rebuild_connection_list()
        
        # Select first connection if available
        connections = self.connection_manager.get_connections()
        if connections:
            first_row = self.connection_list.get_row_at_index(0)
            if first_row:
                self.connection_list.select_row(first_row)
                # Defer focus to the list to ensure keyboard navigation works immediately
                GLib.idle_add(self._focus_connection_list_first_row)
    
    def rebuild_connection_list(self):
        """Rebuild the connection list with groups"""
        # Clear existing rows
        child = self.connection_list.get_first_child()
        while child:
            next_child = child.get_next_sibling()
            self.connection_list.remove(child)
            child = next_child
        self.connection_rows.clear()
        
        # Get all connections
        connections = self.connection_manager.get_connections()
        search_text = ''
        if hasattr(self, 'search_entry') and self.search_entry:
            search_text = self.search_entry.get_text().strip().lower()

        if search_text:
            matches = [c for c in connections if connection_matches(c, search_text)]
            for conn in sorted(matches, key=lambda c: c.nickname.lower()):
                self.add_connection_row(conn)
            self._ungrouped_area_row = None
            return

        connections_dict = {conn.nickname: conn for conn in connections}

        # Get group hierarchy
        hierarchy = self.group_manager.get_group_hierarchy()

        # Build the list with groups
        self._build_grouped_list(hierarchy, connections_dict, 0)

        # Add ungrouped connections at the end
        ungrouped_nicks = [
            conn.nickname for conn in connections
            if not self.group_manager.get_connection_group(conn.nickname)
        ]

        if ungrouped_nicks:
            # Keep root connection order in sync
            updated = False
            for nick in ungrouped_nicks:
                if nick not in self.group_manager.root_connections:
                    self.group_manager.root_connections.append(nick)
                    updated = True

            existing = set(ungrouped_nicks)
            if any(nick not in existing for nick in self.group_manager.root_connections):
                self.group_manager.root_connections = [
                    nick for nick in self.group_manager.root_connections
                    if nick in existing
                ]
                updated = True

            if updated:
                self.group_manager._save_groups()

            for nick in self.group_manager.root_connections:
                conn = connections_dict.get(nick)
                if conn:
                    self.add_connection_row(conn)


        # Store reference to ungrouped area (hidden by default)
        self._ungrouped_area_row = None
    def _build_grouped_list(self, hierarchy, connections_dict, level):
        """Recursively build the grouped connection list"""
        for group_info in hierarchy:
            # Add group row
            group_row = GroupRow(group_info, self.group_manager, connections_dict)
            group_row.connect('group-toggled', self._on_group_toggled)
            self.connection_list.append(group_row)
            
            # Add connections in this group if expanded
            if group_info.get('expanded', True):
                group_connections = []
                for conn_nickname in group_info.get('connections', []):
                    if conn_nickname in connections_dict:
                        group_connections.append(connections_dict[conn_nickname])
                
                # Use the order from the group's connections list (preserves custom ordering)
                for conn_nickname in group_info.get('connections', []):
                    if conn_nickname in connections_dict:
                        conn = connections_dict[conn_nickname]
                        self.add_connection_row(conn, level + 1)
            
            # Recursively add child groups
            if group_info.get('children'):
                self._build_grouped_list(group_info['children'], connections_dict, level + 1)
    
    def _on_group_toggled(self, group_row, group_id, expanded):
        """Handle group expand/collapse"""
        self.rebuild_connection_list()

        # Reselect the toggled group so focus doesn't jump to another row
        for row in self.connection_list:
            if hasattr(row, "group_id") and row.group_id == group_id:
                self.connection_list.select_row(row)
                break
    
    def add_connection_row(self, connection: Connection, indent_level: int = 0):
        """Add a connection row to the list with optional indentation"""
        row = ConnectionRow(connection)
        
        # Apply indentation for grouped connections
        if indent_level > 0:
            row.set_indentation(indent_level)
        
        self.connection_list.append(row)
        self.connection_rows[connection] = row
        
        # Apply current hide-hosts setting to new row
        if hasattr(row, 'apply_hide_hosts'):
            row.apply_hide_hosts(getattr(self, '_hide_hosts', False))

    def on_search_changed(self, entry):
        """Handle search text changes and update connection list."""
        self.rebuild_connection_list()
        first_row = self.connection_list.get_row_at_index(0)
        if first_row:
            self.connection_list.select_row(first_row)

    def on_search_stopped(self, entry):
        """Handle search stop (Esc key)."""
        entry.set_text('')
        self.rebuild_connection_list()
        # Hide the search container
        if hasattr(self, 'search_container') and self.search_container:
            self.search_container.set_visible(False)
        # Return focus to connection list
        if hasattr(self, 'connection_list') and self.connection_list:
            self.connection_list.grab_focus()

    def _on_search_entry_key_pressed(self, controller, keyval, keycode, state):
        """Handle key presses in search entry."""
        if keyval == Gdk.KEY_Down:
            # Move focus to connection list
            if hasattr(self, 'connection_list') and self.connection_list:
                first_row = self.connection_list.get_row_at_index(0)
                if first_row:
                    self.connection_list.select_row(first_row)
                self.connection_list.grab_focus()
            return True
        elif keyval == Gdk.KEY_Return:
            # If there's search text, move to first result
            if hasattr(self, 'search_entry') and self.search_entry:
                search_text = self.search_entry.get_text().strip()
                if search_text:
                    first_row = self.connection_list.get_row_at_index(0)
                    if first_row:
                        self.connection_list.select_row(first_row)
                        self.connection_list.grab_focus()
                    return True
                else:
                    # No search text, just move to connection list
                    if hasattr(self, 'connection_list') and self.connection_list:
                        first_row = self.connection_list.get_row_at_index(0)
                        if first_row:
                            self.connection_list.select_row(first_row)
                        self.connection_list.grab_focus()
                    return True
        return False

    def setup_signals(self):
        """Connect to manager signals"""
        # Connection manager signals - use connect_after to avoid conflict with GObject.connect
        self.connection_manager.connect_after('connection-added', self.on_connection_added)
        self.connection_manager.connect_after('connection-removed', self.on_connection_removed)
        self.connection_manager.connect_after('connection-status-changed', self.on_connection_status_changed)
        
        # Config signals
        self.config.connect('setting-changed', self.on_setting_changed)



    def show_welcome_view(self):
        """Show the welcome/help view when no connections are active"""
        # Remove terminal background styling so welcome uses app theme colors
        if hasattr(self.content_stack, 'remove_css_class'):
            try:
                self.content_stack.remove_css_class('terminal-bg')
            except Exception:
                pass
        # Ensure welcome fills the pane
        if hasattr(self, 'welcome_view'):
            try:
                self.welcome_view.set_hexpand(True)
                self.welcome_view.set_vexpand(True)
            except Exception:
                pass
        self.content_stack.set_visible_child_name("welcome")
        GLib.idle_add(self._focus_connection_list_first_row)

        # Update view toggle button
        if hasattr(self, 'view_toggle_button'):
            # Check if there are any active tabs
            has_tabs = len(self.tab_view.get_pages()) > 0
            if has_tabs:
                self.view_toggle_button.set_icon_name('go-home-symbolic')
                self.view_toggle_button.set_tooltip_text('Hide Start Page')
                self.view_toggle_button.set_visible(True)
            else:
                self.view_toggle_button.set_visible(False)  # Hide button when no tabs
        
        logger.info("Showing welcome view")

    def _focus_connection_list_first_row(self):
        """Focus the connection list and ensure the first row is selected."""
        try:
            if not hasattr(self, 'connection_list') or self.connection_list is None:
                return False
            
            # Check if the connection list is properly attached to its parent
            if not self.connection_list.get_parent():
                return False
                
            # If the list has no selection, select the first row
            selected = self.connection_list.get_selected_row() if hasattr(self.connection_list, 'get_selected_row') else None
            first_row = self.connection_list.get_row_at_index(0)
            if not selected and first_row:
                self.connection_list.select_row(first_row)
            
            # Always focus the connection list on startup, regardless of current focus
            # This ensures the connection list gets focus instead of the search entry
            if first_row and self.connection_list.get_parent():
                self.connection_list.grab_focus()
        except Exception as e:
            logger.debug(f"Focus connection list failed: {e}")
            pass
        return False

    def focus_connection_list(self):
        """Focus the connection list and show a toast notification."""
        try:
            if hasattr(self, 'connection_list') and self.connection_list:
                # If sidebar is hidden, show it first
                if hasattr(self, 'sidebar_toggle_button') and self.sidebar_toggle_button:
                    if self.sidebar_toggle_button.get_active():
                        self.sidebar_toggle_button.set_active(False)
                
                # Ensure a row is selected before focusing
                selected = self.connection_list.get_selected_row()
                logger.debug(f"Focus connection list - current selection: {selected}")
                if not selected:
                    # Select the first row regardless of type
                    first_row = self.connection_list.get_row_at_index(0)
                    logger.debug(f"Focus connection list - first row: {first_row}")
                    if first_row:
                        self.connection_list.select_row(first_row)
                        logger.debug(f"Focus connection list - selected first row: {first_row}")
                
                self.connection_list.grab_focus()
                
                # Pulse the selected row
                self.pulse_selected_row(self.connection_list, repeats=1, duration_ms=600)
                
                # Show toast notification
                toast = Adw.Toast.new(
                    f"Switched to connection list — ↑/↓ navigate, Enter open, {get_primary_modifier_label()}+Enter new tab"
                )
                toast.set_timeout(3)  # seconds
                if hasattr(self, 'toast_overlay'):
                    self.toast_overlay.add_toast(toast)
        except Exception as e:
            logger.error(f"Error focusing connection list: {e}")

    def focus_search_entry(self):
        """Toggle search on/off and show appropriate toast notification."""
        try:
            if hasattr(self, 'search_entry') and self.search_entry:
                # If sidebar is hidden, show it first
                if hasattr(self, 'sidebar_toggle_button') and self.sidebar_toggle_button:
                    if self.sidebar_toggle_button.get_active():
                        self.sidebar_toggle_button.set_active(False)
                
                # Toggle search container visibility
                if hasattr(self, 'search_container') and self.search_container:
                    is_visible = self.search_container.get_visible()
                    self.search_container.set_visible(not is_visible)
                    
                    if not is_visible:
                        # Search was hidden, now showing it
                        # Focus the search entry
                        self.search_entry.grab_focus()
                        
                        # Select all text if there's any
                        text = self.search_entry.get_text()
                        if text:
                            self.search_entry.select_region(0, len(text))
                        
                        # Show toast notification
                        toast = Adw.Toast.new(
                            "Search mode — Type to filter connections, Esc to clear and hide"
                        )
                        toast.set_timeout(3)  # seconds
                        if hasattr(self, 'toast_overlay'):
                            self.toast_overlay.add_toast(toast)
                    else:
                        # Search was visible, now hiding it
                        # Clear search text
                        self.search_entry.set_text('')
                        self.rebuild_connection_list()
                        
                        # Return focus to connection list
                        if hasattr(self, 'connection_list') and self.connection_list:
                            self.connection_list.grab_focus()
                        
                        # Show toast notification
                        toast = Adw.Toast.new(
                            f"Search hidden — {get_primary_modifier_label()}+F to search again"
                        )
                        toast.set_timeout(2)  # seconds
                        if hasattr(self, 'toast_overlay'):
                            self.toast_overlay.add_toast(toast)
        except Exception as e:
            logger.error(f"Failed to toggle search entry: {e}")
    
    def show_tab_view(self):
        """Show the tab view when connections are active"""
        # Re-apply terminal background when switching back to tabs
        if hasattr(self.content_stack, 'add_css_class'):
            try:
                self.content_stack.add_css_class('terminal-bg')
            except Exception:
                pass
        self.content_stack.set_visible_child_name("tabs")
        
        # Update view toggle button
        if hasattr(self, 'view_toggle_button'):
            self.view_toggle_button.set_icon_name('go-home-symbolic')
            self.view_toggle_button.set_tooltip_text('Show Start Page')
            self.view_toggle_button.set_visible(True)  # Show button when tabs are active
        
        logger.info("Showing tab view")

    def show_connection_dialog(
            self,
            connection: Connection = None,
            *,
            skip_group_warning: bool = False,
            force_split_from_group: bool = False,
            split_group_source: Optional[str] = None,
            split_original_nickname: Optional[str] = None,
    ):
        """Show connection dialog for adding/editing connections"""
        logger.info(f"Show connection dialog for: {connection}")

        # Refresh connection from disk to ensure latest auth method
        if connection is not None:
            try:
                self.connection_manager.load_ssh_config()
                refreshed = self.connection_manager.find_connection_by_nickname(connection.nickname)
                if refreshed:
                    connection = refreshed
            except Exception:
                pass

        if connection is not None and not skip_group_warning:
            block_info = None
            try:
                source_path = split_group_source or getattr(connection, 'source', None)
                block_info = self.connection_manager.get_host_block_details(connection.nickname, source_path)
            except Exception as e:
                logger.debug(f"Failed to inspect host block for {connection.nickname}: {e}")
            if block_info and len(block_info.get('hosts') or []) > 1:
                self._prompt_group_edit_options(connection, block_info)
                return

        split_source_for_dialog = split_group_source or (getattr(connection, 'source', None) if connection else None)
        original_token = split_original_nickname or (connection.nickname if connection else None)

        # Create connection dialog
        dialog = ConnectionDialog(
            self,
            connection,
            self.connection_manager,
            force_split_from_group=force_split_from_group,
            split_group_source=split_source_for_dialog,
            split_original_nickname=original_token,
        )
        dialog.connect('connection-saved', self.on_connection_saved)
        dialog.present()



    def _prompt_group_edit_options(self, connection: Connection, block_info: Dict[str, Any]):
        """Present options when editing a grouped host"""
        try:
            host_label = getattr(connection, 'nickname', '')
            other_hosts = max(0, len(block_info.get('hosts') or []) - 1)
            message = _("\"{host}\" is part of a configuration block with [{count}] other hosts. How would you like to apply your changes?").format(host=host_label, count=other_hosts)

            dialog = Adw.MessageDialog.new(self, _("Warnin"), message)
            dialog.add_response('manual', _('Manually Edit SSH Configuration'))
            dialog.add_response('split', _('Edit as Separate Connection'))
            dialog.add_response('cancel', _('Cancel'))
            dialog.set_response_appearance('manual', Adw.ResponseAppearance.SUGGESTED)
            dialog.set_default_response('manual')
            dialog.set_close_response('cancel')

            source_path = block_info.get('source') or getattr(connection, 'source', None)
            original_name = getattr(connection, 'nickname', None)

            def on_response(dlg, response):
                dlg.destroy()
                if response == 'manual':
                    self._open_ssh_config_editor()
                elif response == 'split':
                    self.show_connection_dialog(
                        connection,
                        skip_group_warning=True,
                        force_split_from_group=True,
                        split_group_source=source_path,
                        split_original_nickname=original_name,
                    )

            dialog.connect('response', on_response)
            dialog.present()
        except Exception as e:
            logger.error(f"Failed to present group edit options: {e}")
            self.show_connection_dialog(connection, skip_group_warning=True)

    def _open_ssh_config_editor(self):
        try:
            from .ssh_config_editor import SSHConfigEditorWindow
            editor = SSHConfigEditorWindow(self, self.connection_manager, on_saved=self._on_ssh_config_editor_saved)
            editor.present()
        except Exception as e:
            logger.error(f"Failed to open SSH config editor: {e}")

    def _on_ssh_config_editor_saved(self):
        try:
            self.connection_manager.load_ssh_config()
            self.rebuild_connection_list()
        except Exception as e:
            logger.error(f"Failed to refresh connections after SSH config save: {e}")

    def show_connection_selection_for_ssh_copy(self):
        """Show a dialog to select a connection for SSH key copy"""
        logger.info("Showing connection selection dialog for SSH key copy")
        
        # Get all connections
        connections = self.connection_manager.get_connections()
        if not connections:
            # No connections available, show new connection dialog instead
            logger.info("No connections available, showing new connection dialog")
            self.show_connection_dialog()
            return
        
        # Create a simple selection dialog
        dialog = Adw.MessageDialog(
            transient_for=self,
            modal=True,
            heading=_("Select Server for SSH Key Copy"),
            body=_("Choose a server to copy your SSH key to:")
        )
        
        # Add a list box with connections
        list_box = Gtk.ListBox()
        list_box.set_selection_mode(Gtk.SelectionMode.SINGLE)
        
        for connection in connections:
            row = Gtk.ListBoxRow()
            box = Gtk.Box(orientation=Gtk.Orientation.HORIZONTAL, spacing=12)
            
            # Connection info
            info_box = Gtk.Box(orientation=Gtk.Orientation.VERTICAL, spacing=4)
            name_label = Gtk.Label(label=connection.nickname)
            name_label.set_halign(Gtk.Align.START)
            name_label.set_css_classes(['title-4'])
            
            host_label = Gtk.Label(label=f"{connection.username}@{connection.host}:{connection.port}")
            host_label.set_halign(Gtk.Align.START)
            host_label.set_css_classes(['dim-label'])
            
            info_box.append(name_label)
            info_box.append(host_label)
            box.append(info_box)
            
            row.set_child(box)
            row.connection = connection
            list_box.append(row)
        
        # Add the list box to the dialog
        dialog.set_extra_child(list_box)
        
        # Add response buttons
        dialog.add_response('cancel', _('Cancel'))
        dialog.add_response('new', _('New Connection'))
        dialog.add_response('select', _('Select'))
        dialog.set_response_appearance('new', Adw.ResponseAppearance.SUGGESTED)
        dialog.set_response_appearance('select', Adw.ResponseAppearance.DEFAULT)
        
        def on_response(dialog, response):
            if response == 'new':
                # Show new connection dialog
                self.show_connection_dialog()
            elif response == 'select':
                # Get selected connection and proceed with SSH key copy
                selected_row = list_box.get_selected_row()
                if selected_row and hasattr(selected_row, 'connection'):
                    connection = selected_row.connection
                    logger.info(f"Selected connection for SSH key copy: {connection.nickname}")
                    try:
                        from .sshcopyid_window import SshCopyIdWindow
                        win = SshCopyIdWindow(self, connection, self.key_manager, self.connection_manager)
                        win.present()
                    except Exception as e:
                        logger.error(f"Failed to show SSH key copy dialog: {e}")
            dialog.destroy()
        
        dialog.connect('response', on_response)
        dialog.present()

    # --- Helpers (use your existing ones if already present) ---------------------

    def _error_dialog(self, heading: str, body: str, detail: str = ""):
        try:
            msg = Adw.MessageDialog(transient_for=self, modal=True,
                                    heading=heading, body=(body + (f"\n\n{detail}" if detail else "")))
            msg.add_response("ok", _("OK"))
            msg.set_default_response("ok")
            msg.set_close_response("ok")
            msg.present()
        except Exception:
            pass

    def _info_dialog(self, heading: str, body: str):
        try:
            msg = Adw.MessageDialog(transient_for=self, modal=True,
                                    heading=heading, body=body)
            msg.add_response("ok", _("OK"))
            msg.set_default_response("ok")
            msg.set_close_response("ok")
            msg.present()
        except Exception:
            pass


    # --- Single, simplified key generator (no copy-to-server inside) ------------

    def show_key_dialog(self, on_success=None):
        """
        Single key generation dialog (Adw). Optional passphrase.
        No copy-to-server in this dialog. If provided, `on_success(key)` is called.
        """
        try:
            dlg = Adw.Dialog.new()
            dlg.set_title(_("Generate SSH Key"))

            tv = Adw.ToolbarView()
            hb = Adw.HeaderBar()
            hb.set_title_widget(Gtk.Label(label=_("New SSH Key")))
            tv.add_top_bar(hb)

            content = Gtk.Box(orientation=Gtk.Orientation.VERTICAL, spacing=12)
            content.set_margin_top(18); content.set_margin_bottom(18)
            content.set_margin_start(18); content.set_margin_end(18)
            content.set_size_request(500, -1)

            form = Adw.PreferencesGroup()

            name_row = Adw.EntryRow()
            name_row.set_title(_("Key file name"))
            name_row.set_text("id_ed25519")
            
            # Add real-time validation
            def on_name_changed(entry):
                key_name = (entry.get_text() or "").strip()
                if key_name and not key_name.startswith(".") and "/" not in key_name:
                    key_path = self.key_manager.ssh_dir / key_name
                    if key_path.exists():
                        entry.add_css_class("error")
                        entry.set_title(_("Key file name (already exists)"))
                    else:
                        entry.remove_css_class("error")
                        entry.set_title(_("Key file name"))
                else:
                    entry.remove_css_class("error")
                    entry.set_title(_("Key file name"))
            
            name_row.connect("changed", on_name_changed)
            form.add(name_row)

            type_row = Adw.ComboRow()
            type_row.set_title(_("Key type"))
            types = Gtk.StringList.new(["ed25519", "rsa"])
            type_row.set_model(types)
            type_row.set_selected(0)
            form.add(type_row)

            pass_switch = Adw.SwitchRow()
            pass_switch.set_title(_("Encrypt with passphrase"))
            pass_switch.set_active(False)
            form.add(pass_switch)

            pass_box = Gtk.Box(orientation=Gtk.Orientation.VERTICAL, spacing=6)
            pass1 = Gtk.PasswordEntry()
            pass1.set_property("placeholder-text", _("Passphrase"))
            pass2 = Gtk.PasswordEntry()
            pass2.set_property("placeholder-text", _("Confirm passphrase"))
            pass_box.append(pass1); pass_box.append(pass2)
            pass_box.set_visible(False)



            def on_pass_toggle(*_):
                pass_box.set_visible(pass_switch.get_active())
            pass_switch.connect("notify::active", on_pass_toggle)

            # Buttons
            btn_box = Gtk.Box(orientation=Gtk.Orientation.HORIZONTAL, spacing=12)
            btn_box.set_halign(Gtk.Align.END)
            btn_cancel = Gtk.Button.new_with_label(_("Cancel"))
            btn_primary = Gtk.Button.new_with_label(_("Generate"))
            try:
                btn_primary.add_css_class("suggested-action")
            except Exception:
                pass
            btn_box.append(btn_cancel); btn_box.append(btn_primary)

            # Compose
            content.append(form)
            content.append(pass_box)
            content.append(btn_box)
            tv.set_content(content)
            dlg.set_child(tv)

            def close_dialog(*args):
                try:
                    dlg.force_close()
                except Exception:
                    pass

            btn_cancel.connect("clicked", close_dialog)

            def do_generate(*args):
                try:
                    key_name = (name_row.get_text() or "").strip()
                    if not key_name:
                        raise ValueError(_("Enter a key file name (e.g. id_ed25519)"))
                    if "/" in key_name or key_name.startswith("."):
                        raise ValueError(_("Key file name must not contain '/' or start with '.'"))

                    # Check if key already exists before attempting generation
                    key_path = self.key_manager.ssh_dir / key_name
                    if key_path.exists():
                        # Suggest alternative names
                        base_name = key_name
                        counter = 1
                        while (self.key_manager.ssh_dir / f"{base_name}_{counter}").exists():
                            counter += 1
                        suggestion = f"{base_name}_{counter}"
                        
                        raise ValueError(_("A key named '{}' already exists. Try '{}' instead.").format(key_name, suggestion))

                    kt = "ed25519" if type_row.get_selected() == 0 else "rsa"

                    passphrase = None
                    if pass_switch.get_active():
                        p1 = pass1.get_text() or ""
                        p2 = pass2.get_text() or ""
                        logger.debug(f"SshCopyIdWindow: Passphrase lengths - p1: {len(p1)}, p2: {len(p2)}")
                        if p1 != p2:
                            logger.debug("SshCopyIdWindow: Passphrases do not match")
                            raise ValueError("Passphrases do not match")
                        passphrase = p1
                        logger.info("SshCopyIdWindow: Passphrase enabled")
                        logger.debug("SshCopyIdWindow: Passphrase validation successful")

                    logger.info(f"SshCopyIdWindow: Calling key_manager.generate_key with name='{key_name}', type='{kt}'")
                    logger.debug(f"SshCopyIdWindow: Key generation parameters - name='{key_name}', type='{kt}', "
                               f"size={3072 if kt == 'rsa' else 0}, passphrase={'<set>' if passphrase else 'None'}")
                    
                    new_key = self._km.generate_key(
                        key_name=key_name,
                        key_type=kt,
                        key_size=3072 if kt == "rsa" else 0,
                        comment=None,
                        passphrase=passphrase,
                    )
                    
                    if not new_key:
                        logger.debug("SshCopyIdWindow: Key generation returned None")
                        raise RuntimeError("Key generation failed. See logs for details.")

                    logger.info(f"SshCopyIdWindow: Key generated successfully: {new_key.private_path}")
                    logger.debug(f"SshCopyIdWindow: Generated key details - private_path='{new_key.private_path}', "
                               f"public_path='{new_key.public_path}'")
                    
                    # Ensure the key files are properly written and accessible
                    import time
                    logger.debug("SshCopyIdWindow: Waiting 0.5s for files to be written")
                    time.sleep(0.5)  # Small delay to ensure files are written
                    
                    # Verify the key files exist and are accessible
                    private_exists = os.path.exists(new_key.private_path)
                    public_exists = os.path.exists(new_key.public_path)
                    logger.debug(f"SshCopyIdWindow: File existence check - private: {private_exists}, public: {public_exists}")
                    
                    if not private_exists:
                        logger.debug(f"SshCopyIdWindow: Private key file missing: {new_key.private_path}")
                        raise RuntimeError(f"Private key file not found: {new_key.private_path}")
                    if not public_exists:
                        logger.debug(f"SshCopyIdWindow: Public key file missing: {new_key.public_path}")
                        raise RuntimeError(f"Public key file not found: {new_key.public_path}")
                    
                    logger.info(f"SshCopyIdWindow: Key files verified, starting ssh-copy-id")
                    logger.debug("SshCopyIdWindow: All key files verified successfully")
                    
                    # Run your terminal ssh-copy-id flow
                    logger.debug("SshCopyIdWindow: Calling _show_ssh_copy_id_terminal_using_main_widget()")
                    self._parent._show_ssh_copy_id_terminal_using_main_widget(self._conn, new_key)
                    logger.debug("SshCopyIdWindow: Terminal window launched, closing dialog")
                    self.close()

                except Exception as e:
                    logger.error(f"SshCopyIdWindow: Generate and copy failed: {e}")
                    logger.debug(f"SshCopyIdWindow: Exception details: {type(e).__name__}: {str(e)}")
                    self._error("Generate & Copy failed",
                                "Could not generate a new key and copy it to the server.",
                                str(e))

            btn_primary.connect("clicked", do_generate)
            dlg.present()
            return dlg
        except Exception as e:
            logger.error("Failed to present key generator: %s", e)


    # --- Integrate generator into ssh-copy-id chooser ---------------------------

    def on_copy_key_to_server_clicked(self, _button):
        logger.info("Main window: ssh-copy-id button clicked")
        logger.debug("Main window: Starting ssh-copy-id process")
        
        selected_row = self.connection_list.get_selected_row()
        if not selected_row or not getattr(selected_row, "connection", None):
            logger.warning("Main window: No connection selected for ssh-copy-id")
            # Show message dialog
            try:
                error_dialog = Adw.MessageDialog(
                    transient_for=self,
                    modal=True,
                    heading=_("No Server Selected"),
                    body=_("Select a server first!")
                )
                error_dialog.add_response('ok', _('OK'))
                error_dialog.present()
            except Exception as e:
                logger.error(f"Failed to show error dialog: {e}")
            return
        connection = selected_row.connection
        logger.info(f"Main window: Selected connection: {getattr(connection, 'nickname', 'unknown')}")
        logger.debug(f"Main window: Connection details - host: {getattr(connection, 'host', 'unknown')}, "
                    f"username: {getattr(connection, 'username', 'unknown')}, "
                    f"port: {getattr(connection, 'port', 22)}")

        try:
            logger.info("Main window: Creating SshCopyIdWindow")
            logger.debug("Main window: Initializing SshCopyIdWindow with key_manager and connection_manager")
            win = SshCopyIdWindow(self, connection, self.key_manager, self.connection_manager)
            logger.info("Main window: SshCopyIdWindow created successfully, presenting")
            win.present()
        except Exception as e:
            logger.error(f"Main window: ssh-copy-id window failed: {e}")
            logger.debug(f"Main window: Exception details: {type(e).__name__}: {str(e)}")
            # Fallback error if window cannot be created
            try:
                md = Adw.MessageDialog(transient_for=self, modal=True,
                                       heading="Error",
                                       body=f"Could not open the Copy Key window.\n\n{e}")
                md.add_response("ok", "OK")
                md.present()
            except Exception:
                pass

    def show_known_hosts_editor(self):
        """Show known hosts editor window"""
        logger.info("Show known hosts editor window")
        try:
            from .known_hosts_editor import KnownHostsEditorWindow
            editor = KnownHostsEditorWindow(self, self.connection_manager)
            editor.present()
        except Exception as e:
            logger.error(f"Failed to open known hosts editor: {e}")

    def show_preferences(self):
        """Show preferences dialog"""
        logger.info("Show preferences dialog")
        try:
            preferences_window = PreferencesWindow(self, self.config)
            preferences_window.present()
        except Exception as e:
            logger.error(f"Failed to show preferences dialog: {e}")


    def show_about_dialog(self):
        """Show about dialog"""
        # Use Adw.AboutDialog to get support-url and issue-url properties
        about = Adw.AboutDialog()
        about.set_application_name('sshPilot')
        try:
            from . import __version__ as APP_VERSION
        except Exception:
            APP_VERSION = "0.0.0"
        about.set_version(APP_VERSION)
        about.set_application_icon('io.github.mfat.sshpilot')
        about.set_license_type(Gtk.License.GPL_3_0)
        about.set_website('https://sshpilot.app')
        about.set_issue_url('https://github.com/mfat/sshpilot/issues')
        about.set_copyright('© 2025 mFat')
        about.set_developers(['mFat <newmfat@gmail.com>'])
        about.set_translator_credits('')
        
        # Present the dialog as a child of this window
        about.present(self)

    def open_help_url(self):
        """Open the SSH Pilot wiki in the default browser"""
        try:
            import subprocess
            import webbrowser
            
            # Try to open the URL using the default browser
            url = "https://github.com/mfat/sshpilot/wiki"
            
            # Use webbrowser module which handles platform differences
            webbrowser.open(url)
            
            logger.info(f"Opened help URL: {url}")
        except Exception as e:
            logger.error(f"Failed to open help URL: {e}")
            # Fallback: show an error dialog
            try:
                dialog = Gtk.MessageDialog(
                    transient_for=self,
                    modal=True,
                    message_type=Gtk.MessageType.ERROR,
                    buttons=Gtk.ButtonsType.OK,
                    text="Failed to open help",
                    secondary_text=f"Could not open the help URL. Please visit:\n{url}"
                )
                dialog.present()
            except Exception:
                pass

    def show_shortcuts_window(self):
        """Display keyboard shortcuts using Gtk.ShortcutsWindow"""
        if not hasattr(self, '_shortcuts_window') or self._shortcuts_window is None:
            self._shortcuts_window = self._build_shortcuts_window()
            try:
                self.set_help_overlay(self._shortcuts_window)
            except Exception:
                pass
        self._shortcuts_window.present()

    def _build_shortcuts_window(self):
        mac = is_macos()
        primary = '<Meta>' if mac else '<primary>'

        win = Gtk.ShortcutsWindow(transient_for=self, modal=True)

        section = Gtk.ShortcutsSection()
        section.set_property('title', _('Keyboard Shortcuts'))

        # General shortcuts
        group_general = Gtk.ShortcutsGroup()
        group_general.add_shortcut(Gtk.ShortcutsShortcut(
            title=_('Toggle Sidebar'), accelerator='F9'))
        if mac:
            group_general.add_shortcut(Gtk.ShortcutsShortcut(
                title=_('Toggle Sidebar'), accelerator=f"{primary}b"))
        group_general.add_shortcut(Gtk.ShortcutsShortcut(
            title=_('Preferences'), accelerator=f"{primary}comma"))
        group_general.add_shortcut(Gtk.ShortcutsShortcut(
            title=_('Documentation'), accelerator='F1'))
        group_general.add_shortcut(Gtk.ShortcutsShortcut(
            title=_('Keyboard Shortcuts'), accelerator=f"{primary}<Shift>slash"))
        group_general.add_shortcut(Gtk.ShortcutsShortcut(
            title=_('Quit'), accelerator=f"{primary}<Shift>q"))
        section.add_group(group_general)

        # Connection management shortcuts
        group_connections = Gtk.ShortcutsGroup()
        group_connections.add_shortcut(Gtk.ShortcutsShortcut(
            title=_('New Connection'), accelerator=f"{primary}n"))
        group_connections.add_shortcut(Gtk.ShortcutsShortcut(
            title=_('Local Terminal'), accelerator=f"{primary}<Shift>t"))
        group_connections.add_shortcut(Gtk.ShortcutsShortcut(
            title=_('Copy Key to Server'), accelerator=f"{primary}<Shift>k"))
        group_connections.add_shortcut(Gtk.ShortcutsShortcut(
            title=_('Broadcast Command'), accelerator=f"{primary}<Shift>b"))
        group_connections.add_shortcut(Gtk.ShortcutsShortcut(
            title=_('Search Connections'), accelerator=f"{primary}f"))
        group_connections.add_shortcut(Gtk.ShortcutsShortcut(
            title=_('Focus Connection List'), accelerator=f"{primary}l"))
        group_connections.add_shortcut(Gtk.ShortcutsShortcut(
            title=_('Quick Connect'), accelerator=f"{primary}<Alt>c"))
        section.add_group(group_connections)

        # Tab navigation shortcuts
        group_tabs = Gtk.ShortcutsGroup()

        group_tabs.add_shortcut(Gtk.ShortcutsShortcut(
            title=_('Open New Tab'), accelerator=f"{primary}<Alt>n"))
        group_tabs.add_shortcut(Gtk.ShortcutsShortcut(
            title=_('Next Tab'), accelerator='<Alt>Right'))
        group_tabs.add_shortcut(Gtk.ShortcutsShortcut(
            title=_('Previous Tab'), accelerator='<Alt>Left'))
        group_tabs.add_shortcut(Gtk.ShortcutsShortcut(
            title=_('Close Tab'), accelerator=f"{primary}F4"))
        group_tabs.add_shortcut(Gtk.ShortcutsShortcut(
            title=_('Tab Overview'), accelerator=f"{primary}<Shift>Tab"))
        section.add_group(group_tabs)

        win.add_section(section)


        return win

    def toggle_list_focus(self):
        """Toggle focus between connection list and terminal"""
        if self.connection_list.has_focus():
            # Focus current terminal
            current_page = self.tab_view.get_selected_page()
            if current_page:
                child = current_page.get_child()
                if hasattr(child, 'vte'):
                    child.vte.grab_focus()
        else:
            # Focus connection list with toast notification
            self.focus_connection_list()

    def _select_tab_relative(self, delta: int):
        """Select tab relative to current index, wrapping around."""
        try:
            n = self.tab_view.get_n_pages()
            if n <= 0:
                return
            current = self.tab_view.get_selected_page()
            # If no current selection, pick first
            if not current:
                page = self.tab_view.get_nth_page(0)
                if page:
                    self.tab_view.set_selected_page(page)
                return
            # Find current index
            idx = 0
            for i in range(n):
                if self.tab_view.get_nth_page(i) == current:
                    idx = i
                    break
            new_index = (idx + delta) % n
            page = self.tab_view.get_nth_page(new_index)
            if page:
                self.tab_view.set_selected_page(page)
        except Exception:
            pass


    # Signal handlers
    def on_connection_click(self, gesture, n_press, x, y):
        """Handle clicks on the connection list"""
        # Get the row that was clicked
        row, _, _ = self._resolve_connection_list_event(x, y)
        if row is None:
            return

        if n_press == 1:  # Single click - just select
            self.connection_list.select_row(row)
            gesture.set_state(Gtk.EventSequenceState.CLAIMED)
        elif n_press == 2:  # Double click - connect
            if hasattr(row, 'connection'):
                self._cycle_connection_tabs_or_open(row.connection)
            gesture.set_state(Gtk.EventSequenceState.CLAIMED)

    def on_connection_activated(self, list_box, row):
        """Handle connection activation (Enter key)"""
        logger.debug(f"Connection activated - row: {row}, has connection: {hasattr(row, 'connection') if row else False}")
        if row and hasattr(row, 'connection'):
            self._cycle_connection_tabs_or_open(row.connection)
        elif row and hasattr(row, 'group_id'):
            # Handle group row activation - toggle expand/collapse
            logger.debug(f"Group row activated - toggling expand/collapse for group: {row.group_id}")
            row._toggle_expand()
            

        
    def on_connection_activate(self, list_box, row):
        """Handle connection activation (Enter key or double-click)"""
        if row and hasattr(row, 'connection'):
            self._cycle_connection_tabs_or_open(row.connection)
            return True  # Stop event propagation
        return False
        
    def on_activate_connection(self, action, param):
        """Handle the activate-connection action"""
        row = self.connection_list.get_selected_row()
        if row and hasattr(row, 'connection'):
            self._cycle_connection_tabs_or_open(row.connection)

    def _focus_most_recent_tab(self, connection: Connection) -> None:
        """Focus the most recent tab for a connection if one exists.

        Does nothing if the connection has no open tabs.
        """
        try:
            terms_for_conn = []
            try:
                n = self.tab_view.get_n_pages()
            except Exception:
                n = 0
            for i in range(n):
                page = self.tab_view.get_nth_page(i)
                child = page.get_child() if hasattr(page, 'get_child') else None
                if child is not None and self.terminal_to_connection.get(child) == connection:
                    terms_for_conn.append(child)

            if not terms_for_conn:
                return

            target_term = self.active_terminals.get(connection)
            if target_term not in terms_for_conn:
                target_term = terms_for_conn[0]

            page = self.tab_view.get_page(target_term)
            if page is None:
                return

            if self.tab_view.get_selected_page() != page:
                self.tab_view.set_selected_page(page)

            self.active_terminals[connection] = target_term
            try:
                target_term.vte.grab_focus()
            except Exception:
                pass
        except Exception as e:
            logger.error(f"Failed to focus most recent tab for {getattr(connection, 'nickname', '')}: {e}")


    def _focus_most_recent_tab_or_open_new(self, connection: Connection):
        """If there are open tabs for this server, focus the most recent one.
        Otherwise open a new tab for the server.
        """
        try:
            # Check if there are open tabs for this connection
            terms_for_conn = []
            try:
                n = self.tab_view.get_n_pages()
            except Exception:
                n = 0
            for i in range(n):
                page = self.tab_view.get_nth_page(i)
                child = page.get_child() if hasattr(page, 'get_child') else None
                if child is not None and self.terminal_to_connection.get(child) == connection:
                    terms_for_conn.append(child)

            if terms_for_conn:
                # Focus the most recent tab for this connection
                most_recent_term = self.active_terminals.get(connection)
                if most_recent_term and most_recent_term in terms_for_conn:
                    # Use the most recent terminal
                    target_term = most_recent_term
                else:
                    # Fallback to the first tab for this connection
                    target_term = terms_for_conn[0]
                
                page = self.tab_view.get_page(target_term)
                if page is not None:
                    self.tab_view.set_selected_page(page)
                    # Update most-recent mapping
                    self.active_terminals[connection] = target_term
                    # Give focus to the VTE terminal so user can start typing immediately
                    target_term.vte.grab_focus()
                    return

            # No existing tabs for this connection -> open a new one
            self.terminal_manager.connect_to_host(connection, force_new=False)
        except Exception as e:
            logger.error(f"Failed to focus most recent tab or open new for {getattr(connection, 'nickname', '')}: {e}")

    def _cycle_connection_tabs_or_open(self, connection: Connection):
        """If there are open tabs for this server, cycle to the next one (wrap).
        Otherwise open a new tab for the server.
        """
        try:
            # Collect current pages in visual/tab order
            terms_for_conn = []
            try:
                n = self.tab_view.get_n_pages()
            except Exception:
                n = 0
            for i in range(n):
                page = self.tab_view.get_nth_page(i)
                child = page.get_child() if hasattr(page, 'get_child') else None
                if child is not None and self.terminal_to_connection.get(child) == connection:
                    terms_for_conn.append(child)

            if terms_for_conn:
                # Determine current index among this connection's tabs
                selected = self.tab_view.get_selected_page()
                current_idx = -1
                if selected is not None:
                    current_child = selected.get_child()
                    for i, t in enumerate(terms_for_conn):
                        if t == current_child:
                            current_idx = i
                            break
                # Compute next index (wrap)
                next_idx = (current_idx + 1) % len(terms_for_conn) if current_idx >= 0 else 0
                next_term = terms_for_conn[next_idx]
                page = self.tab_view.get_page(next_term)
                if page is not None:
                    self.tab_view.set_selected_page(page)
                    # Update most-recent mapping
                    self.active_terminals[connection] = next_term
                    try:
                        next_term.vte.grab_focus()
                    except Exception:
                        pass
                    return

            # No existing tabs for this connection -> open a new one
            self.terminal_manager.connect_to_host(connection, force_new=False)
            try:
                self._focus_most_recent_tab(connection)
            except Exception:
                pass
        except Exception as e:
            logger.error(f"Failed to cycle or open for {getattr(connection, 'nickname', '')}: {e}")

    def on_tab_selected(self, tab_view: Adw.TabView, _pspec=None) -> None:
        """Update active terminal mapping when the user switches tabs."""
        try:
            page = tab_view.get_selected_page()
            if page is None:
                return
            child = page.get_child() if hasattr(page, 'get_child') else None
            if child is None:
                return
            connection = self.terminal_to_connection.get(child)
            if connection:
                # Check if this is a local terminal
                if hasattr(connection, 'host') and connection.host == 'localhost':
                    # Local terminal - clear selection
                    current = self.connection_list.get_selected_row()
                    if current is not None:
                        self.connection_list.unselect_row(current)
                else:
                    # Regular connection terminal - select the corresponding row
                    self.active_terminals[connection] = child
                    row = self.connection_rows.get(connection)
                    if row:
                        current = self.connection_list.get_selected_row()
                        if current != row:
                            self.connection_list.select_row(row)
            else:
                # Other non-connection terminal - clear selection
                current = self.connection_list.get_selected_row()
                if current is not None:
                    self.connection_list.unselect_row(current)
        except Exception as e:
            logger.error(f"Failed to sync tab selection: {e}")

    def on_connection_selected(self, list_box, row):
        """Handle connection list selection change"""
        has_selection = row is not None

        if has_selection:
            # Check if selected item is a group or connection
            is_group = hasattr(row, 'group_id')

            if is_group:
                # Show group toolbar, hide connection toolbar
                self.connection_toolbar.set_visible(False)
                self.group_toolbar.set_visible(True)
                self.rename_group_button.set_sensitive(True)
                self.delete_group_button.set_sensitive(True)
            else:
                # Show connection toolbar, hide group toolbar
                self.connection_toolbar.set_visible(True)
                self.group_toolbar.set_visible(False)
                self.edit_button.set_sensitive(True)
                if hasattr(self, 'copy_key_button'):
                    self.copy_key_button.set_sensitive(True)
                if hasattr(self, 'upload_button'):
                    self.upload_button.set_sensitive(True)
                if hasattr(self, 'manage_files_button'):
                    self.manage_files_button.set_sensitive(True)
                if hasattr(self, 'system_terminal_button') and self.system_terminal_button:
                    self.system_terminal_button.set_sensitive(True)
                self.delete_button.set_sensitive(True)
        else:
            # No selection - hide both toolbars
            self.connection_toolbar.set_visible(False)
            self.group_toolbar.set_visible(False)

    def on_add_connection_clicked(self, button):
        """Handle add connection button click"""
        self.show_connection_dialog()

    def on_edit_connection_clicked(self, button):
        """Handle edit connection button click"""
        selected_row = self.connection_list.get_selected_row()
        if selected_row:
            if hasattr(selected_row, 'connection'):
                self.show_connection_dialog(selected_row.connection)
            else:
                logger.debug("Cannot edit group row")

    def on_sidebar_toggle(self, button):
        """Handle sidebar toggle button click"""
        try:
            # Button active state now represents the action to perform
            # True = hide sidebar, False = show sidebar
            should_hide = button.get_active()
            is_visible = not should_hide
            self._toggle_sidebar_visibility(is_visible)
            
            # Update button icon and tooltip based on current sidebar state
            if is_visible:
                button.set_icon_name('sidebar-show-symbolic')
                button.set_tooltip_text(
                    f'Hide Sidebar (F9, {get_primary_modifier_label()}+B)'
                )
            else:
                button.set_icon_name('sidebar-show-symbolic')
                button.set_tooltip_text(
                    f'Show Sidebar (F9, {get_primary_modifier_label()}+B)'
                )
            
            # No need to save state - sidebar always starts visible
                
        except Exception as e:
            logger.error(f"Failed to toggle sidebar: {e}")

    def on_view_toggle_clicked(self, button):
        """Handle view toggle button click to switch between welcome and tabs"""
        try:
            # Check which view is currently visible
            current_view = self.content_stack.get_visible_child_name()
            
            if current_view == "welcome":
                # Switch to tab view
                self.show_tab_view()
            else:
                # Switch to welcome view
                self.show_welcome_view()
                
        except Exception as e:
            logger.error(f"Failed to toggle view: {e}")

    def _toggle_sidebar_visibility(self, is_visible):
        """Helper method to toggle sidebar visibility"""
        try:
            logger.debug(f"Toggle sidebar visibility requested: {is_visible}, split variant: {getattr(self, '_split_variant', 'unknown')}")
            if HAS_OVERLAY_SPLIT and getattr(self, '_split_variant', '') == 'overlay':
                # For OverlaySplitView
                self.split_view.set_show_sidebar(is_visible)
                logger.debug(f"Set OverlaySplitView sidebar visibility to: {is_visible}")
            elif HAS_NAV_SPLIT and getattr(self, '_split_variant', '') == 'navigation':
                # NavigationSplitView doesn't have set_show_sidebar method
                # The sidebar visibility is controlled by the navigation view
                logger.debug(f"NavigationSplitView sidebar visibility toggle requested: {is_visible}")
            else:
                # For Gtk.Paned fallback
                sidebar_widget = self.split_view.get_start_child()
                if sidebar_widget:
                    sidebar_widget.set_visible(is_visible)
                    logger.debug(f"Set Gtk.Paned sidebar visibility to: {is_visible}")
        except Exception as e:
            logger.error(f"Failed to toggle sidebar visibility: {e}")



    def on_upload_file_clicked(self, button):
        """Show SCP intro dialog and start upload to selected server."""
        try:
            selected_row = self.connection_list.get_selected_row()
            if not selected_row:
                return
            connection = getattr(selected_row, 'connection', None)
            if not connection:
                return

            intro = Adw.MessageDialog(
                transient_for=self,
                modal=True,
                heading=_('Upload files to server'),
                body=_('We will use scp to upload file(s) to the selected server. You will be prompted to choose files and a destination path on the server.')
            )
            intro.add_response('cancel', _('Cancel'))
            intro.add_response('choose', _('Choose files…'))
            intro.set_default_response('choose')
            intro.set_close_response('cancel')

            def _on_intro(dlg, response):
                dlg.close()
                if response != 'choose':
                    return
                # Choose local files using portal-aware API
                file_dialog = Gtk.FileDialog(title=_('Select files to upload'))
                file_dialog.open_multiple(self, None,
                                          lambda fd, res: self._on_files_chosen(fd, res, connection))

            intro.connect('response', _on_intro)
            intro.present()
        except Exception as e:
            logger.error(f'Upload dialog failed: {e}')

    def on_manage_files_button_clicked(self, button):
        """Handle manage files button click from toolbar"""
        try:
            selected_row = self.connection_list.get_selected_row()
            if not selected_row:
                return
            connection = getattr(selected_row, 'connection', None)
            if not connection:
                return
            
            # Use the same logic as the context menu action
            try:
                # Define error callback for async operation
                def error_callback(error_msg):
                    logger.error(f"Failed to open file manager for {connection.nickname}: {error_msg}")
                    # Show error dialog to user
                    self._show_manage_files_error(connection.nickname, error_msg or "Failed to open file manager")
                
                success, error_msg = open_remote_in_file_manager(
                    user=connection.username,
                    host=connection.host,
                    port=connection.port if connection.port != 22 else None,
                    error_callback=error_callback,
                    parent_window=self
                )
                if success:
                    logger.info(f"Started file manager process for {connection.nickname}")
                else:
                    logger.error(f"Failed to start file manager process for {connection.nickname}: {error_msg}")
                    # Show error dialog to user
                    self._show_manage_files_error(connection.nickname, error_msg or "Failed to start file manager process")
            except Exception as e:
                logger.error(f"Error opening file manager: {e}")
                # Show error dialog to user
                self._show_manage_files_error(connection.nickname, str(e))
        except Exception as e:
            logger.error(f"Manage files button click failed: {e}")

    def on_system_terminal_button_clicked(self, button):
        """Handle system terminal button click from toolbar"""
        try:
            selected_row = self.connection_list.get_selected_row()
            if not selected_row:
                return
            connection = getattr(selected_row, 'connection', None)
            if not connection:
                return
            
            # Use the same logic as the context menu action
            self.open_in_system_terminal(connection)
        except Exception as e:
            logger.error(f"System terminal button click failed: {e}")

    def _show_ssh_copy_id_terminal_using_main_widget(self, connection, ssh_key, force=False):
        """Show a window with header bar and embedded terminal running ssh-copy-id.

        Requirements:
        - Terminal expands horizontally, no borders around it
        - Header bar contains Cancel and Close buttons
        """
        logger.info("Main window: Starting ssh-copy-id terminal window creation")
        logger.debug(f"Main window: Connection details - host: {getattr(connection, 'host', 'unknown')}, "
                    f"username: {getattr(connection, 'username', 'unknown')}, "
                    f"port: {getattr(connection, 'port', 22)}")
        logger.debug(f"Main window: SSH key details - private_path: {getattr(ssh_key, 'private_path', 'unknown')}, "
                    f"public_path: {getattr(ssh_key, 'public_path', 'unknown')}")
        
        try:
            target = f"{connection.username}@{connection.host}" if getattr(connection, 'username', '') else str(connection.host)
            pub_name = os.path.basename(getattr(ssh_key, 'public_path', '') or '')
            body_text = _('This will add your public key to the server\'s ~/.ssh/authorized_keys so future logins can use SSH keys.')
            logger.debug(f"Main window: Target: {target}, public key name: {pub_name}")
            
            dlg = Adw.Window()
            dlg.set_transient_for(self)
            dlg.set_modal(True)
            logger.debug("Main window: Created modal window")
            try:
                dlg.set_title(_('ssh-copy-id'))
            except Exception:
                pass
            try:
                dlg.set_default_size(920, 520)
            except Exception:
                pass

            # Header bar with Cancel
            header = Adw.HeaderBar()
            title_widget = Gtk.Box(orientation=Gtk.Orientation.VERTICAL, spacing=2)
            title_label = Gtk.Label(label=_('ssh-copy-id'))
            title_label.set_halign(Gtk.Align.START)
            subtitle_label = Gtk.Label(label=_('Copying {key} to {target}').format(key=pub_name or _('selected key'), target=target))
            subtitle_label.set_halign(Gtk.Align.START)
            try:
                title_label.add_css_class('title-2')
                subtitle_label.add_css_class('dim-label')
            except Exception:
                pass
            title_widget.append(title_label)
            title_widget.append(subtitle_label)
            header.set_title_widget(title_widget)

            # Close button is omitted; window has native close (X)

            # Content: TerminalWidget without connecting spinner/banner
            content_box = Gtk.Box(orientation=Gtk.Orientation.VERTICAL, spacing=8)
            content_box.set_hexpand(True)
            content_box.set_vexpand(True)
            try:
                content_box.set_margin_top(12)
                content_box.set_margin_bottom(12)
                content_box.set_margin_start(6)
                content_box.set_margin_end(6)
            except Exception:
                pass
            # Optional info text under header bar
            info_lbl = Gtk.Label(label=body_text)
            info_lbl.set_halign(Gtk.Align.START)
            try:
                info_lbl.add_css_class('dim-label')
                info_lbl.set_wrap(True)
            except Exception:
                pass
            content_box.append(info_lbl)

            term_widget = TerminalWidget(connection, self.config, self.connection_manager)
            # Hide connecting overlay and suppress disconnect banner for this non-SSH task
            try:
                term_widget._set_connecting_overlay_visible(False)
                setattr(term_widget, '_suppress_disconnect_banner', True)
                term_widget._set_disconnected_banner_visible(False)
            except Exception:
                pass
            term_widget.set_hexpand(True)
            term_widget.set_vexpand(True)
            # No frame: avoid borders around the terminal
            content_box.append(term_widget)

            # Bottom button area with Close button
            button_box = Gtk.Box(orientation=Gtk.Orientation.HORIZONTAL, spacing=12)
            button_box.set_halign(Gtk.Align.END)
            button_box.set_margin_top(12)
            
            cancel_btn = Gtk.Button(label=_('Close'))
            try:
                cancel_btn.add_css_class('suggested-action')
            except Exception:
                pass
            button_box.append(cancel_btn)
            
            content_box.append(button_box)

            # Root container combines header and content
            root_box = Gtk.Box(orientation=Gtk.Orientation.VERTICAL)
            root_box.append(header)
            root_box.append(content_box)
            dlg.set_content(root_box)

            def _on_cancel(btn):
                try:
                    if hasattr(term_widget, 'disconnect'):
                        term_widget.disconnect()
                except Exception:
                    pass
                dlg.close()
            cancel_btn.connect('clicked', _on_cancel)
            # No explicit close button; use window close (X)

            # Build ssh-copy-id command with options derived from connection settings
            logger.debug("Main window: Building ssh-copy-id command arguments")
            argv = self._build_ssh_copy_id_argv(
                connection,
                ssh_key,
                force,
                known_hosts_path=self.connection_manager.known_hosts_path,
            )
            cmdline = ' '.join([GLib.shell_quote(a) for a in argv])
            logger.info("Starting ssh-copy-id: %s", ' '.join(argv))
            logger.info("Full command line: %s", cmdline)
            logger.debug(f"Main window: Command argv: {argv}")
            logger.debug(f"Main window: Shell-quoted command: {cmdline}")

            # Helper to write colored lines into the terminal
            def _feed_colored_line(text: str, color: str):
                colors = {
                    'red': '\x1b[31m',
                    'green': '\x1b[32m',
                    'yellow': '\x1b[33m',
                    'blue': '\x1b[34m',
                }
                prefix = colors.get(color, '')
                try:
                    term_widget.vte.feed(("\r\n" + prefix + text + "\x1b[0m\r\n").encode('utf-8'))
                except Exception:
                    pass

            # Initial info line
            _feed_colored_line(_('Running ssh-copy-id…'), 'yellow')

            # Handle password authentication consistently with terminal connections
            logger.debug("Main window: Setting up authentication environment")
            env = os.environ.copy()
            logger.debug(f"Main window: Environment variables count: {len(env)}")
            
            # Determine auth method and check for saved password
            logger.debug("Main window: Determining authentication preferences")
            try:
                auth_method = int(getattr(connection, 'auth_method', 0) or 0)
                prefer_password = (auth_method == 1)
            except Exception as e2:
                logger.debug(f"Main window: Failed to get auth method from connection object: {e2}")
                auth_method = 0
                prefer_password = False

            has_saved_password = bool(self.connection_manager.get_password(connection.host, connection.username))
            combined_auth = (auth_method == 0 and has_saved_password)
            logger.debug(f"Main window: Has saved password: {has_saved_password}")
            logger.debug(
                f"Main window: Authentication setup - prefer_password={prefer_password}, combined_auth={combined_auth}, has_saved_password={has_saved_password}"
            )

            if (prefer_password or combined_auth) and has_saved_password:
                # Use sshpass for password authentication
                logger.debug("Main window: Using sshpass for password authentication")
                import shutil
                sshpass_path = None
                
                # Check if sshpass is available and executable
                logger.debug("Main window: Checking for sshpass availability")
                if os.path.exists('/app/bin/sshpass') and os.access('/app/bin/sshpass', os.X_OK):
                    sshpass_path = '/app/bin/sshpass'
                    logger.debug("Found sshpass at /app/bin/sshpass")
                elif shutil.which('sshpass'):
                    sshpass_path = shutil.which('sshpass')
                    logger.debug(f"Found sshpass in PATH: {sshpass_path}")
                else:
                    logger.debug("sshpass not found or not executable")
                
                if sshpass_path:
                    # Use the same approach as ssh_password_exec.py for consistency
                    logger.debug("Main window: Setting up sshpass with FIFO")
                    from .ssh_password_exec import _mk_priv_dir, _write_once_fifo
                    import threading
                    
                    # Create private temp directory and FIFO
                    logger.debug("Main window: Creating private temp directory")
                    tmpdir = _mk_priv_dir()
                    fifo = os.path.join(tmpdir, "pw.fifo")
                    logger.debug(f"Main window: FIFO path: {fifo}")
                    os.mkfifo(fifo, 0o600)
                    logger.debug("Main window: FIFO created with permissions 0o600")
                    
                    # Start writer thread that writes the password exactly once
                    saved_password = self.connection_manager.get_password(connection.host, connection.username)
                    logger.debug(f"Main window: Retrieved saved password, length: {len(saved_password) if saved_password else 0}")
                    t = threading.Thread(target=_write_once_fifo, args=(fifo, saved_password), daemon=True)
                    t.start()
                    logger.debug("Main window: Password writer thread started")
                    
                    # Use sshpass with FIFO
                    original_argv = argv.copy()
                    argv = [sshpass_path, "-f", fifo] + argv
                    logger.debug(f"Main window: Modified argv - added sshpass: {argv}")
                    
                    # Important: strip askpass vars so OpenSSH won't try the askpass helper for passwords
                    env.pop("SSH_ASKPASS", None)
                    env.pop("SSH_ASKPASS_REQUIRE", None)
                    logger.debug("Main window: Removed SSH_ASKPASS environment variables")
                    
                    logger.debug("Using sshpass with FIFO for ssh-copy-id password authentication")
                    
                    # Store tmpdir for cleanup (will be cleaned up when process exits)
                    def cleanup_tmpdir():
                        try:
                            import shutil
                            shutil.rmtree(tmpdir, ignore_errors=True)
                        except Exception:
                            pass
                    import atexit
                    atexit.register(cleanup_tmpdir)
                else:
                    # sshpass not available – allow interactive password prompt
                    logger.warning("Main window: sshpass not available, falling back to interactive prompt")
                    env.pop("SSH_ASKPASS", None)
                    env.pop("SSH_ASKPASS_REQUIRE", None)
            elif (prefer_password or combined_auth) and not has_saved_password:
                # Password may be required but none saved - let SSH prompt interactively
                # Don't set any askpass environment variables
                logger.debug("Main window: Password auth selected but no saved password - using interactive prompt")
            else:
                # Use askpass for passphrase prompts (key-based auth)
                logger.debug("Main window: Using askpass for key-based authentication")
                from .askpass_utils import get_ssh_env_with_askpass
                askpass_env = get_ssh_env_with_askpass()
                logger.debug(f"Main window: Askpass environment variables: {list(askpass_env.keys())}")
                env.update(askpass_env)

            ensure_writable_ssh_home(env)

            # Ensure /app/bin is first in PATH for Flatpak compatibility
            logger.debug("Main window: Setting up PATH for Flatpak compatibility")
            if os.path.exists('/app/bin'):
                current_path = env.get('PATH', '')
                logger.debug(f"Main window: Current PATH: {current_path}")
                if '/app/bin' not in current_path:
                    env['PATH'] = f"/app/bin:{current_path}"
                    logger.debug(f"Main window: Updated PATH: {env['PATH']}")
                else:
                    logger.debug("Main window: /app/bin already in PATH")
            else:
                logger.debug("Main window: /app/bin does not exist, skipping PATH modification")
            
            cmdline = ' '.join([GLib.shell_quote(a) for a in argv])
            logger.info("Starting ssh-copy-id: %s", ' '.join(argv))
            logger.debug(f"Main window: Final command line: {cmdline}")
            envv = [f"{k}={v}" for k, v in env.items()]
            logger.debug(f"Main window: Environment variables count: {len(envv)}")

            try:
                logger.debug("Main window: Spawning ssh-copy-id process in VTE terminal")
                logger.debug(f"Main window: Working directory: {os.path.expanduser('~') or '/'}")
                logger.debug(f"Main window: Command: ['bash', '-lc', '{cmdline}']")
                
                term_widget.vte.spawn_async(
                    Vte.PtyFlags.DEFAULT,
                    os.path.expanduser('~') or '/',
                    ['bash', '-lc', cmdline],
                    envv,  # <— use merged env
                    GLib.SpawnFlags.DEFAULT,
                    None,
                    None,
                    -1,
                    None,
                    None
                )
                logger.debug("Main window: ssh-copy-id process spawned successfully")

                # Show result modal when the command finishes
                def _on_copyid_exited(vte, status):
                    logger.debug(f"Main window: ssh-copy-id process exited with raw status: {status}")
                    # Normalize exit code
                    exit_code = None
                    try:
                        if os.WIFEXITED(status):
                            exit_code = os.WEXITSTATUS(status)
                            logger.debug(f"Main window: Process exited normally, exit code: {exit_code}")
                        else:
                            exit_code = status if 0 <= int(status) < 256 else ((int(status) >> 8) & 0xFF)
                            logger.debug(f"Main window: Process did not exit normally, normalized exit code: {exit_code}")
                    except Exception as e:
                        logger.debug(f"Main window: Error normalizing exit status: {e}")
                        try:
                            exit_code = int(status)
                            logger.debug(f"Main window: Converted status to int: {exit_code}")
                        except Exception as e2:
                            logger.debug(f"Main window: Failed to convert status to int: {e2}")
                            exit_code = status

                    logger.info(f"ssh-copy-id exited with status: {status}, normalized exit_code: {exit_code}")
                    
                    # Simple verification: just check exit code like default ssh-copy-id
                    ok = (exit_code == 0)
                    
                    # Get error details from output if failed
                    error_details = None
                    if not ok:
                        try:
                            content = term_widget.vte.get_text_range(0, 0, -1, -1, None)
                            if content:
                                # Look for common error patterns in the output
                                content_lower = content.lower()
                                if 'permission denied' in content_lower:
                                    error_details = 'Permission denied - check user credentials and server permissions'
                                elif 'connection refused' in content_lower:
                                    error_details = 'Connection refused - check server address and SSH service'
                                elif 'authentication failed' in content_lower:
                                    error_details = 'Authentication failed - check username and password/key'
                                elif 'no such file or directory' in content_lower:
                                    error_details = 'File not found - check if SSH directory exists on server'
                                elif 'operation not permitted' in content_lower:
                                    error_details = 'Operation not permitted - check server permissions'
                                else:
                                    # Extract the last few lines of output for context
                                    lines = content.strip().split('\n')
                                    if lines:
                                        error_details = f"Error details: {lines[-1]}"
                        except Exception as e:
                            logger.debug(f"Main window: Error extracting error details: {e}")
                    
                    if ok:
                        logger.info("ssh-copy-id completed successfully")
                        logger.debug("Main window: ssh-copy-id succeeded, showing success message")
                        _feed_colored_line(_('Public key was installed successfully.'), 'green')
                    else:
                        logger.error(f"ssh-copy-id failed with exit code: {exit_code}")
                        logger.debug(f"Main window: ssh-copy-id failed with exit code {exit_code}")
                        _feed_colored_line(_('Failed to install the public key.'), 'red')
                        if error_details:
                            _feed_colored_line(error_details, 'red')

                    def _present_result_dialog():
                        logger.debug(f"Main window: Presenting result dialog - success: {ok}")
                        msg = Adw.MessageDialog(
                            transient_for=dlg,
                            modal=True,
                            heading=_('Success') if ok else _('Error'),
                            body=(_('Public key copied to {}@{}').format(connection.username, connection.host)
                                  if ok else _('Failed to copy the public key. Check logs for details.')),
                        )
                        msg.add_response('ok', _('OK'))
                        msg.set_default_response('ok')
                        msg.set_close_response('ok')
                        msg.present()
                        logger.debug("Main window: Result dialog presented")
                        return False

                    GLib.idle_add(_present_result_dialog)

                try:
                    term_widget.vte.connect('child-exited', _on_copyid_exited)
                except Exception:
                    pass
            except Exception as e:
                logger.error(f'Failed to spawn ssh-copy-id in TerminalWidget: {e}')
                logger.debug(f'Main window: Exception details: {type(e).__name__}: {str(e)}')
                dlg.close()
                # No fallback method available
                logger.error(f'Terminal ssh-copy-id failed: {e}')
                self._error_dialog(_("SSH Key Copy Error"),
                                  _("Failed to copy SSH key to server."), 
                                  f"Terminal error: {str(e)}\n\nPlease check:\n• Network connectivity\n• SSH server configuration\n• User permissions")
                return

            dlg.present()
            logger.debug("Main window: ssh-copy-id terminal window presented successfully")
        except Exception as e:
            logger.error(f'VTE ssh-copy-id window failed: {e}')
            logger.debug(f'Main window: Exception details: {type(e).__name__}: {str(e)}')
            self._error_dialog(_("SSH Key Copy Error"),
                              _("Failed to create ssh-copy-id terminal window."), 
                              f"Error: {str(e)}\n\nThis could be due to:\n• Missing VTE terminal widget\n• Display/GTK issues\n• System resource limitations")



    def _build_ssh_copy_id_argv(
        self,
        connection,
        ssh_key,
        force: bool = False,
        known_hosts_path: Optional[str] = None,
    ):
        """Construct argv for ssh-copy-id honoring saved UI auth preferences."""
        logger.info(f"Building ssh-copy-id argv for key: {getattr(ssh_key, 'public_path', 'unknown')}")
        logger.debug(f"Main window: Building ssh-copy-id command arguments")
        logger.debug(f"Main window: Connection object: {type(connection)}")
        logger.debug(f"Main window: SSH key object: {type(ssh_key)}")
        logger.debug(f"Main window: Force option: {force}")
        logger.info(f"Key object attributes: private_path={getattr(ssh_key, 'private_path', 'unknown')}, public_path={getattr(ssh_key, 'public_path', 'unknown')}")
        
        # Verify the public key file exists
        logger.debug(f"Main window: Checking if public key file exists: {ssh_key.public_path}")
        if not os.path.exists(ssh_key.public_path):
            logger.error(f"Public key file does not exist: {ssh_key.public_path}")
            logger.debug(f"Main window: Public key file missing: {ssh_key.public_path}")
            raise RuntimeError(f"Public key file not found: {ssh_key.public_path}")
        
        logger.debug(f"Main window: Public key file verified: {ssh_key.public_path}")
        argv = ['ssh-copy-id']
        
        # Add force option if enabled
        if force:
            argv.append('-f')
            logger.debug("Main window: Added force option (-f) to ssh-copy-id")
        
        argv.extend(['-i', ssh_key.public_path])
        logger.debug(f"Main window: Base command: {argv}")
        try:
            port = getattr(connection, 'port', 22)
            logger.debug(f"Main window: Connection port: {port}")
            if port and port != 22:
                argv += ['-p', str(connection.port)]
                logger.debug(f"Main window: Added port option: -p {connection.port}")
        except Exception as e:
            logger.debug(f"Main window: Error getting port: {e}")
            pass
        # Honor app SSH settings: strict host key checking / auto-add
        logger.debug("Main window: Loading SSH configuration")
        try:
            cfg = Config()
            ssh_cfg = cfg.get_ssh_config() if hasattr(cfg, 'get_ssh_config') else {}
            logger.debug(f"Main window: SSH config: {ssh_cfg}")
            strict_val = str(ssh_cfg.get('strict_host_key_checking', '') or '').strip()
            auto_add = bool(ssh_cfg.get('auto_add_host_keys', True))
            logger.debug(f"Main window: SSH settings - strict_val='{strict_val}', auto_add={auto_add}")
            if strict_val:
                argv += ['-o', f'StrictHostKeyChecking={strict_val}']
                logger.debug(f"Main window: Added strict host key checking: {strict_val}")
            elif auto_add:
                argv += ['-o', 'StrictHostKeyChecking=accept-new']
                logger.debug("Main window: Added auto-accept new host keys")
        except Exception as e:
            logger.debug(f"Main window: Error loading SSH config: {e}")
            argv += ['-o', 'StrictHostKeyChecking=accept-new']
            logger.debug("Main window: Using default strict host key checking: accept-new")

        if known_hosts_path:
            argv += ['-o', f'UserKnownHostsFile={known_hosts_path}']

        # Derive auth prefs from saved config and connection
        logger.debug("Main window: Determining authentication preferences")
        prefer_password = False
        key_mode = 0
        keyfile = getattr(connection, 'keyfile', '') or ''
        logger.debug(f"Main window: Connection keyfile: '{keyfile}'")

        try:
            auth_method = int(getattr(connection, 'auth_method', 0) or 0)
            prefer_password = (auth_method == 1)
        except Exception as e2:
            logger.debug(f"Main window: Error getting auth method from connection object: {e2}")
            auth_method = 0
            prefer_password = False

        has_saved_password = bool(self.connection_manager.get_password(connection.host, connection.username))
        combined_auth = (auth_method == 0 and has_saved_password)

        try:
            # key_select_mode is saved in ssh config, our connection object should have it post-load
            key_mode = int(getattr(connection, 'key_select_mode', 0) or 0)
            logger.debug(f"Main window: Key select mode: {key_mode}")
        except Exception as e:
            logger.debug(f"Main window: Error getting key select mode: {e}")
            key_mode = 0

        # Validate keyfile path
        try:
            keyfile_ok = bool(keyfile) and os.path.isfile(keyfile)
            logger.debug(f"Main window: Keyfile validation - keyfile='{keyfile}', exists={keyfile_ok}")
        except Exception as e:
            logger.debug(f"Main window: Error validating keyfile: {e}")
            keyfile_ok = False

        # Priority: if UI selected a specific key and it exists, use it; otherwise fall back to password prefs/try-all
        logger.debug(f"Main window: Applying authentication options - key_mode={key_mode}, keyfile_ok={keyfile_ok}, prefer_password={prefer_password}, combined_auth={combined_auth}")
        
        # For ssh-copy-id, we should NOT add IdentityFile options because:
        # 1. ssh-copy-id should use the same key for authentication that it's copying
        # 2. The -i parameter already specifies which key to copy
        # 3. Adding IdentityFile would cause ssh-copy-id to use a different key for auth
        
        if key_mode == 1 and keyfile_ok:
            # Don't add IdentityFile for ssh-copy-id - it should use the key being copied
            logger.debug(f"Main window: Skipping IdentityFile for ssh-copy-id - using key being copied for authentication")
        else:
            # Apply authentication preferences
            if prefer_password:
                argv += ['-o', 'PreferredAuthentications=password']
                if getattr(connection, 'pubkey_auth_no', False):
                    argv += ['-o', 'PubkeyAuthentication=no']
                    logger.debug("Main window: Added password authentication options - PubkeyAuthentication=no, PreferredAuthentications=password")
                else:
                    logger.debug("Main window: Added password authentication option - PreferredAuthentications=password")
            elif combined_auth:
                argv += [
                    '-o',
                    'PreferredAuthentications=gssapi-with-mic,hostbased,publickey,keyboard-interactive,password'
                ]
                logger.debug(
                    "Main window: Added combined authentication options - "
                    "PreferredAuthentications=gssapi-with-mic,hostbased,publickey,keyboard-interactive,password"
                )
        
        # Target
        target = f"{connection.username}@{connection.host}" if getattr(connection, 'username', '') else str(connection.host)
        argv.append(target)
        logger.debug(f"Main window: Added target: {target}")
        logger.debug(f"Main window: Final argv: {argv}")
        return argv

    def _on_files_chosen(self, dialog, result, connection):
        try:
            files_model = dialog.open_multiple_finish(result)
            if not files_model or files_model.get_n_items() == 0:
                return
            files = [files_model.get_item(i) for i in range(files_model.get_n_items())]

            # Ask remote destination path
            prompt = Adw.MessageDialog(
                transient_for=self,
                modal=True,
                heading=_('Remote destination'),
                body=_('Enter a remote directory (e.g., ~/ or /var/tmp). Files will be uploaded using scp.')
            )
            box = Gtk.Box(orientation=Gtk.Orientation.VERTICAL, spacing=6)
            dest_row = Adw.EntryRow(title=_('Remote directory'))
            dest_row.set_text('~')
            box.append(dest_row)
            prompt.set_extra_child(box)
            prompt.add_response('cancel', _('Cancel'))
            prompt.add_response('upload', _('Upload'))
            prompt.set_default_response('upload')
            prompt.set_close_response('cancel')

            def _go(d, resp):
                d.close()
                if resp != 'upload':
                    return
                remote_dir = dest_row.get_text().strip() or '~'
                self._start_scp_upload(connection, [f.get_path() for f in files], remote_dir)

            prompt.connect('response', _go)
            prompt.present()
        except Exception as e:
            logger.error(f'File selection failed: {e}')

    def _start_scp_upload(self, connection, local_paths, remote_dir):
        """Run scp using the same terminal window layout as ssh-copy-id."""
        try:
            self._show_scp_upload_terminal_window(connection, local_paths, remote_dir)
        except Exception as e:
            logger.error(f'scp upload failed to start: {e}')

    def _show_scp_upload_terminal_window(self, connection, local_paths, remote_dir):
        try:
            target = f"{connection.username}@{connection.host}"
            info_text = _('We will use scp to upload file(s) to the selected server.')

            dlg = Adw.Window()
            dlg.set_transient_for(self)
            dlg.set_modal(True)
            try:
                dlg.set_title(_('Upload files (scp)'))
            except Exception:
                pass
            try:
                dlg.set_default_size(920, 520)
            except Exception:
                pass

            # Header bar with Cancel
            header = Adw.HeaderBar()
            title_widget = Gtk.Box(orientation=Gtk.Orientation.VERTICAL, spacing=2)
            title_label = Gtk.Label(label=_('Upload files (scp)'))
            title_label.set_halign(Gtk.Align.START)
            subtitle_label = Gtk.Label(label=_('Uploading to {target}:{dir}').format(target=target, dir=remote_dir))
            subtitle_label.set_halign(Gtk.Align.START)
            try:
                title_label.add_css_class('title-2')
                subtitle_label.add_css_class('dim-label')
            except Exception:
                pass
            title_widget.append(title_label)
            title_widget.append(subtitle_label)
            header.set_title_widget(title_widget)

            cancel_btn = Gtk.Button(label=_('Cancel'))
            try:
                cancel_btn.add_css_class('flat')
            except Exception:
                pass
            header.pack_start(cancel_btn)

            # Content area
            content_box = Gtk.Box(orientation=Gtk.Orientation.VERTICAL, spacing=8)
            content_box.set_hexpand(True)
            content_box.set_vexpand(True)
            try:
                content_box.set_margin_top(12)
                content_box.set_margin_bottom(12)
                content_box.set_margin_start(6)
                content_box.set_margin_end(6)
            except Exception:
                pass

            info_lbl = Gtk.Label(label=info_text)
            info_lbl.set_halign(Gtk.Align.START)
            try:
                info_lbl.add_css_class('dim-label')
                info_lbl.set_wrap(True)
            except Exception:
                pass
            content_box.append(info_lbl)

            term_widget = TerminalWidget(connection, self.config, self.connection_manager)
            try:
                term_widget._set_connecting_overlay_visible(False)
                setattr(term_widget, '_suppress_disconnect_banner', True)
                term_widget._set_disconnected_banner_visible(False)
            except Exception:
                pass
            term_widget.set_hexpand(True)
            term_widget.set_vexpand(True)
            content_box.append(term_widget)

            root_box = Gtk.Box(orientation=Gtk.Orientation.VERTICAL)
            root_box.append(header)
            root_box.append(content_box)
            dlg.set_content(root_box)

            def _on_cancel(btn):
                # Clean up askpass helper scripts
                try:
                    if hasattr(self, '_scp_askpass_helpers'):
                        for helper_path in self._scp_askpass_helpers:
                            try:
                                os.unlink(helper_path)
                            except Exception:
                                pass
                        self._scp_askpass_helpers.clear()
                except Exception:
                    pass
                
                try:
                    if hasattr(term_widget, 'disconnect'):
                        term_widget.disconnect()
                except Exception:
                    pass
                dlg.close()
            cancel_btn.connect('clicked', _on_cancel)

            # Build and run scp command in the terminal
            argv = self._build_scp_argv(
                connection,
                local_paths,
                remote_dir,
                known_hosts_path=self.connection_manager.known_hosts_path,
            )

            # Handle environment variables for authentication
            env = os.environ.copy()

            # Check if we have stored askpass environment from key passphrase handling
            if hasattr(self, '_scp_askpass_env') and self._scp_askpass_env:
                env.update(self._scp_askpass_env)
                logger.debug(f"SCP: Using askpass environment for key passphrase: {list(self._scp_askpass_env.keys())}")
                # Clear the stored environment after use
                self._scp_askpass_env = {}

            # If sshpass was unavailable earlier, ensure askpass is cleared
            if getattr(self, '_scp_strip_askpass', False):
                env.pop("SSH_ASKPASS", None)
                env.pop("SSH_ASKPASS_REQUIRE", None)
                logger.debug("SCP: Removed SSH_ASKPASS variables for interactive password prompt")
                self._scp_strip_askpass = False
                
                # For key-based auth, ensure the key is loaded in SSH agent first
                try:
                    keyfile = getattr(connection, 'keyfile', '') or ''
                    if keyfile and os.path.isfile(keyfile):
                        # Prepare key for connection (add to ssh-agent if needed)
                        if hasattr(self, 'connection_manager') and self.connection_manager:
                            key_prepared = self.connection_manager.prepare_key_for_connection(keyfile)
                            if key_prepared:
                                logger.debug(f"SCP: Key prepared for connection: {keyfile}")
                            else:
                                logger.warning(f"SCP: Failed to prepare key for connection: {keyfile}")
                except Exception as e:
                    logger.warning(f"SCP: Error preparing key for connection: {e}")
            else:
                # Handle password authentication - sshpass is already handled in _build_scp_argv
                # No additional environment setup needed here
                logger.debug("SCP: Password authentication handled by sshpass in command line")

            # Ensure /app/bin is first in PATH for Flatpak compatibility
            if os.path.exists('/app/bin'):
                current_path = env.get('PATH', '')
                if '/app/bin' not in current_path:
                    env['PATH'] = f"/app/bin:{current_path}"
            
            cmdline = ' '.join([GLib.shell_quote(a) for a in argv])
            envv = [f"{k}={v}" for k, v in env.items()]
            logger.debug(f"SCP: Final environment variables: SSH_ASKPASS={env.get('SSH_ASKPASS', 'NOT_SET')}, SSH_ASKPASS_REQUIRE={env.get('SSH_ASKPASS_REQUIRE', 'NOT_SET')}")
            logger.debug(f"SCP: Command line: {cmdline}")

            # Helper to write colored lines
            def _feed_colored_line(text: str, color: str):
                colors = {
                    'red': '\x1b[31m',
                    'green': '\x1b[32m',
                    'yellow': '\x1b[33m',
                    'blue': '\x1b[34m',
                }
                prefix = colors.get(color, '')
                try:
                    term_widget.vte.feed(("\r\n" + prefix + text + "\x1b[0m\r\n").encode('utf-8'))
                except Exception:
                    pass

            _feed_colored_line(_('Starting upload…'), 'yellow')

            try:
                term_widget.vte.spawn_async(
                    Vte.PtyFlags.DEFAULT,
                    os.path.expanduser('~') or '/',
                    ['bash', '-lc', cmdline],
                    envv,  # <— use merged env (ASKPASS + DISPLAY + SSHPILOT_* )
                    GLib.SpawnFlags.DEFAULT,
                    None,
                    None,
                    -1,
                    None,
                    None
                )

                def _on_scp_exited(vte, status):
                    # Normalize exit code
                    exit_code = None
                    try:
                        if os.WIFEXITED(status):
                            exit_code = os.WEXITSTATUS(status)
                        else:
                            exit_code = status if 0 <= int(status) < 256 else ((int(status) >> 8) & 0xFF)
                    except Exception:
                        try:
                            exit_code = int(status)
                        except Exception:
                            exit_code = status
                    ok = (exit_code == 0)
                    if ok:
                        _feed_colored_line(_('Upload finished successfully.'), 'green')
                    else:
                        _feed_colored_line(_('Upload failed. See output above.'), 'red')

                    def _present_result_dialog():
                        # Clean up askpass helper scripts
                        try:
                            if hasattr(self, '_scp_askpass_helpers'):
                                for helper_path in self._scp_askpass_helpers:
                                    try:
                                        os.unlink(helper_path)
                                    except Exception:
                                        pass
                                self._scp_askpass_helpers.clear()
                        except Exception:
                            pass
                        
                        msg = Adw.MessageDialog(
                            transient_for=dlg,
                            modal=True,
                            heading=_('Upload complete') if ok else _('Upload failed'),
                            body=(_('Files uploaded to {target}:{dir}').format(target=target, dir=remote_dir)
                                  if ok else _('scp exited with an error. Please review the log output.')),
                        )
                        msg.add_response('ok', _('OK'))
                        msg.set_default_response('ok')
                        msg.set_close_response('ok')
                        msg.present()
                        return False

                    GLib.idle_add(_present_result_dialog)

                try:
                    term_widget.vte.connect('child-exited', _on_scp_exited)
                except Exception:
                    pass
            except Exception as e:
                logger.error(f'Failed to spawn scp in TerminalWidget: {e}')
                dlg.close()
                # Fallback could be implemented here if needed
                return

            dlg.present()
        except Exception as e:
            logger.error(f'Failed to open scp terminal window: {e}')

    def _build_scp_argv(
        self,
        connection,
        local_paths,
        remote_dir,
        known_hosts_path: Optional[str] = None,
    ):
        argv = ['scp', '-v']
        # Port
        try:
            if getattr(connection, 'port', 22) and connection.port != 22:
                argv += ['-P', str(connection.port)]
        except Exception:
            pass
        # Auth/SSH options similar to ssh-copy-id
        try:
            cfg = Config()
            ssh_cfg = cfg.get_ssh_config() if hasattr(cfg, 'get_ssh_config') else {}
            strict_val = str(ssh_cfg.get('strict_host_key_checking', '') or '').strip()
            auto_add = bool(ssh_cfg.get('auto_add_host_keys', True))
            if strict_val:
                argv += ['-o', f'StrictHostKeyChecking={strict_val}']
            elif auto_add:
                argv += ['-o', 'StrictHostKeyChecking=accept-new']
        except Exception:
            argv += ['-o', 'StrictHostKeyChecking=accept-new']

        if known_hosts_path:
            argv += ['-o', f'UserKnownHostsFile={known_hosts_path}']
        # Prefer password if selected
        prefer_password = False
        key_mode = 0
        keyfile = getattr(connection, 'keyfile', '') or ''
        try:
            auth_method = int(getattr(connection, 'auth_method', 0) or 0)
            prefer_password = (auth_method == 1)
        except Exception:
            auth_method = 0
            prefer_password = False
        has_saved_password = bool(self.connection_manager.get_password(connection.host, connection.username)) if hasattr(self, 'connection_manager') and self.connection_manager else False
        combined_auth = (auth_method == 0 and has_saved_password)
        try:
            key_mode = int(getattr(connection, 'key_select_mode', 0) or 0)
        except Exception:
            key_mode = 0
        try:
            keyfile_ok = bool(keyfile) and os.path.isfile(keyfile)
        except Exception:
            keyfile_ok = False
        # Handle authentication with saved credentials
        if key_mode == 1 and keyfile_ok:
            argv += ['-i', keyfile, '-o', 'IdentitiesOnly=yes']
            
            # Try to get saved passphrase for the key
            try:
                if hasattr(self, 'connection_manager') and self.connection_manager:
                    saved_passphrase = self.connection_manager.get_key_passphrase(keyfile)
                    if saved_passphrase:
                        # Use the secure askpass script for passphrase authentication
                        # This avoids storing passphrases in plain text temporary files
                        from .askpass_utils import get_ssh_env_with_forced_askpass, get_scp_ssh_options
                        askpass_env = get_ssh_env_with_forced_askpass()
                        # Store for later use in the main execution
                        if not hasattr(self, '_scp_askpass_env'):
                            self._scp_askpass_env = {}
                        self._scp_askpass_env.update(askpass_env)
                        logger.debug(f"SCP: Stored askpass environment for key passphrase: {list(askpass_env.keys())}")
                        
                        # Add SSH options to force public key authentication and prevent password fallback
                        argv += get_scp_ssh_options()
            except Exception as e:
                logger.debug(f"Failed to get saved passphrase for SCP: {e}")
                
        elif prefer_password or combined_auth:
            if prefer_password:
                argv += ['-o', 'PreferredAuthentications=password']
                if getattr(connection, 'pubkey_auth_no', False):
                    argv += ['-o', 'PubkeyAuthentication=no']
            else:
                argv += [
                    '-o',
                    'PreferredAuthentications=gssapi-with-mic,hostbased,publickey,keyboard-interactive,password'
                ]
            
            # Try to get saved password
            try:
                if hasattr(self, 'connection_manager') and self.connection_manager:
                    saved_password = self.connection_manager.get_password(connection.host, connection.username)
                    if saved_password:
                        # Use sshpass for password authentication
                        import shutil
                        sshpass_path = None
                        
                        # Check if sshpass is available and executable
                        if os.path.exists('/app/bin/sshpass') and os.access('/app/bin/sshpass', os.X_OK):
                            sshpass_path = '/app/bin/sshpass'
                            logger.debug("Found sshpass at /app/bin/sshpass")
                        elif shutil.which('sshpass'):
                            sshpass_path = shutil.which('sshpass')
                            logger.debug(f"Found sshpass in PATH: {sshpass_path}")
                        else:
                            logger.debug("sshpass not found or not executable")
                        
                        if sshpass_path:
                            # Use the same approach as ssh_password_exec.py for consistency
                            from .ssh_password_exec import _mk_priv_dir, _write_once_fifo
                            import threading
                            
                            # Create private temp directory and FIFO
                            tmpdir = _mk_priv_dir()
                            fifo = os.path.join(tmpdir, "pw.fifo")
                            os.mkfifo(fifo, 0o600)
                            
                            # Start writer thread that writes the password exactly once
                            t = threading.Thread(target=_write_once_fifo, args=(fifo, saved_password), daemon=True)
                            t.start()
                            
                            # Use sshpass with FIFO
                            argv = [sshpass_path, "-f", fifo] + argv
                            
                            logger.debug("Using sshpass with FIFO for SCP password authentication")
                            
                            # Store tmpdir for cleanup (will be cleaned up when process exits)
                            def cleanup_tmpdir():
                                try:
                                    import shutil
                                    shutil.rmtree(tmpdir, ignore_errors=True)
                                except Exception:
                                    pass
                            import atexit
                            atexit.register(cleanup_tmpdir)
                        else:
                            # sshpass not available – allow interactive password prompt
                            logger.warning("SCP: sshpass unavailable, falling back to interactive prompt")
                            self._scp_strip_askpass = True
                    else:
                        # No saved password - will use interactive prompt
                        logger.debug("SCP: Password auth selected but no saved password - using interactive prompt")
            except Exception as e:
                logger.debug(f"Failed to get saved password for SCP: {e}")
        
        # Paths
        for p in local_paths:
            argv.append(p)
        target = f"{connection.username}@{connection.host}" if getattr(connection, 'username', '') else str(connection.host)
        argv.append(f"{target}:{remote_dir}")
        return argv

    def on_delete_connection_clicked(self, button):
        """Handle delete connection button click"""
        selected_row = self.connection_list.get_selected_row()
        if not selected_row:
            return
        
        if not hasattr(selected_row, 'connection'):
            logger.debug("Cannot delete group row")
            return
        
        connection = selected_row.connection
        
        # If host has active connections/tabs, warn about closing them first
        has_active_terms = bool(self.connection_to_terminals.get(connection, []))
        if getattr(connection, 'is_connected', False) or has_active_terms:
            dialog = Adw.MessageDialog(
                transient_for=self,
                modal=True,
                heading=_('Remove host?'),
                body=_('Close connections and remove host?')
            )
            dialog.add_response('cancel', _('Cancel'))
            dialog.add_response('close_remove', _('Close and Remove'))
            dialog.set_response_appearance('close_remove', Adw.ResponseAppearance.DESTRUCTIVE)
            dialog.set_default_response('close')
            dialog.set_close_response('cancel')
        else:
            # Simple delete confirmation when not connected
            dialog = Adw.MessageDialog.new(self, _('Delete Connection?'),
                                         _('Are you sure you want to delete "{}"?').format(connection.nickname))
            dialog.add_response('cancel', _('Cancel'))
            dialog.add_response('delete', _('Delete'))
            dialog.set_response_appearance('delete', Adw.ResponseAppearance.DESTRUCTIVE)
            dialog.set_default_response('cancel')
            dialog.set_close_response('cancel')

        dialog.connect('response', self.on_delete_connection_response, connection)
        dialog.present()

    def on_rename_group_clicked(self, button):
        """Handle rename group button click"""
        selected_row = self.connection_list.get_selected_row()
        if selected_row and hasattr(selected_row, 'group_id'):
            self.on_edit_group_action(None, None)

    def on_delete_group_clicked(self, button):
        """Handle delete group button click"""
        selected_row = self.connection_list.get_selected_row()
        if selected_row and hasattr(selected_row, 'group_id'):
            self.on_delete_group_action(None, None)

    def on_delete_connection_response(self, dialog, response, connection):
        """Handle delete connection dialog response"""
        if response == 'delete':
            # Simple deletion when not connected
            self.connection_manager.remove_connection(connection)
        elif response == 'close_remove':
            # Close connections immediately (no extra confirmation), then remove
            try:
                # Disconnect all terminals for this connection
                for term in list(self.connection_to_terminals.get(connection, [])):
                    try:
                        if hasattr(term, 'disconnect'):
                            term.disconnect()
                    except Exception:
                        pass
                # Also disconnect the active terminal if tracked separately
                term = self.active_terminals.get(connection)
                if term and hasattr(term, 'disconnect'):
                    try:
                        term.disconnect()
                    except Exception:
                        pass
            finally:
                # Remove connection without further prompts
                self.connection_manager.remove_connection(connection)

    def _on_tab_close_confirmed(self, dialog, response_id, tab_view, page):
        """Handle response from tab close confirmation dialog"""
        dialog.destroy()
        if response_id == 'close':
            self._close_tab(tab_view, page)
        # If cancelled, do nothing - the tab remains open
    
    def _close_tab(self, tab_view, page):
        """Close the tab and clean up resources"""
        if hasattr(page, 'get_child'):
            child = page.get_child()
            if hasattr(child, 'disconnect'):
                # Get the connection associated with this terminal using reverse map
                connection = self.terminal_to_connection.get(child)
                # Disconnect the terminal
                child.disconnect()
                # Clean up multi-tab tracking maps
                try:
                    if connection is not None:
                        # Remove from list for this connection
                        if connection in self.connection_to_terminals and child in self.connection_to_terminals[connection]:
                            self.connection_to_terminals[connection].remove(child)
                            if not self.connection_to_terminals[connection]:
                                del self.connection_to_terminals[connection]
                        # Update most-recent mapping
                        if connection in self.active_terminals and self.active_terminals[connection] is child:
                            remaining = self.connection_to_terminals.get(connection)
                            if remaining:
                                self.active_terminals[connection] = remaining[-1]
                            else:
                                del self.active_terminals[connection]
                    if child in self.terminal_to_connection:
                        del self.terminal_to_connection[child]
                except Exception:
                    pass
        
        # Close the tab page
        tab_view.close_page(page)
        
        # Update the UI based on the number of remaining tabs
        GLib.idle_add(self._update_ui_after_tab_close)
    
    def on_tab_close(self, tab_view, page):
        """Handle tab close - THE KEY FIX: Never call close_page ourselves"""
        # If we are closing pages programmatically (e.g., after deleting a
        # connection), suppress the confirmation dialog and allow the default
        # close behavior to proceed.
        if getattr(self, '_suppress_close_confirmation', False):
            return False
        # Get the connection for this tab
        connection = None
        terminal = None
        if hasattr(page, 'get_child'):
            child = page.get_child()
            if hasattr(child, 'disconnect'):
                terminal = child
                connection = self.terminal_to_connection.get(child)
        
        if not connection:
            # For non-terminal tabs, allow immediate close
            return False  # Allow the default close behavior
        
        # Check if confirmation is required
        confirm_disconnect = self.config.get_setting('confirm-disconnect', True)
        
        if confirm_disconnect:
            # Store tab view and page as instance variables
            self._pending_close_tab_view = tab_view
            self._pending_close_page = page
            self._pending_close_connection = connection
            self._pending_close_terminal = terminal
            
            # Show confirmation dialog
            dialog = Adw.MessageDialog(
                transient_for=self,
                modal=True,
                heading=_("Close connection to {}").format(connection.nickname or connection.host),
                body=_("Are you sure you want to close this connection?")
            )
            dialog.add_response('cancel', _("Cancel"))
            dialog.add_response('close', _("Close"))
            dialog.set_response_appearance('close', Adw.ResponseAppearance.DESTRUCTIVE)
            dialog.set_default_response('close')
            dialog.set_close_response('cancel')
            
            # Connect to response signal before showing the dialog
            dialog.connect('response', self._on_tab_close_response)
            dialog.present()
            
            # Prevent the default close behavior while we show confirmation
            return True
        else:
            # If no confirmation is needed, just allow the default close behavior.
            # The default handler will close the page, which in turn triggers the
            # terminal disconnection via the page's 'unmap' or 'destroy' signal.
            return False

    def _on_tab_close_response(self, dialog, response_id):
        """Handle the response from the close confirmation dialog."""
        # Retrieve the pending tab info
        tab_view = self._pending_close_tab_view
        page = self._pending_close_page
        terminal = self._pending_close_terminal

        if response_id == 'close':
            # User confirmed, disconnect the terminal. The tab will be removed
            # by the AdwTabView once we finish the close operation.
            if terminal and hasattr(terminal, 'disconnect'):
                terminal.disconnect()
            # Now, tell the tab view to finish closing the page.
            tab_view.close_page_finish(page, True)
            
            # Update tab button visibility after closing
            self._update_tab_button_visibility()
            
            # Check if this was the last tab and show welcome screen if needed
            if tab_view.get_n_pages() == 0:
                self.show_welcome_view()
        else:
            # User cancelled, so we reject the close request.
            # This is the critical step that makes the close button work again.
            tab_view.close_page_finish(page, False)

        dialog.destroy()
        # Clear pending state to avoid memory leaks
        self._pending_close_tab_view = None
        self._pending_close_page = None
        self._pending_close_connection = None
        self._pending_close_terminal = None
    
    def on_tab_attached(self, tab_view, page, position):
        """Handle tab attached"""
        self._update_tab_button_visibility()

    def _update_tab_button_visibility(self):
        """Update TabButton visibility based on number of tabs"""
        try:
            if hasattr(self, 'tab_button'):
                has_tabs = self.tab_view.get_n_pages() > 0
                self.tab_button.set_visible(has_tabs)
        except Exception as e:
            logger.error(f"Failed to update tab button visibility: {e}")

    def on_tab_detached(self, tab_view, page, position):
        """Handle tab detached"""
        # Cleanup terminal-to-connection maps when a page is detached
        try:
            if hasattr(page, 'get_child'):
                child = page.get_child()
                if child in self.terminal_to_connection:
                    connection = self.terminal_to_connection.get(child)
                    # Remove reverse map
                    del self.terminal_to_connection[child]
                    # Remove from per-connection list
                    if connection in self.connection_to_terminals and child in self.connection_to_terminals[connection]:
                        self.connection_to_terminals[connection].remove(child)
                        if not self.connection_to_terminals[connection]:
                            del self.connection_to_terminals[connection]
                    # Update most recent mapping if needed
                    if connection in self.active_terminals and self.active_terminals[connection] is child:
                        remaining = self.connection_to_terminals.get(connection)
                        if remaining:
                            self.active_terminals[connection] = remaining[-1]
                        else:
                            del self.active_terminals[connection]
        except Exception:
            pass

        # Update tab button visibility
        self._update_tab_button_visibility()
        
        # Show welcome view if no more tabs are left
        if tab_view.get_n_pages() == 0:
            self.show_welcome_view()
        else:
            # Update button visibility when tabs remain
            if hasattr(self, 'view_toggle_button'):
                self.view_toggle_button.set_visible(True)

    def on_local_terminal_button_clicked(self, button):
        """Handle local terminal button click"""
        try:
            logger.info("Local terminal button clicked")
            self.terminal_manager.show_local_terminal()
        except Exception as e:
            logger.error(f"Failed to open local terminal: {e}")

    def on_tab_button_clicked(self, button):
        """Handle tab button click to open/close tab overview and switch to tab view"""
        try:
            # First, ensure we're showing the tab view stack
            self.show_tab_view()
            
            # Then toggle the tab overview
            is_open = self.tab_overview.get_open()
            self.tab_overview.set_open(not is_open)
        except Exception as e:
            logger.error(f"Failed to toggle tab overview: {e}")


            
    def on_connection_added(self, manager, connection):
        """Handle new connection added to the connection manager"""
        logger.info(f"New connection added: {connection.nickname}")
        self.group_manager.connections.setdefault(connection.nickname, None)
        if connection.nickname not in self.group_manager.root_connections:
            self.group_manager.root_connections.append(connection.nickname)
            self.group_manager._save_groups()
        self.rebuild_connection_list()
        
                
    def on_connection_removed(self, manager, connection):
        """Handle connection removed from the connection manager"""
        logger.info(f"Connection removed: {connection.nickname}")

        # Remove from UI if it exists
        if connection in self.connection_rows:
            row = self.connection_rows[connection]
            self.connection_list.remove(row)
            del self.connection_rows[connection]
        
        # Remove from group manager
        self.group_manager.connections.pop(connection.nickname, None)
        if connection.nickname in self.group_manager.root_connections:
            self.group_manager.root_connections.remove(connection.nickname)
        self.group_manager._save_groups()

        # Close all terminals for this connection and clean up maps
        terminals = list(self.connection_to_terminals.get(connection, []))
        # Suppress confirmation while we programmatically close pages
        self._suppress_close_confirmation = True
        try:
            for term in terminals:
                try:
                    page = self.tab_view.get_page(term)
                    if page:
                        self.tab_view.close_page(page)
                except Exception:
                    pass
                try:
                    if hasattr(term, 'disconnect'):
                        term.disconnect()
                except Exception:
                    pass
                # Remove reverse map entry for each terminal
                try:
                    if term in self.terminal_to_connection:
                        del self.terminal_to_connection[term]
                except Exception:
                    pass
        finally:
            self._suppress_close_confirmation = False
        if connection in self.connection_to_terminals:
            del self.connection_to_terminals[connection]
        if connection in self.active_terminals:
            del self.active_terminals[connection]



    def on_connection_added(self, manager, connection):
        """Handle new connection added"""
        self.group_manager.connections.setdefault(connection.nickname, None)
        if connection.nickname not in self.group_manager.root_connections:
            self.group_manager.root_connections.append(connection.nickname)
            self.group_manager._save_groups()
        self.rebuild_connection_list()

    def on_connection_removed(self, manager, connection):
        """Handle connection removed (multi-tab aware)"""
        # Remove from UI
        if connection in self.connection_rows:
            row = self.connection_rows[connection]
            self.connection_list.remove(row)
            del self.connection_rows[connection]

        # Remove from group manager
        self.group_manager.connections.pop(connection.nickname, None)
        if connection.nickname in self.group_manager.root_connections:
            self.group_manager.root_connections.remove(connection.nickname)
        self.group_manager._save_groups()

        # Close all terminals for this connection and clean up maps
        terminals = list(self.connection_to_terminals.get(connection, []))
        # Suppress confirmation while we programmatically close pages
        self._suppress_close_confirmation = True
        try:
            for term in terminals:
                try:
                    page = self.tab_view.get_page(term)
                    if page:
                        self.tab_view.close_page(page)
                except Exception:
                    pass
                try:
                    if hasattr(term, 'disconnect'):
                        term.disconnect()
                except Exception:
                    pass
                # Remove reverse map entry for each terminal
                try:
                    if term in self.terminal_to_connection:
                        del self.terminal_to_connection[term]
                except Exception:
                    pass
        finally:
            self._suppress_close_confirmation = False
        if connection in self.connection_to_terminals:
            del self.connection_to_terminals[connection]
        if connection in self.active_terminals:
            del self.active_terminals[connection]

    def on_connection_status_changed(self, manager, connection, is_connected):
        """Handle connection status change"""
        logger.debug(f"Connection status changed: {connection.nickname} - {'Connected' if is_connected else 'Disconnected'}")
        if connection in self.connection_rows:
            row = self.connection_rows[connection]
            # Force update the connection's is_connected state
            connection.is_connected = is_connected
            # Update the row's status
            row.update_status()
            # Force a redraw of the row
            row.queue_draw()

        # If this was a controlled reconnect and we are now connected, reset the flag
        if is_connected and getattr(self, '_is_controlled_reconnect', False):
            self._is_controlled_reconnect = False

        # Use the same reliable status to control terminal banners
        try:
            for term in self.connection_to_terminals.get(connection, []) or []:
                if hasattr(term, '_set_disconnected_banner_visible'):
                    if is_connected:
                        term._set_disconnected_banner_visible(False)
                    else:
                        # Do not force-show here to avoid duplicate messages; terminals handle showing on failure/loss
                        pass
        except Exception:
            pass

    def on_setting_changed(self, config, key, value):
        """Handle configuration setting change"""
        logger.debug(f"Setting changed: {key} = {value}")
        
        # Apply relevant changes
        if key.startswith('terminal.'):
            # Update terminal themes/fonts
            for terms in self.connection_to_terminals.values():
                for terminal in terms:
                    terminal.apply_theme()

    def on_window_size_changed(self, window, param):
        """Handle window size change"""
        width = self.get_default_size()[0]
        height = self.get_default_size()[1]
        sidebar_width = self._get_sidebar_width()
        
        self.config.save_window_geometry(width, height, sidebar_width)

    def simple_close_handler(self, window):
        """Handle window close - distinguish between tab close and window close"""
        logger.info("")
        
        try:
            # Check if we have any tabs open
            n_pages = self.tab_view.get_n_pages()
            logger.info(f" Number of tabs: {n_pages}")
            
            # If we have tabs, close all tabs first and then quit
            if n_pages > 0:
                logger.info(" CLOSING ALL TABS FIRST")
                # Close all tabs
                while self.tab_view.get_n_pages() > 0:
                    page = self.tab_view.get_nth_page(0)
                    self.tab_view.close_page(page)
            
            # Now quit the application
            logger.info(" QUITTING APPLICATION")
            app = self.get_application()
            if app:
                app.quit()
                
        except Exception as e:
            logger.error(f" ERROR IN WINDOW CLOSE: {e}")
            # Force quit even if there's an error
            app = self.get_application()
            self.show_quit_confirmation_dialog()
            return False  # Don't quit yet, let dialog handle it
        
        # No active connections, safe to quit
        self._do_quit()
        return True  # Safe to quit

    def on_close_request(self, window):
        """Handle window close request - MAIN ENTRY POINT"""
        if self._is_quitting:
            return False  # Already quitting, allow close
            
        # Check for active connections across all tabs
        actually_connected = {}
        local_terminals = []
        ssh_terminals = []
        
        for conn, terms in self.connection_to_terminals.items():
            for term in terms:
                if getattr(term, 'is_connected', False):
                    actually_connected.setdefault(conn, []).append(term)
                    # Categorize terminals
                    if hasattr(term, '_is_local_terminal') and term._is_local_terminal():
                        local_terminals.append(term)
                    else:
                        ssh_terminals.append(term)
        
        # If there are SSH terminals, always show warning
        if ssh_terminals:
            self.show_quit_confirmation_dialog()
            return True  # Prevent close, let dialog handle it
        
        # If there are only local terminals, check their job status
        if local_terminals:
            # Check if any local terminal has an active job
            has_active_jobs = False
            for term in local_terminals:
                if hasattr(term, 'has_active_job') and term.has_active_job():
                    has_active_jobs = True
                    break
            
            # If any local terminal has an active job, show warning
            if has_active_jobs:
                self.show_quit_confirmation_dialog()
                return True  # Prevent close, let dialog handle it
        
        # No active connections or all local terminals are idle, safe to close
        return False  # Allow close

    def show_quit_confirmation_dialog(self):
        """Show confirmation dialog when quitting with active connections"""
        # Bring the main window to the foreground first
        try:
            self.present()
        except Exception as e:
            logger.debug(f"Failed to bring window to foreground: {e}")
        
        # Categorize connected terminals
        connected_items = []
        local_terminals = []
        ssh_terminals = []
        
        for conn, terms in self.connection_to_terminals.items():
            for term in terms:
                if getattr(term, 'is_connected', False):
                    connected_items.append((conn, term))
                    # Categorize terminals
                    if hasattr(term, '_is_local_terminal') and term._is_local_terminal():
                        local_terminals.append((conn, term))
                    else:
                        ssh_terminals.append((conn, term))
        
        active_count = len(connected_items)
        
        # Determine dialog content based on terminal types
        if ssh_terminals:
            # SSH terminals present - use original messaging
            if active_count == 1:
                message = f"You have 1 open terminal tab."
                detail = "Closing the application will disconnect this connection."
            else:
                message = f"You have {active_count} open terminal tabs."
                detail = f"Closing the application will disconnect all connections."
            heading = "Active SSH Connections"
        else:
            # Only local terminals with active jobs
            if active_count == 1:
                message = f"You have 1 local terminal with an active job."
                detail = "Closing the application will terminate the running process."
            else:
                message = f"You have {active_count} local terminals with active jobs."
                detail = f"Closing the application will terminate all running processes."
            heading = "Active Local Terminal Jobs"
        
        dialog = Adw.AlertDialog()
        dialog.set_heading(heading)
        dialog.set_body(f"{message}\n\n{detail}")
        
        dialog.add_response('cancel', 'Cancel')
        dialog.add_response('quit', 'Quit Anyway')
        dialog.set_response_appearance('quit', Adw.ResponseAppearance.DESTRUCTIVE)
        dialog.set_default_response('quit')
        dialog.set_close_response('cancel')
        
        dialog.connect('response', self.on_quit_confirmation_response)
        app = self.get_application()
        if app is not None:
            app.hold()

        dialog.present(self)

    def on_quit_confirmation_response(self, dialog, response):
        """Handle quit confirmation dialog response"""
        app = self.get_application()
        try:
            if response == 'quit':
                # Start cleanup process
                shutdown.cleanup_and_quit(self)
        finally:
            if app is not None:
                app.release()
            dialog.close()



    def on_open_new_connection_action(self, action, param=None):
        """Open a new tab for the selected connection via context menu."""
        try:
            connection = getattr(self, '_context_menu_connection', None)
            if connection is None:
                # Fallback to selected row if any
                row = self.connection_list.get_selected_row()
                connection = getattr(row, 'connection', None) if row else None
            if connection is None:
                return
            self.terminal_manager.connect_to_host(connection, force_new=True)
        except Exception as e:
            logger.error(f"Failed to open new connection tab: {e}")

    def on_open_new_connection_tab_action(self, action, param=None):
        """Open a new tab for the selected connection via global shortcut (Ctrl/⌘+Alt+N)."""
        try:
            # Get the currently selected connection
            row = self.connection_list.get_selected_row()
            if row and hasattr(row, 'connection'):
                connection = row.connection
                self.terminal_manager.connect_to_host(connection, force_new=True)
            else:
                # If no connection is selected, show a message or fall back to new connection dialog
                logger.debug(
                    f"No connection selected for {get_primary_modifier_label()}+Alt+N, opening new connection dialog"
                )
                self.show_connection_dialog()
        except Exception as e:
            logger.error(
                f"Failed to open new connection tab with {get_primary_modifier_label()}+Alt+N: {e}"
            )

    def on_manage_files_action(self, action, param=None):
        """Handle manage files action from context menu"""
        if hasattr(self, '_context_menu_connection') and self._context_menu_connection:
            connection = self._context_menu_connection
            try:
                # Define error callback for async operation
                def error_callback(error_msg):
                    logger.error(f"Failed to open file manager for {connection.nickname}: {error_msg}")
                    # Show error dialog to user
                    self._show_manage_files_error(connection.nickname, error_msg or "Failed to open file manager")
                
                success, error_msg = open_remote_in_file_manager(
                    user=connection.username,
                    host=connection.host,
                    port=connection.port if connection.port != 22 else None,
                    error_callback=error_callback,
                    parent_window=self
                )
                if success:
                    logger.info(f"Started file manager process for {connection.nickname}")
                else:
                    logger.error(f"Failed to start file manager process for {connection.nickname}: {error_msg}")
                    # Show error dialog to user
                    self._show_manage_files_error(connection.nickname, error_msg or "Failed to start file manager process")
            except Exception as e:
                logger.error(f"Error opening file manager: {e}")
                # Show error dialog to user
                self._show_manage_files_error(connection.nickname, str(e))

    def on_edit_connection_action(self, action, param=None):
        """Handle edit connection action from context menu"""
        try:
            connection = getattr(self, '_context_menu_connection', None)
            if connection is None:
                # Fallback to selected row if any
                row = self.connection_list.get_selected_row()
                connection = getattr(row, 'connection', None) if row else None
            if connection is None:
                return
            self.show_connection_dialog(connection)
        except Exception as e:
            logger.error(f"Failed to edit connection: {e}")

    def on_delete_connection_action(self, action, param=None):
        """Handle delete connection action from context menu"""
        try:
            connection = getattr(self, '_context_menu_connection', None)
            if connection is None:
                # Fallback to selected row if any
                row = self.connection_list.get_selected_row()
                connection = getattr(row, 'connection', None) if row else None
            if connection is None:
                return
            
            # Use the same logic as the button click handler
            # If host has active connections/tabs, warn about closing them first
            has_active_terms = bool(self.connection_to_terminals.get(connection, []))
            if getattr(connection, 'is_connected', False) or has_active_terms:
                dialog = Adw.MessageDialog(
                    transient_for=self,
                    modal=True,
                    heading=_('Remove host?'),
                    body=_('Close connections and remove host?')
                )
                dialog.add_response('cancel', _('Cancel'))
                dialog.add_response('close_remove', _('Close and Remove'))
                dialog.set_response_appearance('close_remove', Adw.ResponseAppearance.DESTRUCTIVE)
                dialog.set_default_response('close')
                dialog.set_close_response('cancel')
            else:
                # Simple delete confirmation when not connected
                dialog = Adw.MessageDialog.new(self, _('Delete Connection?'),
                                             _('Are you sure you want to delete "{}"?').format(connection.nickname))
                dialog.add_response('cancel', _('Cancel'))
                dialog.add_response('delete', _('Delete'))
                dialog.set_response_appearance('delete', Adw.ResponseAppearance.DESTRUCTIVE)
                dialog.set_default_response('cancel')
                dialog.set_close_response('cancel')

            dialog.connect('response', self.on_delete_connection_response, connection)
            dialog.present()
        except Exception as e:
            logger.error(f"Failed to delete connection: {e}")

    def on_open_in_system_terminal_action(self, action, param=None):
        """Handle open in system terminal action from context menu"""
        try:
            connection = getattr(self, '_context_menu_connection', None)
            if connection is None:
                # Fallback to selected row if any
                row = self.connection_list.get_selected_row()
                connection = getattr(row, 'connection', None) if row else None
            if connection is None:
                return
            
            self.open_in_system_terminal(connection)
        except Exception as e:
            logger.error(f"Failed to open in system terminal: {e}")

    def on_broadcast_command_action(self, action, param=None):
        """Handle broadcast command action - shows dialog to input command"""
        try:
            # Check if there are any SSH terminals open
            ssh_terminals_count = 0
            for i in range(self.tab_view.get_n_pages()):
                page = self.tab_view.get_nth_page(i)
                if page is None:
                    continue
                terminal_widget = page.get_child()
                if terminal_widget is None or not hasattr(terminal_widget, 'vte'):
                    continue
                if hasattr(terminal_widget, 'connection'):
                    if (hasattr(terminal_widget.connection, 'nickname') and
                            terminal_widget.connection.nickname == "Local Terminal"):
                        continue
                    if hasattr(terminal_widget.connection, 'host'):
                        ssh_terminals_count += 1
            
            if ssh_terminals_count == 0:
                # Show message dialog
                try:
                    error_dialog = Adw.MessageDialog(
                        transient_for=self,
                        modal=True,
                        heading=_("No SSH Terminals Open"),
                        body=_("Connect to your server first!")
                    )
                    error_dialog.add_response('ok', _('OK'))
                    error_dialog.present()
                except Exception as e:
                    logger.error(f"Failed to show error dialog: {e}")
                return
            
            # Create a custom dialog window instead of using Adw.MessageDialog
            dialog = Gtk.Dialog(
                title=_("Broadcast Command"),
                transient_for=self,
                modal=True,
                destroy_with_parent=True
            )
            
            # Set dialog properties
            dialog.set_default_size(400, 150)
            dialog.set_resizable(False)
            
            # Get the content area
            content_area = dialog.get_content_area()
            content_area.set_margin_start(20)
            content_area.set_margin_end(20)
            content_area.set_margin_top(20)
            content_area.set_margin_bottom(20)
            content_area.set_spacing(12)
            
            # Add label
            label = Gtk.Label(label=_("Enter a command to send to all open SSH terminals:"))
            label.set_wrap(True)
            label.set_xalign(0)
            content_area.append(label)
            
            # Add text entry
            entry = Gtk.Entry()
            entry.set_placeholder_text(_("e.g., ls -la"))
            entry.set_activates_default(True)
            entry.set_hexpand(True)
            content_area.append(entry)
            
            # Add buttons
            dialog.add_button(_('Cancel'), Gtk.ResponseType.CANCEL)
            send_button = dialog.add_button(_('Send'), Gtk.ResponseType.OK)
            send_button.get_style_context().add_class('suggested-action')
            
            # Set default button
            dialog.set_default_response(Gtk.ResponseType.OK)
            
            # Connect to response signal
            def on_response(dialog, response):
                if response == Gtk.ResponseType.OK:
                    command = entry.get_text().strip()
                    if command:
                        sent_count, failed_count = self.terminal_manager.broadcast_command(command)
                        
                        # Show result dialog
                        result_dialog = Adw.MessageDialog(
                            transient_for=self,
                            modal=True,
                            heading=_("Command Sent"),
                            body=_("Command sent to {} SSH terminals. {} failed.").format(sent_count, failed_count)
                        )
                        result_dialog.add_response('ok', _('OK'))
                        result_dialog.present()
                    else:
                        # Show error for empty command
                        error_dialog = Adw.MessageDialog(
                            transient_for=self,
                            modal=True,
                            heading=_("Error"),
                            body=_("Please enter a command to send.")
                        )
                        error_dialog.add_response('ok', _('OK'))
                        error_dialog.present()
                dialog.destroy()
            
            dialog.connect('response', on_response)
            
            # Show the dialog
            dialog.present()
            
            # Focus the entry after the dialog is shown
            def focus_entry():
                entry.grab_focus()
                return False
            
            GLib.idle_add(focus_entry)
            
        except Exception as e:
            logger.error(f"Failed to show broadcast command dialog: {e}")
            # Show error dialog
            try:
                error_dialog = Adw.MessageDialog(
                    transient_for=self,
                    modal=True,
                    heading=_("Error"),
                    body=_("Failed to open broadcast command dialog: {}").format(str(e))
                )
                error_dialog.add_response('ok', _('OK'))
                error_dialog.present()
            except Exception:
                pass
    
    def on_create_group_action(self, action, param=None):
        """Handle create group action"""
        try:
            # Create dialog for group name input
            dialog = Gtk.Dialog(
                title=_("Create New Group"),
                transient_for=self,
                modal=True,
                destroy_with_parent=True
            )
            
            dialog.set_default_size(400, 150)
            dialog.set_resizable(False)
            
            content_area = dialog.get_content_area()
            content_area.set_margin_start(20)
            content_area.set_margin_end(20)
            content_area.set_margin_top(20)
            content_area.set_margin_bottom(20)
            content_area.set_spacing(12)
            
            # Add label
            label = Gtk.Label(label=_("Enter a name for the new group:"))
            label.set_wrap(True)
            label.set_xalign(0)
            content_area.append(label)
            
            # Add text entry
            entry = Gtk.Entry()
            entry.set_placeholder_text(_("e.g., Production Servers"))
            entry.set_activates_default(True)
            entry.set_hexpand(True)
            content_area.append(entry)
            
            # Add buttons
            dialog.add_button(_('Cancel'), Gtk.ResponseType.CANCEL)
            create_button = dialog.add_button(_('Create'), Gtk.ResponseType.OK)
            create_button.get_style_context().add_class('suggested-action')
            
            dialog.set_default_response(Gtk.ResponseType.OK)
            
            def on_response(dialog, response):
                if response == Gtk.ResponseType.OK:
                    group_name = entry.get_text().strip()
                    if group_name:
                        self.group_manager.create_group(group_name)
                        self.rebuild_connection_list()
                    else:
                        # Show error for empty name
                        error_dialog = Adw.MessageDialog(
                            transient_for=self,
                            modal=True,
                            heading=_("Error"),
                            body=_("Please enter a group name.")
                        )
                        error_dialog.add_response('ok', _('OK'))
                        error_dialog.present()
                dialog.destroy()
            
            dialog.connect('response', on_response)
            dialog.present()
            
            def focus_entry():
                entry.grab_focus()
                return False
            
            GLib.idle_add(focus_entry)
            
        except Exception as e:
            logger.error(f"Failed to show create group dialog: {e}")
    
    def on_edit_group_action(self, action, param=None):
        """Handle edit group action"""
        try:
            logger.debug("Edit group action triggered")
            # Get the group row from context menu or selected row
            selected_row = getattr(self, '_context_menu_group_row', None)
            if not selected_row:
                selected_row = self.connection_list.get_selected_row()
            logger.debug(f"Selected row: {selected_row}")
            if not selected_row:
                logger.debug("No selected row")
                return
            if not hasattr(selected_row, 'group_id'):
                logger.debug("Selected row is not a group row")
                return
            
            group_id = selected_row.group_id
            logger.debug(f"Group ID: {group_id}")
            group_info = self.group_manager.groups.get(group_id)
            if not group_info:
                logger.debug(f"Group info not found for ID: {group_id}")
                return
            
            # Create dialog for group name editing
            dialog = Gtk.Dialog(
                title=_("Edit Group"),
                transient_for=self,
                modal=True,
                destroy_with_parent=True
            )
            
            dialog.set_default_size(400, 150)
            dialog.set_resizable(False)
            
            content_area = dialog.get_content_area()
            content_area.set_margin_start(20)
            content_area.set_margin_end(20)
            content_area.set_margin_top(20)
            content_area.set_margin_bottom(20)
            content_area.set_spacing(12)
            
            # Add label
            label = Gtk.Label(label=_("Enter a new name for the group:"))
            label.set_wrap(True)
            label.set_xalign(0)
            content_area.append(label)
            
            # Add text entry
            entry = Gtk.Entry()
            entry.set_text(group_info['name'])
            entry.set_activates_default(True)
            entry.set_hexpand(True)
            content_area.append(entry)
            
            # Add buttons
            dialog.add_button(_('Cancel'), Gtk.ResponseType.CANCEL)
            save_button = dialog.add_button(_('Save'), Gtk.ResponseType.OK)
            save_button.get_style_context().add_class('suggested-action')
            
            dialog.set_default_response(Gtk.ResponseType.OK)
            
            def on_response(dialog, response):
                if response == Gtk.ResponseType.OK:
                    new_name = entry.get_text().strip()
                    if new_name:
                        group_info['name'] = new_name
                        self.group_manager._save_groups()
                        self.rebuild_connection_list()
                    else:
                        # Show error for empty name
                        error_dialog = Adw.MessageDialog(
                            transient_for=self,
                            modal=True,
                            heading=_("Error"),
                            body=_("Please enter a group name.")
                        )
                        error_dialog.add_response('ok', _('OK'))
                        error_dialog.present()
                dialog.destroy()
            
            dialog.connect('response', on_response)
            dialog.present()
            
            def focus_entry():
                entry.grab_focus()
                entry.select_region(0, -1)
                return False
            
            GLib.idle_add(focus_entry)
            
        except Exception as e:
            logger.error(f"Failed to show edit group dialog: {e}")
    
    def on_delete_group_action(self, action, param=None):
        """Handle delete group action"""
        try:
            # Get the group row from context menu or selected row
            selected_row = getattr(self, '_context_menu_group_row', None)
            if not selected_row:
                selected_row = self.connection_list.get_selected_row()
            if not selected_row or not hasattr(selected_row, 'group_id'):
                return
            
            group_id = selected_row.group_id
            group_info = self.group_manager.groups.get(group_id)
            if not group_info:
                return
            
            # Show confirmation dialog
            dialog = Adw.MessageDialog(
                transient_for=self,
                modal=True,
                heading=_("Delete Group"),
                body=_("Are you sure you want to delete the group '{}'?\n\nThis will move all connections in this group to the parent group or make them ungrouped.").format(group_info['name'])
            )
            
            dialog.add_response('cancel', _('Cancel'))
            dialog.add_response('delete', _('Delete'))
            dialog.set_response_appearance('delete', Adw.ResponseAppearance.DESTRUCTIVE)
            dialog.set_default_response('cancel')
            
            def on_response(dialog, response):
                if response == 'delete':
                    self.group_manager.delete_group(group_id)
                    self.rebuild_connection_list()
                dialog.destroy()
            
            dialog.connect('response', on_response)
            dialog.present()
            
        except Exception as e:
            logger.error(f"Failed to show delete group dialog: {e}")
    
    def on_move_to_ungrouped_action(self, action, param=None):
        """Handle move to ungrouped action"""
        try:
            # Get the connection from context menu or selected row
            selected_row = getattr(self, '_context_menu_connection', None)
            if not selected_row:
                selected_row = self.connection_list.get_selected_row()
                if selected_row and hasattr(selected_row, 'connection'):
                    selected_row = selected_row.connection
            
            if not selected_row:
                return
            
            connection_nickname = selected_row.nickname if hasattr(selected_row, 'nickname') else selected_row
            
            # Move to ungrouped (None group)
            self.group_manager.move_connection(connection_nickname, None)
            self.rebuild_connection_list()
            
        except Exception as e:
            logger.error(f"Failed to move connection to ungrouped: {e}")
    
    def on_move_to_group_action(self, action, param=None):
        """Handle move to group action"""
        try:
            # Get the connection from context menu or selected row
            selected_row = getattr(self, '_context_menu_connection', None)
            if not selected_row:
                selected_row = self.connection_list.get_selected_row()
                if selected_row and hasattr(selected_row, 'connection'):
                    selected_row = selected_row.connection
            
            if not selected_row:
                return
            
            connection_nickname = selected_row.nickname if hasattr(selected_row, 'nickname') else selected_row
            
            # Get available groups
            available_groups = self.get_available_groups()
            logger.debug(f"Available groups for move dialog: {len(available_groups)} groups")
            
            # Show group selection dialog
            dialog = Gtk.Dialog(
                title=_("Move to Group"),
                transient_for=self,
                modal=True,
                destroy_with_parent=True
            )
            
            dialog.set_default_size(400, 300)
            dialog.set_resizable(False)
            
            content_area = dialog.get_content_area()
            content_area.set_margin_start(20)
            content_area.set_margin_end(20)
            content_area.set_margin_top(20)
            content_area.set_margin_bottom(20)
            content_area.set_spacing(12)
            
            # Add label
            label = Gtk.Label(label=_("Select a group to move the connection to:"))
            label.set_wrap(True)
            label.set_xalign(0)
            content_area.append(label)
            
            # Add list box for groups
            listbox = Gtk.ListBox()
            listbox.set_selection_mode(Gtk.SelectionMode.SINGLE)
            listbox.set_vexpand(True)
            
            # Add inline group creation section
            create_section_box = Gtk.Box(orientation=Gtk.Orientation.VERTICAL, spacing=6)
            create_section_box.set_margin_start(12)
            create_section_box.set_margin_end(12)
            create_section_box.set_margin_top(6)
            create_section_box.set_margin_bottom(6)
            
            # Create new group label
            create_label = Gtk.Label(label=_("Create New Group"))
            create_label.set_xalign(0)
            create_label.add_css_class("heading")
            create_section_box.append(create_label)
            
            # Create new group entry and button
            create_box = Gtk.Box(orientation=Gtk.Orientation.HORIZONTAL, spacing=6)
            
            self.create_group_entry = Gtk.Entry()
            self.create_group_entry.set_placeholder_text(_("Enter group name"))
            self.create_group_entry.set_hexpand(True)
            create_box.append(self.create_group_entry)
            
            self.create_group_button = Gtk.Button(label=_("Create"))
            self.create_group_button.add_css_class("suggested-action")
            self.create_group_button.set_sensitive(False)
            create_box.append(self.create_group_button)
            
            create_section_box.append(create_box)
            
            # Add the create section to content area
            content_area.append(create_section_box)
            
            # Add separator
            separator = Gtk.Separator(orientation=Gtk.Orientation.HORIZONTAL)
            content_area.append(separator)
            
            # Add existing groups label
            if available_groups:
                existing_label = Gtk.Label(label=_("Existing Groups"))
                existing_label.set_xalign(0)
                existing_label.add_css_class("heading")
                content_area.append(existing_label)
            
            # Add groups to list
            selected_group_id = None
            for group in available_groups:
                row = Gtk.ListBoxRow()
                box = Gtk.Box(orientation=Gtk.Orientation.HORIZONTAL, spacing=12)
                
                # Add group icon
                icon = Gtk.Image.new_from_icon_name('folder-symbolic')
                icon.set_pixel_size(16)
                box.append(icon)
                
                # Add group name
                label = Gtk.Label(label=group['name'])
                label.set_xalign(0)
                label.set_hexpand(True)
                box.append(label)
                
                row.set_child(box)
                row.group_id = group['id']
                listbox.append(row)
            
            content_area.append(listbox)
            
            # Add buttons
            dialog.add_button(_('Cancel'), Gtk.ResponseType.CANCEL)
            move_button = dialog.add_button(_('Move'), Gtk.ResponseType.OK)
            move_button.get_style_context().add_class('suggested-action')
            
            dialog.set_default_response(Gtk.ResponseType.OK)
            
            # Connect entry and button events
            def on_entry_changed(entry):
                text = entry.get_text().strip()
                self.create_group_button.set_sensitive(bool(text))
            
            def on_entry_activated(entry):
                text = entry.get_text().strip()
                if text:
                    on_create_group_clicked()
            
            def on_create_group_clicked():
                group_name = self.create_group_entry.get_text().strip()
                if group_name:
                    try:
                        # Create the new group
                        new_group_id = self.group_manager.create_group(group_name)
                        # Move the connection to the new group
                        self.group_manager.move_connection(connection_nickname, new_group_id)
                        # Rebuild the connection list
                        self.rebuild_connection_list()
                        # Close the dialog
                        dialog.destroy()
                    except ValueError as e:
                        # Show error dialog for duplicate group name
                        error_dialog = Gtk.Dialog(
                            title=_("Group Already Exists"),
                            transient_for=dialog,
                            modal=True,
                            destroy_with_parent=True
                        )
                        error_dialog.set_default_size(400, 150)
                        error_dialog.set_resizable(False)
                        
                        content_area = error_dialog.get_content_area()
                        content_area.set_margin_start(20)
                        content_area.set_margin_end(20)
                        content_area.set_margin_top(20)
                        content_area.set_margin_bottom(20)
                        
                        # Add error message
                        error_label = Gtk.Label(label=str(e))
                        error_label.set_wrap(True)
                        error_label.set_xalign(0)
                        content_area.append(error_label)
                        
                        # Add OK button
                        error_dialog.add_button(_('OK'), Gtk.ResponseType.OK)
                        error_dialog.set_default_response(Gtk.ResponseType.OK)
                        
                        def on_error_response(dialog, response):
                            dialog.destroy()
                        
                        error_dialog.connect('response', on_error_response)
                        error_dialog.present()
                        
                        # Clear the entry and focus it for retry
                        self.create_group_entry.set_text("")
                        self.create_group_entry.grab_focus()
            
            self.create_group_entry.connect('changed', on_entry_changed)
            self.create_group_entry.connect('activate', on_entry_activated)
            self.create_group_button.connect('clicked', lambda btn: on_create_group_clicked())
            
            def on_response(dialog, response):
                if response == Gtk.ResponseType.OK:
                    selected_row = listbox.get_selected_row()
                    if selected_row:
                        target_group_id = selected_row.group_id
                        self.group_manager.move_connection(connection_nickname, target_group_id)
                        self.rebuild_connection_list()
                dialog.destroy()
            
            dialog.connect('response', on_response)
            dialog.present()
            
        except Exception as e:
            logger.error(f"Failed to show move to group dialog: {e}")
    

    

    def move_connection_to_group(self, connection_nickname: str, target_group_id: str = None):
        """Move a connection to a specific group"""
        try:
            self.group_manager.move_connection(connection_nickname, target_group_id)
            self.rebuild_connection_list()
        except Exception as e:
            logger.error(f"Failed to move connection {connection_nickname} to group: {e}")
    
    def get_available_groups(self) -> List[Dict]:
        """Get list of available groups for selection"""
        return self.group_manager.get_all_groups()

    def open_in_system_terminal(self, connection):
        """Open the connection in the system's default terminal"""
        try:
            port_text = f" -p {connection.port}" if hasattr(connection, 'port') and connection.port != 22 else ""
            ssh_command = f"ssh{port_text} {connection.username}@{connection.host}"

            use_external = self.config.get_setting('use-external-terminal', False)
            if use_external:
                terminal_command = self._get_user_preferred_terminal()
            else:
                terminal_command = self._get_default_terminal_command()

            if not terminal_command:
                common_terminals = [
                    'gnome-terminal', 'konsole', 'xterm', 'alacritty',
                    'kitty', 'terminator', 'tilix', 'xfce4-terminal'
                ]
                for term in common_terminals:
                    try:
                        result = subprocess.run(['which', term], capture_output=True, text=True, timeout=2)
                        if result.returncode == 0:
                            terminal_command = [term]
                            break
                    except Exception:
                        continue

            if not terminal_command:
                try:
                    result = subprocess.run(['which', 'xdg-terminal'], capture_output=True, text=True, timeout=2)
                    if result.returncode == 0:
                        terminal_command = ['xdg-terminal']
                except Exception:
                    pass

            if not terminal_command:
                self._show_terminal_error_dialog()
                return

            self._open_system_terminal(terminal_command, ssh_command)

        except Exception as e:
            logger.error(f"Failed to open system terminal: {e}")
            self._show_terminal_error_dialog()

    def _open_system_terminal(self, terminal_command: List[str], ssh_command: str):
        """Launch a terminal command with an SSH command."""
        try:
            if is_macos():
                app = None
                if terminal_command and terminal_command[0] == 'open':
                    # handle commands like ['open', '-a', 'App']
                    if len(terminal_command) >= 3 and terminal_command[1] == '-a':
                        app = os.path.basename(terminal_command[2])
                if app:
                    app_lower = app.lower()
                    if app_lower in ['terminal', 'terminal.app']:
                        script = f'tell app "Terminal" to do script "{ssh_command}"\ntell app "Terminal" to activate'
                        cmd = ['osascript', '-e', script]
                    elif app_lower in ['iterm', 'iterm2', 'iterm.app']:
                        script = (
                            'tell application "iTerm"\n'
                            '    if (count of windows) = 0 then\n'
                            '        create window with default profile\n'
                            '    end if\n'
                            '    tell current window\n'
                            '        create tab with default profile\n'
                            f'        tell current session to write text "{ssh_command}"\n'
                            '    end tell\n'
                            '    activate\n'
                            'end tell'
                        )
                        cmd = ['osascript', '-e', script]
                    elif app_lower == 'warp':
                        cmd = ['open', f'warp://{ssh_command}']
                        # Warp handles focus automatically via URL scheme
                    elif app_lower in ['alacritty', 'kitty']:
                        cmd = ['open', '-a', app, '--args', '-e', 'bash', '-lc', f'{ssh_command}; exec bash']
                        # Launch terminal and then activate it
                        subprocess.Popen(cmd, start_new_session=True)
                        time.sleep(0.5)  # Give the app time to launch
                        activate_script = f'tell application "{app}" to activate'
                        subprocess.Popen(['osascript', '-e', activate_script])
                        return
                    elif app_lower == 'ghostty':
                        cmd = ['open', '-na', app, '--args', '-e', ssh_command]
                        # Launch terminal and then activate it
                        subprocess.Popen(cmd, start_new_session=True)
                        time.sleep(0.5)  # Give the app time to launch
                        activate_script = f'tell application "{app}" to activate'
                        subprocess.Popen(['osascript', '-e', activate_script])
                        return
                    else:
                        cmd = ['open', '-a', app, '--args', 'bash', '-lc', f'{ssh_command}; exec bash']
                        # Launch terminal and then activate it
                        subprocess.Popen(cmd, start_new_session=True)
                        time.sleep(0.5)  # Give the app time to launch
                        activate_script = f'tell application "{app}" to activate'
                        subprocess.Popen(['osascript', '-e', activate_script])
                        return
                else:
                    cmd = terminal_command + ['--args', 'bash', '-lc', f'{ssh_command}; exec bash']
            else:
                terminal_basename = os.path.basename(terminal_command[0])
                if terminal_basename in ['gnome-terminal', 'tilix', 'xfce4-terminal']:
                    cmd = terminal_command + ['--', 'bash', '-c', f'{ssh_command}; exec bash']
                elif terminal_basename in ['konsole', 'terminator', 'guake']:
                    cmd = terminal_command + ['-e', f'bash -c "{ssh_command}; exec bash"']
                elif terminal_basename in ['alacritty', 'kitty']:
                    cmd = terminal_command + ['-e', 'bash', '-c', f'{ssh_command}; exec bash']
                elif terminal_basename == 'xterm':
                    cmd = terminal_command + ['-e', f'bash -c "{ssh_command}; exec bash"']
                elif terminal_basename == 'xdg-terminal':
                    cmd = terminal_command + [ssh_command]
                else:
                    cmd = terminal_command + [ssh_command]

            logger.info(f"Launching system terminal: {' '.join(cmd)}")
            subprocess.Popen(cmd, start_new_session=True)
            
            # Try to bring the terminal to front on Linux
            if not is_macos():
                try:
                    # Try wmctrl first (more reliable)
                    result = subprocess.run(['which', 'wmctrl'], capture_output=True, timeout=1)
                    if result.returncode == 0:
                        time.sleep(0.5)  # Give the terminal time to launch
                        terminal_basename = os.path.basename(terminal_command[0])
                        subprocess.Popen(['wmctrl', '-a', terminal_basename], 
                                       stdout=subprocess.DEVNULL, stderr=subprocess.DEVNULL)
                    else:
                        # Fallback to xdotool
                        result = subprocess.run(['which', 'xdotool'], capture_output=True, timeout=1)
                        if result.returncode == 0:
                            time.sleep(0.5)  # Give the terminal time to launch
                            terminal_basename = os.path.basename(terminal_command[0])
                            subprocess.Popen(['xdotool', 'search', '--name', terminal_basename, 'windowactivate'], 
                                           stdout=subprocess.DEVNULL, stderr=subprocess.DEVNULL)
                except Exception:
                    # Ignore focus errors - terminal launching is more important
                    pass

        except Exception as e:
            logger.error(f"Failed to open system terminal: {e}")
            self._show_terminal_error_dialog()

    def _open_connection_in_external_terminal(self, connection):
        """Open the connection in the user's preferred external terminal"""
        try:
            port_text = f" -p {connection.port}" if hasattr(connection, 'port') and connection.port != 22 else ""
            ssh_command = f"ssh{port_text} {connection.username}@{connection.host}"

            terminal = self._get_user_preferred_terminal()
            if not terminal:
                terminal = self._get_default_terminal_command()

            if not terminal:
                self._show_terminal_error_dialog()
                return

            self._open_system_terminal(terminal, ssh_command)

        except Exception as e:
            logger.error(f"Failed to open connection in external terminal: {e}")
            self._show_terminal_error_dialog()

    def _get_default_terminal_command(self) -> Optional[List[str]]:
        """Get the default terminal command from desktop environment"""
        try:
            if is_macos():
                # Map bundle identifiers to display names in preference order.
                mac_terms = {
                    'com.apple.Terminal': 'Terminal',
                    'com.googlecode.iterm2': 'iTerm',

                    'dev.warp.Warp': 'Warp',
                    'io.alacritty': 'Alacritty',
                    'net.kovidgoyal.kitty': 'Kitty',
                    'com.mitmaro.ghostty': 'Ghostty',
                }

                for bundle_id, name in mac_terms.items():
                    # First try AppleScript lookup by app name
                    try:
                        result = subprocess.run(
                            ['osascript', '-e', f'id of app "{name}"'],
                            capture_output=True,
                            text=True,
                            timeout=2,
                        )
                        if result.returncode == 0 and bundle_id in result.stdout:
                            return ['open', '-a', name]
                    except Exception:
                        pass

                    # Fallback to Spotlight metadata search by bundle identifier
                    try:
                        result = subprocess.run(
                            ['mdfind', f'kMDItemCFBundleIdentifier=={bundle_id}'],
                            capture_output=True,
                            text=True,
                            timeout=2,
                        )
                        if result.returncode == 0 and result.stdout.strip():
                            return ['open', '-a', name]
                    except Exception:
                        pass

                return None

            desktop = os.environ.get('XDG_CURRENT_DESKTOP', '').lower()

            if 'gnome' in desktop:
                return ['gnome-terminal']
            elif 'kde' in desktop or 'plasma' in desktop:
                return ['konsole']
            elif 'xfce' in desktop:
                return ['xfce4-terminal']
            elif 'cinnamon' in desktop:
                return ['gnome-terminal']
            elif 'mate' in desktop:
                return ['mate-terminal']
            elif 'lxqt' in desktop:
                return ['qterminal']
            elif 'lxde' in desktop:
                return ['lxterminal']

            common_terminals = [
                'gnome-terminal', 'konsole', 'xfce4-terminal', 'alacritty',
                'kitty', 'terminator', 'tilix', 'guake'
            ]

            for term in common_terminals:
                try:
                    result = subprocess.run(['which', term], capture_output=True, text=True, timeout=2)
                    if result.returncode == 0:
                        return [term]
                except Exception:
                    continue

            return None

        except Exception as e:
            logger.error(f"Failed to get default terminal: {e}")
            return None
    
    def _get_user_preferred_terminal(self) -> Optional[List[str]]:
        """Get the user's preferred terminal from settings"""
        try:
            preferred_terminal = self.config.get_setting('external-terminal', 'gnome-terminal')

            if preferred_terminal == 'custom':
                custom_path = self.config.get_setting('custom-terminal-path', '')
                if custom_path:
                    if is_macos():
                        return ['open', '-a', custom_path]
                    return [custom_path]
                else:
                    logger.warning("Custom terminal path is not set, falling back to built-in terminal")
                    return None

            if is_macos():
                # Preferences may store either an app name ("iTerm") or a full
                # command ("open -a iTerm").  If the value already starts with
                # "open" use it verbatim, otherwise build an "open -a" command
                # for the specified app.
                if preferred_terminal.startswith('open'):
                    return shlex.split(preferred_terminal)

                return ['open', '-a', preferred_terminal]

            try:
                result = subprocess.run(['which', preferred_terminal], capture_output=True, text=True, timeout=2)
                if result.returncode == 0:
                    return [preferred_terminal]
                else:
                    logger.warning(f"Preferred terminal '{preferred_terminal}' not found, falling back to built-in terminal")
                    return None
            except Exception as e:
                logger.error(f"Failed to check preferred terminal '{preferred_terminal}': {e}")
                return None

        except Exception as e:
            logger.error(f"Failed to get user preferred terminal: {e}")
            return None



    def _show_terminal_error_dialog(self):
        """Show error dialog when no terminal is found"""
        try:
            dialog = Adw.MessageDialog(
                transient_for=self,
                modal=True,
                heading=_("No Terminal Found"),
                body=_("Could not find a suitable terminal application. Please install a terminal like gnome-terminal, konsole, or xterm.")
            )
            
            dialog.add_response("ok", _("OK"))
            dialog.set_default_response("ok")
            dialog.set_close_response("ok")
            dialog.present()
            
        except Exception as e:
            logger.error(f"Failed to show terminal error dialog: {e}")

    def _show_manage_files_error(self, connection_name: str, error_message: str):
        """Show error dialog for manage files failure"""
        try:
            # Determine error type for appropriate messaging
            is_ssh_error = "ssh connection" in error_message.lower() or "connection failed" in error_message.lower()
            is_timeout_error = "timeout" in error_message.lower()
            
            if is_ssh_error or is_timeout_error:
                heading = _("SSH Connection Failed")
                body = _("Could not establish SSH connection to the server. Please check:")
                
                suggestions = [
                    _("• Server is running and accessible"),
                    _("• SSH service is enabled on the server"),
                    _("• Firewall allows SSH connections"),
                    _("• Your SSH keys or credentials are correct"),
                    _("• Network connectivity to the server")
                ]
            else:
                heading = _("File Manager Error")
                body = _("Failed to open file manager for remote server.")
                suggestions = [
                    _("• Try again in a moment"),
                    _("• Check if the server is accessible"),
                    _("• Ensure you have proper permissions")
                ]
            
            # Create suggestions box
            suggestions_box = Gtk.Box(orientation=Gtk.Orientation.VERTICAL, spacing=8)
            suggestions_box.set_margin_top(12)
            
            for suggestion in suggestions:
                label = Gtk.Label(label=suggestion)
                label.set_halign(Gtk.Align.START)
                label.set_wrap(True)
                suggestions_box.append(label)
            
            msg = Adw.MessageDialog(
                transient_for=self,
                modal=True,
                heading=heading,
                body=body
            )
            msg.set_extra_child(suggestions_box)
            
            # Add technical details if available
            if error_message and error_message.strip():
                detail_label = Gtk.Label(label=error_message)
                detail_label.add_css_class("dim-label")
                detail_label.set_wrap(True)
                detail_label.set_margin_top(8)
                suggestions_box.append(detail_label)
            
            msg.add_response("ok", _("OK"))
            msg.set_default_response("ok")
            msg.set_close_response("ok")
            msg.present()
            
        except Exception as e:
            logger.error(f"Failed to show manage files error dialog: {e}")

    def _do_quit(self):
        """Actually quit the application - FINAL STEP"""
        try:
            logger.info("Quitting application")
            
            # Save window geometry
            self._save_window_state()
            
            # Get the application and quit
            app = self.get_application()
            if app:
                app.quit()
            else:
                # Fallback: close the window directly
                self.close()
                
        except Exception as e:
            logger.error(f"Error during final quit: {e}")
            # Force exit as last resort
            import sys
            sys.exit(0)
        
        return False  # Don't repeat timeout

    def _save_window_state(self):
        """Save window state before quitting"""
        try:
            width, height = self.get_default_size()
            sidebar_width = getattr(self.split_view, 'get_sidebar_width', lambda: 250)()
            self.config.save_window_geometry(width, height, sidebar_width)
            logger.debug(f"Saved window geometry: {width}x{height}, sidebar: {sidebar_width}")
        except Exception as e:
            logger.error(f"Failed to save window state: {e}")
            self.welcome_view.set_visible(False)
            self.tab_view.set_visible(True)
            # Update tab titles in case they've changed
            self._update_tab_titles()
    
    def _update_tab_titles(self):
        """Update tab titles"""
        for page in self.tab_view.get_pages():
            child = page.get_child()
            if hasattr(child, 'connection'):
                page.set_title(child.connection.nickname)
    
    def on_connection_saved(self, dialog, connection_data):
        """Handle connection saved from dialog"""
        try:
            if dialog.is_editing:
                # Update existing connection
                old_connection = dialog.connection
                is_connected = old_connection in self.active_terminals
                
                # Store the current terminal instance if connected
                terminal = self.active_terminals.get(old_connection) if is_connected else None
                
                try:
                    logger.info(
                        "Window.on_connection_saved(edit): saving '%s' with %d forwarding rules",
                        old_connection.nickname, len(connection_data.get('forwarding_rules', []) or [])
                    )
                except Exception:
                    pass
                
                # Detect if anything actually changed; avoid unnecessary writes/prompts
                def _norm_str(v):
                    try:
                        s = ('' if v is None else str(v)).strip()
                        # Treat keyfile placeholders as empty
                        if s.lower().startswith('select key file') or 'select key file or leave empty' in s.lower():
                            return ''
                        return s
                    except Exception:
                        return ''
                def _norm_rules(rules):
                    try:
                        return list(rules or [])
                    except Exception:
                        return []
                existing = {
                    'nickname': _norm_str(getattr(old_connection, 'nickname', '')),
                    'host': _norm_str(getattr(old_connection, 'host', '')),
                    'username': _norm_str(getattr(old_connection, 'username', '')),
                    'port': int(getattr(old_connection, 'port', 22) or 22),
                    'auth_method': int(getattr(old_connection, 'auth_method', 0) or 0),
                    'keyfile': _norm_str(getattr(old_connection, 'keyfile', '')),
                    'certificate': _norm_str(getattr(old_connection, 'certificate', '')),
                    'key_select_mode': int(getattr(old_connection, 'key_select_mode', 0) or 0),
                    'password': _norm_str(getattr(old_connection, 'password', '')),
                    'key_passphrase': _norm_str(getattr(old_connection, 'key_passphrase', '')),
                    'x11_forwarding': bool(getattr(old_connection, 'x11_forwarding', False)),
                    'forwarding_rules': _norm_rules(getattr(old_connection, 'forwarding_rules', [])),
                    'local_command': _norm_str(getattr(old_connection, 'local_command', '') or (getattr(old_connection, 'data', {}).get('local_command') if hasattr(old_connection, 'data') else '')),
                    'remote_command': _norm_str(getattr(old_connection, 'remote_command', '') or (getattr(old_connection, 'data', {}).get('remote_command') if hasattr(old_connection, 'data') else '')),
                    'extra_ssh_config': _norm_str(getattr(old_connection, 'extra_ssh_config', '') or (getattr(old_connection, 'data', {}).get('extra_ssh_config') if hasattr(old_connection, 'data') else '')),
                }
                incoming = {
                    'nickname': _norm_str(connection_data.get('nickname')),
                    'host': _norm_str(connection_data.get('host')),
                    'username': _norm_str(connection_data.get('username')),
                    'port': int(connection_data.get('port') or 22),
                    'auth_method': int(connection_data.get('auth_method') or 0),
                    'keyfile': _norm_str(connection_data.get('keyfile')),
                    'certificate': _norm_str(connection_data.get('certificate')),
                    'key_select_mode': int(connection_data.get('key_select_mode') or 0),
                    'password': _norm_str(connection_data.get('password')),
                    'key_passphrase': _norm_str(connection_data.get('key_passphrase')),
                    'x11_forwarding': bool(connection_data.get('x11_forwarding', False)),
                    'forwarding_rules': _norm_rules(connection_data.get('forwarding_rules')),
                    'local_command': _norm_str(connection_data.get('local_command')),
                    'remote_command': _norm_str(connection_data.get('remote_command')),
                    'extra_ssh_config': _norm_str(connection_data.get('extra_ssh_config')),
                }
                # Determine if anything meaningful changed by comparing canonical SSH config blocks
                try:
                    existing_block = self.connection_manager.format_ssh_config_entry(existing)
                    incoming_block = self.connection_manager.format_ssh_config_entry(incoming)
                    # Also include auth_method/password/key_select_mode delta in change detection
                    pw_changed_flag = bool(connection_data.get('password_changed', False))
                    ksm_changed = (existing.get('key_select_mode', 0) != incoming.get('key_select_mode', 0))
                    changed = (existing_block != incoming_block) or (existing['auth_method'] != incoming['auth_method']) or pw_changed_flag or ksm_changed or (existing['password'] != incoming['password'])
                except Exception:
                    # Fallback to dict comparison if formatter fails
                    changed = existing != incoming

                # Extra guard: if key_select_mode or auth_method differs from the object's current value, force changed
                try:
                    if int(connection_data.get('key_select_mode', -1)) != int(getattr(old_connection, 'key_select_mode', -1)):
                        changed = True
                    if int(connection_data.get('auth_method', -1)) != int(getattr(old_connection, 'auth_method', -1)):
                        changed = True
                except Exception:
                    pass

                # Always force update when editing connections - skip change detection entirely for forwarding rules
                logger.info("Editing connection '%s' - forcing update to ensure forwarding rules are synced", existing['nickname'])

                logger.debug(f"Updating connection '{old_connection.nickname}'")

                # Ensure auth_method always present and normalized
                try:
                    connection_data['auth_method'] = int(connection_data.get('auth_method', getattr(old_connection, 'auth_method', 0)) or 0)
                except Exception:
                    connection_data['auth_method'] = 0

                original_nickname = old_connection.nickname

                # Update connection in manager first
                if not self.connection_manager.update_connection(old_connection, connection_data):
                    logger.error("Failed to update connection in SSH config")
                    return

                # Preserve group assignment if nickname changed
                new_nickname = connection_data['nickname']
                if original_nickname != new_nickname:
                    try:
                        self.group_manager.rename_connection(original_nickname, new_nickname)
                    except Exception:
                        pass

                # Update connection attributes in memory (ensure forwarding rules kept)
                old_connection.nickname = connection_data['nickname']
                old_connection.host = connection_data['host']
                old_connection.username = connection_data['username']
                old_connection.port = connection_data['port']
                old_connection.keyfile = connection_data['keyfile']
                old_connection.certificate = connection_data.get('certificate', '')
                old_connection.password = connection_data['password']
                old_connection.key_passphrase = connection_data['key_passphrase']
                old_connection.auth_method = connection_data['auth_method']
                # Persist key selection mode in-memory so the dialog reflects it without restart
                try:
                    old_connection.key_select_mode = int(connection_data.get('key_select_mode', getattr(old_connection, 'key_select_mode', 0)) or 0)
                except Exception:
                    pass
                old_connection.x11_forwarding = connection_data['x11_forwarding']
                old_connection.forwarding_rules = list(connection_data.get('forwarding_rules', []))
                # Update commands
                try:
                    old_connection.local_command = connection_data.get('local_command', '')
                    old_connection.remote_command = connection_data.get('remote_command', '')
                    old_connection.extra_ssh_config = connection_data.get('extra_ssh_config', '')
                except Exception:
                    pass
                
                # The connection has already been updated in-place, so we don't need to reload from disk
                # The forwarding rules are already updated in the connection_data
                


                # Update UI
                if old_connection in self.connection_rows:
                    # Get the row before potentially modifying the dictionary
                    row = self.connection_rows[old_connection]
                    # Remove the old connection from the dictionary
                    del self.connection_rows[old_connection]
                    # Add it back with the updated connection object
                    self.connection_rows[old_connection] = row
                    # Update the display
                    row.update_display()
                else:
                    # If the connection is not in the rows, rebuild the list
                    self.rebuild_connection_list()
                
                logger.info(f"Updated connection: {old_connection.nickname}")
                
                # If the connection is active, ask if user wants to reconnect
                if is_connected and terminal is not None:
                    # Store the terminal in the connection for later use
                    old_connection._terminal_instance = terminal
                    self._prompt_reconnect(old_connection)
                
            else:
                # Create new connection
                connection = Connection(connection_data)
                # Ensure the in-memory object has the chosen auth_method immediately
                try:
                    connection.auth_method = int(connection_data.get('auth_method', 0))
                except Exception:
                    connection.auth_method = 0
                # Ensure key selection mode is applied immediately
                try:
                    connection.key_select_mode = int(connection_data.get('key_select_mode', 0) or 0)
                except Exception:
                    connection.key_select_mode = 0
                # Ensure certificate is applied immediately
                try:
                    connection.certificate = connection_data.get('certificate', '')
                except Exception:
                    connection.certificate = ''
                # Ensure extra SSH config settings are applied immediately
                try:
                    connection.extra_ssh_config = connection_data.get('extra_ssh_config', '')
                except Exception:
                    connection.extra_ssh_config = ''
                # Add the new connection to the manager's connections list
                self.connection_manager.connections.append(connection)
                

                
                # Save the connection to SSH config and emit the connection-added signal
                if self.connection_manager.update_connection(connection, connection_data):
                    # Reload from SSH config and rebuild list immediately
                    try:
                        self.connection_manager.load_ssh_config()
                        self.rebuild_connection_list()
                    except Exception:
                        pass
                    # Reload config after saving
                    try:

                        self.connection_manager.load_ssh_config()
                        self.rebuild_connection_list()

                    except Exception:
                        pass
                    # Sync forwarding rules from a fresh reload to ensure UI matches disk
                    try:
                        reloaded_new = self.connection_manager.find_connection_by_nickname(connection.nickname)
                        if reloaded_new:
                            connection.forwarding_rules = list(reloaded_new.forwarding_rules or [])
                            logger.info("New connection '%s' has %d rules after write", connection.nickname, len(connection.forwarding_rules))
                    except Exception:
                        pass
                    # Manually add the connection to the UI since we're not using the signal
                    # Row list was rebuilt from config; no manual add required
                    logger.info(f"Created new connection: {connection_data['nickname']}")
                else:
                    logger.error("Failed to save connection to SSH config")
                
        except Exception as e:
            logger.error(f"Failed to save connection: {e}")
            # Show error dialog
            error_dialog = Gtk.MessageDialog(
                transient_for=self,
                modal=True,
                message_type=Gtk.MessageType.ERROR,
                buttons=Gtk.ButtonsType.OK,
                text=_("Failed to save connection"),
                secondary_text=str(e)
            )
            error_dialog.present()
    
    def _rebuild_connections_list(self):
        """Rebuild the sidebar connections list from manager state, avoiding duplicates."""
        try:
            self.rebuild_connection_list()
        except Exception:
            pass
    def _prompt_reconnect(self, connection):
        """Show a dialog asking if user wants to reconnect with new settings"""
        dialog = Gtk.MessageDialog(
            transient_for=self,
            modal=True,
            message_type=Gtk.MessageType.QUESTION,
            buttons=Gtk.ButtonsType.YES_NO,
            text=_("Settings Changed"),
            secondary_text=_("The connection settings have been updated.\n"
                           "Would you like to reconnect with the new settings?")
        )
        dialog.connect("response", self._on_reconnect_response, connection)
        dialog.present()
    
    def _on_reconnect_response(self, dialog, response_id, connection):
        """Handle response from reconnect prompt"""
        dialog.destroy()
        
        # Only proceed if user clicked Yes and the connection is still active
        if response_id != Gtk.ResponseType.YES or connection not in self.active_terminals:
            # Clean up the stored terminal instance if it exists
            if hasattr(connection, '_terminal_instance'):
                delattr(connection, '_terminal_instance')
            return
            
        # Get the terminal instance either from active_terminals or the stored instance
        terminal = self.active_terminals.get(connection) or getattr(connection, '_terminal_instance', None)
        if not terminal:
            logger.warning("No terminal instance found for reconnection")
            return

        # Ensure the tab for this connection is focused so the user can
        # observe the reconnection process even if another tab was
        # previously active.
        try:
            self._focus_most_recent_tab(connection)
        except Exception:
            pass

        # Set controlled reconnect flag
        self._is_controlled_reconnect = True


        
        try:
            # Disconnect first (defer to avoid blocking)
            logger.debug("Disconnecting terminal before reconnection")
            def _safe_disconnect():
                try:
                    terminal.disconnect()
                    logger.debug("Terminal disconnected, scheduling reconnect")
                    # Store the connection temporarily in active_terminals if not present
                    if connection not in self.active_terminals:
                        self.active_terminals[connection] = terminal
                    # Reconnect after disconnect completes
                    GLib.timeout_add(1000, self._reconnect_terminal, connection)  # Increased delay
                except Exception as e:
                    logger.error(f"Error during disconnect: {e}")
                    GLib.idle_add(self._show_reconnect_error, connection, str(e))
                return False
            
            # Defer disconnect to avoid blocking the UI thread
            GLib.idle_add(_safe_disconnect)
            
        except Exception as e:
            logger.error(f"Error during reconnection: {e}")
            # Remove from active terminals if reconnection fails
            if connection in self.active_terminals:
                del self.active_terminals[connection]
                
            # Show error to user
            error_dialog = Gtk.MessageDialog(
                transient_for=self,
                modal=True,
                message_type=Gtk.MessageType.ERROR,
                buttons=Gtk.ButtonsType.OK,
                text=_("Reconnection Failed"),
                secondary_text=_("Failed to reconnect with the new settings. Please try connecting again manually.")
            )
            error_dialog.present()
            
        finally:
            # Clean up the stored terminal instance
            if hasattr(connection, '_terminal_instance'):
                delattr(connection, '_terminal_instance')
                
            # Reset the flag after a delay to ensure it's not set during normal operations
            GLib.timeout_add(1000, self._reset_controlled_reconnect)
    
    def _reset_controlled_reconnect(self):
        """Reset the controlled reconnect flag"""
        self._is_controlled_reconnect = False
    
    def _reconnect_terminal(self, connection):
        """Reconnect a terminal with updated connection settings"""
        if connection not in self.active_terminals:
            logger.warning(f"Connection {connection.nickname} not found in active terminals")
            return False  # Don't repeat the timeout
            
        terminal = self.active_terminals[connection]
        
        try:
            logger.debug(f"Attempting to reconnect terminal for {connection.nickname}")
            
            # Reconnect with new settings
            if not terminal._connect_ssh():
                logger.error("Failed to reconnect with new settings")
                # Show error to user
                GLib.idle_add(self._show_reconnect_error, connection)
                return False
                
            logger.info(f"Successfully reconnected terminal for {connection.nickname}")
            
        except Exception as e:
            logger.error(f"Error reconnecting terminal: {e}", exc_info=True)
            GLib.idle_add(self._show_reconnect_error, connection, str(e))
            
        return False  # Don't repeat the timeout
        
    def _show_reconnect_error(self, connection, error_message=None):
        """Show an error message when reconnection fails"""
        # Remove from active terminals if reconnection fails
        if connection in self.active_terminals:
            del self.active_terminals[connection]
            
        # Update UI to show disconnected state
        if connection in self.connection_rows:
            self.connection_rows[connection].update_status()
        
        # Show error dialog
        error_dialog = Gtk.MessageDialog(
            transient_for=self,
            modal=True,
            message_type=Gtk.MessageType.ERROR,
            buttons=Gtk.ButtonsType.OK,
            text=_("Reconnection Failed"),
            secondary_text=error_message or _("Failed to reconnect with the new settings. Please try connecting again manually.")
        )
        error_dialog.present()
        
        # Clean up the dialog when closed
        error_dialog.connect("response", lambda d, r: d.destroy())<|MERGE_RESOLUTION|>--- conflicted
+++ resolved
@@ -711,31 +711,8 @@
                         pass
                     if btn not in (Gdk.BUTTON_SECONDARY, 3):
                         return
-<<<<<<< HEAD
                     row, pointer_x, pointer_y = self._resolve_connection_list_event(x, y, scrolled)
-=======
-                    try:
-                        original_y = float(y)
-                    except (TypeError, ValueError):
-                        original_y = 0.0
-                    adjusted_y = original_y
-                    vadjustment = None
-                    saved_scroll_value = None
-                    try:
-                        vadjustment = scrolled.get_vadjustment()
-                    except Exception:
-                        vadjustment = None
-                    if vadjustment is not None:
-                        try:
-                            saved_scroll_value = float(vadjustment.get_value())
-                        except Exception:
-                            saved_scroll_value = None
-                        else:
-
-                            adjusted_y = original_y + vadjust_value
-
-                    row = self.connection_list.get_row_at_y(int(adjusted_y))
->>>>>>> 8612772b
+
 
                     if not row:
                         return
@@ -745,27 +722,7 @@
                     # Create popover menu
                     pop = Gtk.Popover.new()
                     pop.set_has_arrow(True)
-<<<<<<< HEAD
-=======
-                    if saved_scroll_value is not None and vadjustment is not None:
-                        def _restore_scroll(_popover, *_args, adjustment=vadjustment, value=saved_scroll_value):
-                            try:
-                                adjustment.set_value(value)
-                            except Exception as e:
-                                logger.debug(f"Failed to restore scroll position: {e}")
-
-                        connected = False
-                        try:
-                            pop.connect('closed', _restore_scroll)
-                            connected = True
-                        except Exception as e:
-                            logger.debug(f"Failed to connect popover closed handler: {e}")
-                        if not connected:
-                            try:
-                                pop.connect('hide', _restore_scroll)
-                            except Exception as e:
-                                logger.debug(f"Failed to connect popover hide handler: {e}")
->>>>>>> 8612772b
+
 
                     # Create listbox for menu items
                     listbox = Gtk.ListBox(margin_top=2, margin_bottom=2, margin_start=2, margin_end=2)
@@ -871,14 +828,9 @@
                     pop.set_parent(self.connection_list)
                     try:
                         rect = Gdk.Rectangle()
-<<<<<<< HEAD
                         rect.x = int(pointer_x)
                         rect.y = int(pointer_y)
-=======
-                        rect.x = int(x)
-                        rect.y = int(original_y)
-
->>>>>>> 8612772b
+
                         rect.width = 1
                         rect.height = 1
                         pop.set_pointing_to(rect)
