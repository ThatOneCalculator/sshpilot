--- conflicted
+++ resolved
@@ -3426,16 +3426,11 @@
         app = self.get_application()
         if app is not None:
             app.hold()
-<<<<<<< HEAD
-=======
-            dialog.connect('closed', lambda d: app.release())
-
->>>>>>> d321e232
+
         dialog.present(self)
 
     def on_quit_confirmation_response(self, dialog, response):
         """Handle quit confirmation dialog response"""
-<<<<<<< HEAD
         app = self.get_application()
         try:
             if response == 'quit':
@@ -3445,22 +3440,7 @@
             if app is not None:
                 app.release()
             dialog.close()
-=======
-        if response == 'quit':
-            # Start cleanup process
-            shutdown.cleanup_and_quit(self)
-        try:
-            dialog.close()
-        finally:
-            app = self.get_application()
-            if app is not None:
-                app.release()
-
-
-        app = self.get_application()
-        if app is not None:
-            app.release()
->>>>>>> d321e232
+
 
 
     def on_open_new_connection_action(self, action, param=None):
