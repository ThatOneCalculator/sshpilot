--- conflicted
+++ resolved
@@ -3426,10 +3426,7 @@
         app = self.get_application()
         if app is not None:
             app.hold()
-<<<<<<< HEAD
-=======
-
->>>>>>> c2ba73f3
+
         dialog.present(self)
 
     def on_quit_confirmation_response(self, dialog, response):
@@ -3442,11 +3439,7 @@
         finally:
             if app is not None:
                 app.release()
-<<<<<<< HEAD
-=======
-            dialog.close()
-
->>>>>>> c2ba73f3
+
 
 
     def on_open_new_connection_action(self, action, param=None):
