--- conflicted
+++ resolved
@@ -709,18 +709,8 @@
                         pass
                     if btn not in (Gdk.BUTTON_SECONDARY, 3):
                         return
-<<<<<<< HEAD
                     row, pointer_x, pointer_y = self._resolve_connection_list_event(x, y, scrolled)
-=======
-                    adjusted_y = y
-                    vadjustment = scrolled.get_vadjustment()
-                    if vadjustment is not None:
-                        try:
-                            adjusted_y += vadjustment.get_value()
-                        except Exception:
-                            pass
-                    row = self.connection_list.get_row_at_y(int(adjusted_y))
->>>>>>> 54e71f24
+
                     if not row:
                         return
                     self.connection_list.select_row(row)
@@ -823,13 +813,9 @@
                     pop.set_parent(self.connection_list)
                     try:
                         rect = Gdk.Rectangle()
-<<<<<<< HEAD
                         rect.x = int(pointer_x)
                         rect.y = int(pointer_y)
-=======
-                        rect.x = int(x)
-                        rect.y = int(adjusted_y)
->>>>>>> 54e71f24
+
                         rect.width = 1
                         rect.height = 1
                         pop.set_pointing_to(rect)
