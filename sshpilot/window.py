--- conflicted
+++ resolved
@@ -4414,24 +4414,7 @@
             remote_row.set_show_apply_button(False)
             paths_group.add(remote_row)
 
-<<<<<<< HEAD
-=======
-            local_row = Adw.EntryRow(title=_('Local destination'))
-            local_row.set_text(str(default_download_dir))
-            try:
-                local_editable = local_row.get_editable()
-                if local_editable and hasattr(local_editable, 'set_placeholder_text'):
-                    local_editable.set_placeholder_text(_('Example: ~/Downloads'))
-            except Exception:
-                pass
-            picker_button = Gtk.Button.new_from_icon_name('folder-symbolic')
-            picker_button.set_tooltip_text(_('Choose destination folder'))
-            picker_button.add_css_class('flat')
-            local_row.add_suffix(picker_button)
-            local_row.set_show_apply_button(False)
-            paths_group.add(local_row)
-
->>>>>>> 9d5497ac
+
             paths_wrapper = Adw.Clamp()
             paths_wrapper.set_child(paths_group)
             content_box.append(paths_wrapper)
@@ -4456,7 +4439,6 @@
             status_label.set_wrap(True)
             content_box.append(status_label)
 
-<<<<<<< HEAD
             destination_group = Adw.PreferencesGroup()
             destination_group.set_title(_('Destination'))
 
@@ -4480,8 +4462,7 @@
             destination_wrapper.set_child(destination_group)
             content_box.append(destination_wrapper)
 
-=======
->>>>>>> 9d5497ac
+
             def _open_destination_picker():
                 file_dialog = Gtk.FileDialog(title=_('Select destination folder'))
                 current_text = local_row.get_text().strip()
