--- conflicted
+++ resolved
@@ -28,11 +28,8 @@
         self.set_margin_end(24)
         self.set_margin_top(24)
         self.set_margin_bottom(24)
-<<<<<<< HEAD
         self.set_focus_on_click(False)
-=======
-        self.set_can_focus(False)
->>>>>>> 40ecf286
+
 
         # Quick connect box
         self.quick_box = Gtk.Box(orientation=Gtk.Orientation.HORIZONTAL, spacing=6)
