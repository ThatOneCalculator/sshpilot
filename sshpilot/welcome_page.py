"""Welcome page widget for sshPilot."""

import gi
import shlex

gi.require_version('Gtk', '4.0')
gi.require_version('Adw', '1')

<<<<<<< HEAD
from gi.repository import Gtk, Adw, Gdk
=======
from gi.repository import Gtk, Adw
>>>>>>> 8bfc7bab
from gettext import gettext as _


from .connection_manager import Connection


class WelcomePage(Gtk.Overlay):
    """Welcome page shown when no tabs are open."""

    def __init__(self, window) -> None:
        super().__init__()
        self.window = window
        self.connection_manager = window.connection_manager
        self.set_hexpand(True)
        self.set_vexpand(True)
        clamp = Adw.Clamp()
        clamp.set_halign(Gtk.Align.CENTER)
        clamp.set_valign(Gtk.Align.CENTER)
        grid = Gtk.Grid(column_spacing=12, row_spacing=12)
        grid.set_halign(Gtk.Align.CENTER)
        grid.set_valign(Gtk.Align.CENTER)
        clamp.set_child(grid)
        self.set_child(clamp)
<<<<<<< HEAD

        def create_card(title, tooltip_text, icon_name, callback):
            """Create an activatable card with icon and title"""
            content = Adw.ButtonContent()
            content.set_icon_name(icon_name)
            content.set_label(title)

            card = Adw.Bin()
            card.add_css_class("card")
            card.add_css_class("activatable")
            card.set_child(content)
            card.set_tooltip_text(tooltip_text)
            card.set_focusable(True)
            card.set_accessible_role(Gtk.AccessibleRole.BUTTON)

            click = Gtk.GestureClick()
            click.connect("released", lambda *_: callback(card))
            card.add_controller(click)

            key = Gtk.EventControllerKey()
            key.connect(
                "key-released",
                lambda _c, keyval, *_: (
                    callback(card)
                    if keyval in (Gdk.KEY_Return, Gdk.KEY_space)
                    else False
                ),
            )
            card.add_controller(key)

=======

        def create_card(title, tooltip_text, icon_name, callback):
            """Create an activatable card with icon and title"""
            content = Adw.ButtonContent()
            content.set_icon_name(icon_name)
            content.set_label(title)

            card = Adw.Bin()
            card.add_css_class("card")
            card.add_css_class("activatable")
            card.set_child(content)
            card.set_tooltip_text(tooltip_text)
            card.set_focusable(True)
            card.connect("activate", callback)
>>>>>>> 8bfc7bab
            return card
        
        quick_connect_card = create_card(
            _('Quick Connect'),
            _('Connect to a server using SSH command'),
            'network-server-symbolic',
            self.on_quick_connect_clicked
        )

        local_terminal_card = create_card(
            _('Local Terminal'),
            _('Open a local terminal session'),
            'utilities-terminal-symbolic',
            lambda *_: window.terminal_manager.show_local_terminal()
        )

        shortcuts_card = create_card(
            _('Shortcuts'),
            _('View and learn keyboard shortcuts'),
            'preferences-desktop-keyboard-symbolic',
            lambda *_: window.show_shortcuts_window()
        )

        help_card = create_card(
            _('Online Help'),
            _('View online documentation and help'),
            'help-contents-symbolic',
            lambda *_: self.open_online_help()
        )

        # Add cards to grid (2 columns, 2 rows)
        grid.attach(quick_connect_card, 0, 0, 1, 1)
        grid.attach(local_terminal_card, 1, 0, 1, 1)
        grid.attach(shortcuts_card, 0, 1, 1, 1)
        grid.attach(help_card, 1, 1, 1, 1)


    # Quick connect handlers
    def on_quick_connect_clicked(self, button):
        """Open quick connect dialog"""
        dialog = QuickConnectDialog(self.window)
        dialog.present()
    
    def open_online_help(self):
        """Open online help documentation"""
        import webbrowser
        try:
            webbrowser.open('https://github.com/mfat/sshpilot/wiki')
        except Exception as e:
            # Fallback: show a dialog with the URL
            dialog = Adw.MessageDialog.new(
                self.window,
                "Online Help",
                "Visit the sshPilot documentation at:\nhttps://github.com/mfat/sshpilot/wiki"
            )
            dialog.add_response("ok", "OK")
            dialog.set_response_appearance("ok", Adw.ResponseAppearance.SUGGESTED)
            dialog.set_modal(True)
            dialog.set_transient_for(self.window)
            dialog.present()
    
    def _parse_ssh_command(self, command_text):
        """Parse SSH command text and extract connection parameters"""
        try:
            # Handle simple user@host format (backward compatibility)
            if not command_text.startswith('ssh') and '@' in command_text and ' ' not in command_text:
                username, host = command_text.split('@', 1)
                return {
                    "nickname": host,
                    "host": host,
                    "username": username,
                    "port": 22,
                    "auth_method": 0,  # Default to key-based auth
                    "key_select_mode": 0  # Try all keys
                }
            
            # Parse full SSH command
            # Remove 'ssh' prefix if present
            if command_text.startswith('ssh '):
                command_text = command_text[4:]
            elif command_text.startswith('ssh'):
                command_text = command_text[3:]
            
            # Use shlex to properly parse the command with quoted arguments
            try:
                args = shlex.split(command_text)
            except ValueError:
                # If shlex fails, fall back to simple split
                args = command_text.split()
            
            # Initialize connection data with defaults
            connection_data = {
                "nickname": "",
                "host": "",
                "username": "",
                "port": 22,
                "auth_method": 0,  # Key-based auth
                "key_select_mode": 0,  # Try all keys
                "keyfile": "",
                "certificate": "",
                "x11_forwarding": False,
                "local_port_forwards": [],
                "remote_port_forwards": [],
                "dynamic_forwards": []
            }
            
            i = 0
            while i < len(args):
                arg = args[i]
                
                # Handle options with values
                if arg == '-p' and i + 1 < len(args):
                    try:
                        connection_data["port"] = int(args[i + 1])
                        i += 2
                        continue
                    except ValueError:
                        pass
                elif arg == '-i' and i + 1 < len(args):
                    connection_data["keyfile"] = args[i + 1]
                    connection_data["key_select_mode"] = 1  # Use specific key
                    i += 2
                    continue
                elif arg == '-o' and i + 1 < len(args):
                    # Handle SSH options like -o "UserKnownHostsFile=/dev/null"
                    option = args[i + 1]
                    if '=' in option:
                        key, value = option.split('=', 1)
                        if key == 'User':
                            connection_data["username"] = value
                        elif key == 'Port':
                            try:
                                connection_data["port"] = int(value)
                            except ValueError:
                                pass
                        elif key == 'IdentityFile':
                            connection_data["keyfile"] = value
                            connection_data["key_select_mode"] = 1
                    i += 2
                    continue
                elif arg == '-X':
                    connection_data["x11_forwarding"] = True
                    i += 1
                    continue
                elif arg == '-L' and i + 1 < len(args):
                    # Local port forwarding: -L [bind_address:]port:host:hostport
                    forward_spec = args[i + 1]
                    connection_data["local_port_forwards"].append(forward_spec)
                    i += 2
                    continue
                elif arg == '-R' and i + 1 < len(args):
                    # Remote port forwarding: -R [bind_address:]port:host:hostport
                    forward_spec = args[i + 1]
                    connection_data["remote_port_forwards"].append(forward_spec)
                    i += 2
                    continue
                elif arg == '-D' and i + 1 < len(args):
                    # Dynamic port forwarding: -D [bind_address:]port
                    forward_spec = args[i + 1]
                    connection_data["dynamic_forwards"].append(forward_spec)
                    i += 2
                    continue
                elif arg.startswith('-p'):
                    # Handle -p2222 format (no space)
                    try:
                        connection_data["port"] = int(arg[2:])
                        i += 1
                        continue
                    except ValueError:
                        pass
                elif arg.startswith('-i'):
                    # Handle -i/path/to/key format (no space)
                    connection_data["keyfile"] = arg[2:]
                    connection_data["key_select_mode"] = 1
                    i += 1
                    continue
                elif not arg.startswith('-'):
                    # This should be the host specification (user@host)
                    if '@' in arg:
                        username, host = arg.split('@', 1)
                        connection_data["username"] = username
                        connection_data["host"] = host
                        connection_data["nickname"] = host
                    else:
                        # Just hostname, no username
                        connection_data["host"] = arg
                        connection_data["nickname"] = arg
                    i += 1
                else:
                    # Unknown option, skip it
                    i += 1
            
            # Validate that we have at least a host
            if not connection_data["host"]:
                return None
            
            return connection_data
            
        except Exception as e:
            # If parsing fails, try simple fallback
            if '@' in command_text:
                try:
                    username, host = command_text.split('@', 1)
                    return {
                        "nickname": host,
                        "host": host,
                        "username": username,
                        "port": 22,
                        "auth_method": 0,
                        "key_select_mode": 0
                    }
                except:
                    pass
            return None


class QuickConnectDialog(Adw.MessageDialog):
    """Modal dialog for quick SSH connection"""
    
    def __init__(self, parent_window):
        super().__init__()
        
        self.parent_window = parent_window
        
        # Set dialog properties
        self.set_modal(True)
        self.set_transient_for(parent_window)
        self.set_title("Quick Connect")
        
        # Create content area
        content_area = Gtk.Box(orientation=Gtk.Orientation.VERTICAL, spacing=12)
        content_area.set_margin_top(12)
        content_area.set_margin_bottom(12)
        content_area.set_margin_start(12)
        content_area.set_margin_end(12)
        
        # Add description
        description = Gtk.Label()
        description.set_text("Enter SSH command or connection details:")
        description.set_halign(Gtk.Align.START)
        content_area.append(description)
        
        # Create entry field
        self.entry = Gtk.Entry()
        self.entry.set_placeholder_text("ssh -p 2222 user@host")
        self.entry.set_hexpand(True)
        self.entry.connect('activate', self.on_connect)
        content_area.append(self.entry)
        
        # Add content to dialog
        self.set_extra_child(content_area)
        
        # Add response buttons
        self.add_response("cancel", "Cancel")
        self.add_response("connect", "Connect")
        self.set_response_appearance("connect", Adw.ResponseAppearance.SUGGESTED)
        
        # Connect response signal
        self.connect('response', self.on_response)
        
        # Focus the entry when dialog is shown
        self.entry.grab_focus()
    
    def on_response(self, dialog, response):
        """Handle dialog response"""
        if response == "connect":
            self.on_connect()
        self.destroy()
    
    def on_connect(self, *args):
        """Handle connect button or Enter key"""
        text = self.entry.get_text().strip()
        if not text:
            return
        
        # Parse the SSH command
        connection_data = self._parse_ssh_command(text)
        if connection_data:
            connection = Connection(connection_data)
            self.parent_window.terminal_manager.connect_to_host(connection, force_new=False)
            self.destroy()
    
    def _parse_ssh_command(self, command_text):
        """Parse SSH command text and extract connection parameters"""
        try:
            # Handle simple user@host format (backward compatibility)
            if not command_text.startswith('ssh') and '@' in command_text and ' ' not in command_text:
                username, host = command_text.split('@', 1)
                return {
                    "nickname": host,
                    "host": host,
                    "username": username,
                    "port": 22,
                    "auth_method": 0,  # Default to key-based auth
                    "key_select_mode": 0  # Try all keys
                }
            
            # Parse full SSH command
            # Remove 'ssh' prefix if present
            if command_text.startswith('ssh '):
                command_text = command_text[4:]
            elif command_text.startswith('ssh'):
                command_text = command_text[3:]
            
            # Use shlex to properly parse the command with quoted arguments
            try:
                args = shlex.split(command_text)
            except ValueError:
                # If shlex fails, fall back to simple split
                args = command_text.split()
            
            # Initialize connection data with defaults
            connection_data = {
                "nickname": "",
                "host": "",
                "username": "",
                "port": 22,
                "auth_method": 0,  # Key-based auth
                "key_select_mode": 0,  # Try all keys
                "keyfile": "",
                "certificate": "",
                "x11_forwarding": False,
                "local_port_forwards": [],
                "remote_port_forwards": [],
                "dynamic_forwards": []
            }
            
            i = 0
            while i < len(args):
                arg = args[i]
                
                # Handle options with values
                if arg == '-p' and i + 1 < len(args):
                    try:
                        connection_data["port"] = int(args[i + 1])
                        i += 2
                        continue
                    except ValueError:
                        pass
                elif arg == '-i' and i + 1 < len(args):
                    connection_data["keyfile"] = args[i + 1]
                    connection_data["key_select_mode"] = 1  # Use specific key
                    i += 2
                    continue
                elif arg == '-o' and i + 1 < len(args):
                    # Handle SSH options like -o "UserKnownHostsFile=/dev/null"
                    option = args[i + 1]
                    if '=' in option:
                        key, value = option.split('=', 1)
                        if key == 'User':
                            connection_data["username"] = value
                        elif key == 'Port':
                            try:
                                connection_data["port"] = int(value)
                            except ValueError:
                                pass
                        elif key == 'IdentityFile':
                            connection_data["keyfile"] = value
                            connection_data["key_select_mode"] = 1
                    i += 2
                    continue
                elif arg == '-X':
                    connection_data["x11_forwarding"] = True
                    i += 1
                    continue
                elif arg == '-L' and i + 1 < len(args):
                    # Local port forwarding: -L [bind_address:]port:host:hostport
                    forward_spec = args[i + 1]
                    connection_data["local_port_forwards"].append(forward_spec)
                    i += 2
                    continue
                elif arg == '-R' and i + 1 < len(args):
                    # Remote port forwarding: -R [bind_address:]port:host:hostport
                    forward_spec = args[i + 1]
                    connection_data["remote_port_forwards"].append(forward_spec)
                    i += 2
                    continue
                elif arg == '-D' and i + 1 < len(args):
                    # Dynamic port forwarding: -D [bind_address:]port
                    forward_spec = args[i + 1]
                    connection_data["dynamic_forwards"].append(forward_spec)
                    i += 2
                    continue
                elif arg.startswith('-p'):
                    # Handle -p2222 format (no space)
                    try:
                        connection_data["port"] = int(arg[2:])
                        i += 1
                        continue
                    except ValueError:
                        pass
                elif arg.startswith('-i'):
                    # Handle -i/path/to/key format (no space)
                    connection_data["keyfile"] = arg[2:]
                    connection_data["key_select_mode"] = 1
                    i += 1
                    continue
                elif not arg.startswith('-'):
                    # This should be the host specification (user@host)
                    if '@' in arg:
                        username, host = arg.split('@', 1)
                        connection_data["username"] = username
                        connection_data["host"] = host
                        connection_data["nickname"] = host
                    else:
                        # Just hostname, no username
                        connection_data["host"] = arg
                        connection_data["nickname"] = arg
                    i += 1
                else:
                    # Unknown option, skip it
                    i += 1
            
            # Validate that we have at least a host
            if not connection_data["host"]:
                return None
            
            return connection_data
            
        except Exception as e:
            # If parsing fails, try simple fallback
            if '@' in command_text:
                try:
                    username, host = command_text.split('@', 1)
                    return {
                        "nickname": host,
                        "host": host,
                        "username": username,
                        "port": 22,
                        "auth_method": 0,
                        "key_select_mode": 0
                    }
                except:
                    pass
            return None<|MERGE_RESOLUTION|>--- conflicted
+++ resolved
@@ -6,11 +6,8 @@
 gi.require_version('Gtk', '4.0')
 gi.require_version('Adw', '1')
 
-<<<<<<< HEAD
 from gi.repository import Gtk, Adw, Gdk
-=======
-from gi.repository import Gtk, Adw
->>>>>>> 8bfc7bab
+
 from gettext import gettext as _
 
 
@@ -34,7 +31,6 @@
         grid.set_valign(Gtk.Align.CENTER)
         clamp.set_child(grid)
         self.set_child(clamp)
-<<<<<<< HEAD
 
         def create_card(title, tooltip_text, icon_name, callback):
             """Create an activatable card with icon and title"""
@@ -65,22 +61,7 @@
             )
             card.add_controller(key)
 
-=======
-
-        def create_card(title, tooltip_text, icon_name, callback):
-            """Create an activatable card with icon and title"""
-            content = Adw.ButtonContent()
-            content.set_icon_name(icon_name)
-            content.set_label(title)
-
-            card = Adw.Bin()
-            card.add_css_class("card")
-            card.add_css_class("activatable")
-            card.set_child(content)
-            card.set_tooltip_text(tooltip_text)
-            card.set_focusable(True)
-            card.connect("activate", callback)
->>>>>>> 8bfc7bab
+
             return card
         
         quick_connect_card = create_card(
