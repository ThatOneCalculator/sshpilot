--- conflicted
+++ resolved
@@ -352,7 +352,7 @@
                         connection_data["unparsed_args"].append(arg)
                     i += 1
                 else:
-<<<<<<< HEAD
+
                     # Unknown option. Determine whether it normally expects an argument.
                     option_key = arg
                     attached_value = ""
@@ -372,15 +372,7 @@
                         i += 1
                     continue
             
-=======
-                    connection_data["unparsed_args"].append(arg)
-                    if i + 1 < len(args) and not args[i + 1].startswith('-'):
-                        connection_data["unparsed_args"].append(args[i + 1])
-                        i += 2
-                    else:
-                        i += 1
-
->>>>>>> ac2f6f82
+
             # Validate that we have at least a host
             if not connection_data["host"]:
                 return None
@@ -645,7 +637,7 @@
                         connection_data["unparsed_args"].append(arg)
                     i += 1
                 else:
-<<<<<<< HEAD
+
                     # Unknown option. Determine whether it normally expects an argument.
                     option_key = arg
                     attached_value = ""
@@ -664,14 +656,7 @@
                     else:
                         i += 1
                     continue
-=======
-                    connection_data["unparsed_args"].append(arg)
-                    if i + 1 < len(args) and not args[i + 1].startswith('-'):
-                        connection_data["unparsed_args"].append(args[i + 1])
-                        i += 2
-                    else:
-                        i += 1
->>>>>>> ac2f6f82
+
 
             # Validate that we have at least a host
             if not connection_data["host"]:
