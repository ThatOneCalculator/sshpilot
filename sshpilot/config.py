--- conflicted
+++ resolved
@@ -6,11 +6,8 @@
 import json
 import logging
 import os
-<<<<<<< HEAD
 from typing import Any, Dict, List, Optional, Tuple
-=======
-from typing import Dict, Any, Optional, List
->>>>>>> ae55c327
+
 
 from gi.repository import Gio, GLib, GObject
 from .platform_utils import get_config_dir, is_flatpak
