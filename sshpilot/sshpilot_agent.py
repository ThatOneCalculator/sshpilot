--- conflicted
+++ resolved
@@ -196,7 +196,6 @@
 
     def _send_status(self, status_type: str, **payload):
         """Send a structured status message to stderr for the caller."""
-<<<<<<< HEAD
         stream = getattr(sys, 'stderr', None)
         if not stream:
             return
@@ -214,13 +213,7 @@
             message.update(payload)
             stream.write(json.dumps(message) + '\n')
             stream.flush()
-=======
-        try:
-            message = {'type': status_type}
-            message.update(payload)
-            sys.stderr.write(json.dumps(message) + '\n')
-            sys.stderr.flush()
->>>>>>> f618d18b
+
         except Exception as exc:
             logger.debug(f"Failed to send status message: {exc}")
 
