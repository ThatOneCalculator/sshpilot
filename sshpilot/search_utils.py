--- conflicted
+++ resolved
@@ -6,13 +6,9 @@
 def connection_matches(connection: Any, query: str) -> bool:
     """Return True if connection matches the search query.
 
-<<<<<<< HEAD
     The search checks the connection's nickname, host, and IP address in a
     case-insensitive manner.
-=======
-    The search checks the connection's nickname, host alias (``hname``),
-    and host/IP address in a case-insensitive manner.
->>>>>>> 76562a3b
+
     """
     if not query:
         return True
