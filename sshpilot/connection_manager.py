"""
Connection Manager for sshPilot
Handles SSH connections, configuration, and secure password storage
"""

import os
import asyncio
import logging
import configparser
import getpass
import subprocess
import shlex
import signal
import re
from typing import Dict, List, Optional, Any, Tuple, Union

from .ssh_config_utils import resolve_ssh_config_files, get_effective_ssh_config
from .platform_utils import is_macos, get_config_dir, get_ssh_dir

try:
    from gi.repository import Secret
except Exception:

    Secret = None
try:
    import keyring
except Exception:
    keyring = None
import socket
import time
from gi.repository import GObject, GLib
from .askpass_utils import (
    clear_passphrase,
    get_secret_schema,
    lookup_passphrase,
    store_passphrase,
)

if Secret is not None:
    _SECRET_SCHEMA = Secret.Schema.new(
        "sshPilot",
        Secret.SchemaFlags.NONE,
        {
            "application": Secret.SchemaAttributeType.STRING,
            "type": Secret.SchemaAttributeType.STRING,
            "key_path": Secret.SchemaAttributeType.STRING,
            "key_id": Secret.SchemaAttributeType.STRING,
        },
    )
else:
    _SECRET_SCHEMA = None

# Set up asyncio event loop for GTK integration
if os.name == 'posix':
    import gi
    gi.require_version('Gtk', '4.0')
    from gi.repository import Gtk, GLib
    
    # Set up the asyncio event loop
    if not hasattr(GLib, 'MainLoop'):
        import asyncio
        import asyncio.events
        import asyncio.base_events
        import asyncio.unix_events
        
        class GLibEventLoopPolicy(asyncio.events.BaseDefaultEventLoopPolicy):
            _loop_factory = asyncio.SelectorEventLoop
            
            def new_event_loop(self):
                return asyncio.unix_events.DefaultEventLoopPolicy.new_event_loop(self)
        
        asyncio.set_event_loop_policy(GLibEventLoopPolicy())

logger = logging.getLogger(__name__)
_SERVICE_NAME = "sshPilot"

class Connection:
    """Represents an SSH connection"""
    
    def __init__(self, data: Dict[str, Any]):
        self.data = data
        self.is_connected = False
        self.connection = None
        self.forwarders: List[asyncio.Task] = []
        self.listeners: List[asyncio.Server] = []

        self.nickname = data.get('nickname', data.get('host', 'Unknown'))
        self.host = data.get('host', '')
        self.username = data.get('username', '')
        self.port = data.get('port', 22)
        # previously: self.keyfile = data.get('keyfile', '')
        self.keyfile = data.get('keyfile') or data.get('private_key', '') or ''
        self.certificate = data.get('certificate') or ''
        self.password = data.get('password', '')
        self.key_passphrase = data.get('key_passphrase', '')
        # Source file of this configuration block
        self.source = data.get('source', '')
        # Provide friendly accessor for UI components that wish to display
        # the originating config file for this connection.
        
        # Proxy settings
        self.proxy_command = data.get('proxy_command', '')
        pj = data.get('proxy_jump', [])
        if isinstance(pj, str):
            pj = [h.strip() for h in re.split(r'[\s,]+', pj) if h.strip()]
        self.proxy_jump = pj
        self.forward_agent = bool(data.get('forward_agent', False))
        # Commands
        self.local_command = data.get('local_command', '')
        self.remote_command = data.get('remote_command', '')
        # Extra SSH config parameters
        self.extra_ssh_config = data.get('extra_ssh_config', '')
        self.pubkey_auth_no = bool(data.get('pubkey_auth_no', False))
        # Authentication method: 0 = key-based, 1 = password
        try:
            self.auth_method = int(data.get('auth_method', 0))
        except Exception:
            self.auth_method = 0
        # X11 forwarding preference
        self.x11_forwarding = bool(data.get('x11_forwarding', False))
        
        # Key selection mode: 0 try all, 1 specific key
        try:
            self.key_select_mode = int(data.get('key_select_mode', 0) or 0)
        except Exception:
            self.key_select_mode = 0

        # Port forwarding rules
        self.forwarding_rules = data.get('forwarding_rules', [])
        
        # Asyncio event loop
        self.loop = asyncio.get_event_loop()

    def __str__(self):
        return f"{self.nickname} ({self.username}@{self.host})"

    @property
    def source_file(self) -> str:
        """Return path to the config file where this host is defined."""
        return self.source
        
    async def connect(self):
        """Prepare SSH command for later use (no preflight echo)."""
        try:
            ssh_cmd = ['ssh']

            # Pull advanced SSH defaults from config when available
            try:
                from .config import Config  # avoid circular import at top level
                cfg = Config()
                ssh_cfg = cfg.get_ssh_config()
            except Exception:
                ssh_cfg = {}
            apply_adv = bool(ssh_cfg.get('apply_advanced', False))
            connect_timeout = int(ssh_cfg.get('connection_timeout', 10)) if apply_adv else None
            connection_attempts = int(ssh_cfg.get('connection_attempts', 1)) if apply_adv else None
            strict_host = str(ssh_cfg.get('strict_host_key_checking', '')) if apply_adv else ''
            batch_mode = bool(ssh_cfg.get('batch_mode', False)) if apply_adv else False
            compression = bool(ssh_cfg.get('compression', True)) if apply_adv else False
            verbosity = int(ssh_cfg.get('verbosity', 0))
            debug_enabled = bool(ssh_cfg.get('debug_enabled', False))
            auto_add_host_keys = bool(ssh_cfg.get('auto_add_host_keys', True))

            # Apply advanced args only when user explicitly enabled them
            if apply_adv:
                if batch_mode:
                    ssh_cmd.extend(['-o', 'BatchMode=yes'])
                if connect_timeout is not None:
                    ssh_cmd.extend(['-o', f'ConnectTimeout={connect_timeout}'])
                if connection_attempts is not None:
                    ssh_cmd.extend(['-o', f'ConnectionAttempts={connection_attempts}'])
                if strict_host:
                    ssh_cmd.extend(['-o', f'StrictHostKeyChecking={strict_host}'])
                if compression:
                    ssh_cmd.append('-C')
            ssh_cmd.extend(['-o', 'ExitOnForwardFailure=yes'])
            ssh_cmd.extend(['-o', 'NumberOfPasswordPrompts=1'])

            # Apply default host key behavior when not explicitly set
            try:
                if (not strict_host) and auto_add_host_keys:
                    ssh_cmd.extend(['-o', 'StrictHostKeyChecking=accept-new'])
            except Exception:
                pass

            # Apply verbosity flags
            try:
                v = max(0, min(3, int(verbosity)))
                for _ in range(v):
                    ssh_cmd.append('-v')
                if v == 1:
                    ssh_cmd.extend(['-o', 'LogLevel=VERBOSE'])
                elif v == 2:
                    ssh_cmd.extend(['-o', 'LogLevel=DEBUG2'])
                elif v >= 3:
                    ssh_cmd.extend(['-o', 'LogLevel=DEBUG3'])
                elif debug_enabled:
                    ssh_cmd.extend(['-o', 'LogLevel=DEBUG'])
            except Exception:
                pass

            # Resolve effective SSH configuration for this nickname/host
            effective_cfg: Dict[str, Union[str, List[str]]] = {}
            target_alias = self.nickname or self.host
            if target_alias:
                effective_cfg = get_effective_ssh_config(target_alias)

            # Determine final parameters, falling back to resolved config when needed
            resolved_host = str(effective_cfg.get('hostname', self.host))
            resolved_user = self.username or str(effective_cfg.get('user', ''))
            try:
                resolved_port = int(effective_cfg.get('port', self.port))
            except Exception:
                resolved_port = self.port
            self.host = resolved_host
            self.port = resolved_port
            if resolved_user:
                self.username = resolved_user

            # Add key and certificate options
            try:
                if int(getattr(self, 'auth_method', 0) or 0) == 0:
                    identity_files: List[str] = []
                    if int(getattr(self, 'key_select_mode', 0) or 0) == 1:
                        if self.keyfile and os.path.exists(self.keyfile):
                            identity_files.append(self.keyfile)
                    else:
                        cfg_ids = effective_cfg.get('identityfile')
                        if cfg_ids:
                            if isinstance(cfg_ids, list):
                                identity_files.extend(cfg_ids)
                            else:
                                identity_files.append(cfg_ids)
                        if self.keyfile and os.path.exists(self.keyfile):
                            identity_files.append(self.keyfile)
                    for key_path in identity_files:
                        ssh_cmd.extend(['-i', key_path])
                        if self.key_passphrase:
                            logger.warning("Passphrase-protected keys may require additional setup")
                    cert_files: List[str] = []
                    if self.certificate:
                        cert_files.append(self.certificate)
                    cfg_cert = effective_cfg.get('certificatefile')
                    if cfg_cert:
                        if isinstance(cfg_cert, list):
                            cert_files.extend(cfg_cert)
                        else:
                            cert_files.append(cfg_cert)
                    for cert_path in cert_files:
                        ssh_cmd.extend(['-o', f'CertificateFile={cert_path}'])
            except Exception:
                pass

            # Proxy directives
            proxy_jump = self.proxy_jump or effective_cfg.get('proxyjump', [])
            if isinstance(proxy_jump, str):
                proxy_jump = [h.strip() for h in re.split(r'[\s,]+', proxy_jump) if h.strip()]
            if proxy_jump:
                ssh_cmd.extend(['-o', f"ProxyJump={','.join(proxy_jump)}"])
            proxy_command = self.proxy_command or effective_cfg.get('proxycommand', '')
            if proxy_command:
                ssh_cmd.extend(['-o', f'ProxyCommand={proxy_command}'])

            forward_agent = self.forward_agent or str(effective_cfg.get('forwardagent', '')).strip().lower() in ('yes', 'true', '1', 'on')
            if forward_agent:
                ssh_cmd.append('-A')
                ssh_cmd.extend(['-o', 'ForwardAgent=yes'])

            # Port and user/host
            if resolved_port != 22:
                ssh_cmd.extend(['-p', str(resolved_port)])

            ssh_cmd.append(f"{resolved_user}@{resolved_host}" if resolved_user else resolved_host)

            # Store command for later use
            self.ssh_cmd = ssh_cmd
            self.is_connected = True
            return True
                
        except Exception as e:
            logger.error(f"Failed to connect to {self}: {e}")
            self.is_connected = False
            return False
            
    async def disconnect(self):
        """Close the SSH connection and clean up"""
        if not self.is_connected:
            return
            
        try:
            # Cancel all forwarding tasks
            for task in self.forwarders:
                if not task.done():
                    task.cancel()
            
            # Close all listeners
            for listener in self.listeners:
                listener.close()
            
            # Clean up any running processes
            if hasattr(self, 'process') and self.process:
                try:
                    # Try to terminate gracefully first
                    self.process.terminate()
                    try:
                        # Wait a bit for the process to terminate
                        await asyncio.wait_for(self.process.wait(), timeout=2.0)
                    except asyncio.TimeoutError:
                        # Force kill if it doesn't terminate
                        self.process.kill()
                        await self.process.wait()
                except ProcessLookupError:
                    # Process already terminated
                    pass
                except Exception as e:
                    logger.error(f"Error terminating SSH process: {e}")
                finally:
                    self.process = None
            
            logger.info(f"Disconnected from {self}")
            return True
            
        except Exception as e:
            logger.error(f"Error during disconnect: {e}")
            return False
        finally:
            # Always ensure is_connected is set to False
            self.is_connected = False
            self.listeners.clear()
        
    async def setup_forwarding(self):
        """Set up all forwarding rules"""
        if not self.is_connected or not self.connection:
            return False
            
        success = True
        for rule in self.forwarding_rules:
            if not rule.get('enabled', True):
                continue
                
            rule_type = rule.get('type')
            listen_addr = rule.get('listen_addr', 'localhost')
            listen_port = rule.get('listen_port')
            
            try:
                if rule_type == 'dynamic':
                    # Start SOCKS proxy server
                    await self.start_dynamic_forwarding(listen_addr, listen_port)
                elif rule_type == 'local':
                    # Local port forwarding
                    remote_host = rule.get('remote_host', 'localhost')
                    remote_port = rule.get('remote_port')
                    await self.start_local_forwarding(listen_addr, listen_port, remote_host, remote_port)
                elif rule_type == 'remote':
                    # Remote port forwarding
                    remote_host = rule.get('remote_host', 'localhost')
                    remote_port = rule.get('remote_port')
                    await self.start_remote_forwarding(listen_addr, listen_port, remote_host, remote_port)
                    
            except Exception as e:
                logger.error(f"Failed to set up {rule_type} forwarding: {e}")
                success = False
                
        return success
        
    async def _forward_data(self, reader: asyncio.StreamReader, writer: asyncio.StreamWriter, label: str):
        """Helper method to forward data between two streams"""
        try:
            while True:
                data = await reader.read(4096)
                if not data:
                    break
                writer.write(data)
                await writer.drain()
        except (ConnectionError, asyncio.CancelledError):
            pass  # Connection closed
        except Exception as e:
            logger.error(f"Error in {label}: {e}")
        finally:
            writer.close()
            
    async def start_dynamic_forwarding(self, listen_addr: str, listen_port: int):
        """Start dynamic port forwarding (SOCKS proxy) using system SSH client"""
        try:
            logger.debug(f"Starting dynamic port forwarding setup for {self.host} on {listen_addr}:{listen_port}")
            
            # Build the complete SSH command for dynamic port forwarding
            ssh_cmd = ['ssh', '-v']  # Add verbose flag for debugging

            # Read config for options
            try:
                from .config import Config
                cfg = Config()
                ssh_cfg = cfg.get_ssh_config()
            except Exception:
                ssh_cfg = {}
            connect_timeout = int(ssh_cfg.get('connection_timeout', 10))
            connection_attempts = int(ssh_cfg.get('connection_attempts', 1))
            keepalive_interval = int(ssh_cfg.get('keepalive_interval', 30))
            keepalive_count = int(ssh_cfg.get('keepalive_count_max', 3))
            strict_host = str(ssh_cfg.get('strict_host_key_checking', 'accept-new'))
            batch_mode = bool(ssh_cfg.get('batch_mode', True))

            # Robust non-interactive options to prevent hangs
            if batch_mode:
                ssh_cmd.extend(['-o', 'BatchMode=yes'])
            ssh_cmd.extend(['-o', f'ConnectTimeout={connect_timeout}'])
            ssh_cmd.extend(['-o', f'ConnectionAttempts={connection_attempts}'])
            ssh_cmd.extend(['-o', f'ServerAliveInterval={keepalive_interval}'])
            ssh_cmd.extend(['-o', f'ServerAliveCountMax={keepalive_count}'])
            if strict_host:
                ssh_cmd.extend(['-o', f'StrictHostKeyChecking={strict_host}'])
            
            # Add key file if specified
            if self.keyfile and os.path.exists(self.keyfile):
                logger.debug(f"Using SSH key: {self.keyfile}")
                ssh_cmd.extend(['-i', self.keyfile])
                if self.key_passphrase:
                    logger.debug("Key has a passphrase")
            else:
                logger.debug("No SSH key specified or key not found")
                
            # Add host and port
            if self.port != 22:
                logger.debug(f"Using custom SSH port: {self.port}")
                ssh_cmd.extend(['-p', str(self.port)])
                
            # Add dynamic port forwarding option
            forward_spec = f"{listen_addr}:{listen_port}"
            logger.debug(f"Setting up dynamic forwarding to: {forward_spec}")
            
            ssh_cmd.extend([
                '-N',  # No remote command
                '-D', forward_spec,  # Dynamic port forwarding (SOCKS)
                '-f',  # Run in background
                '-o', 'ExitOnForwardFailure=yes',  # Exit if forwarding fails
                '-o', 'ServerAliveInterval=30',    # Keep connection alive
                '-o', 'ServerAliveCountMax=3'      # Max missed keepalives before disconnect
            ])
            
            # Add username and host
            target = f"{self.username}@{self.host}" if self.username else self.host
            ssh_cmd.append(target)
            
            # Log the full command (without sensitive data)
            logger.debug(f"SSH command: {' '.join(ssh_cmd[:10])}...")
            
            # Ensure ssh can prompt interactively by removing any askpass settings
            env = os.environ.copy()
            env.pop("SSH_ASKPASS", None)
            env.pop("SSH_ASKPASS_REQUIRE", None)
            
            # Start the SSH process
            logger.info(f"Starting dynamic port forwarding with command: {' '.join(ssh_cmd)}")
            self.process = await asyncio.create_subprocess_exec(
                *ssh_cmd,
                stdout=asyncio.subprocess.PIPE,
                stderr=asyncio.subprocess.PIPE,
                env=env
            )
            
            # Wait a bit to catch any immediate errors
            try:
                stdout, stderr = await asyncio.wait_for(self.process.communicate(), timeout=5.0)
                if stdout:
                    logger.debug(f"SSH stdout: {stdout.decode().strip()}")
                if stderr:
                    logger.debug(f"SSH stderr: {stderr.decode().strip()}")
                    
                if self.process.returncode != 0:
                    error_msg = stderr.decode().strip() if stderr else "Unknown error"
                    logger.error(f"SSH dynamic port forwarding failed with code {self.process.returncode}: {error_msg}")
                    raise Exception(f"SSH dynamic port forwarding failed: {error_msg}")
                else:
                    logger.info("SSH process started successfully")
            except asyncio.TimeoutError:
                # If we get here, the process is still running which is good
                logger.debug("SSH process is running in background")
                
                # Check if the port is actually listening
                try:
                    with socket.socket(socket.AF_INET, socket.SOCK_STREAM) as s:
                        s.settimeout(1)
                        result = s.connect_ex((listen_addr, int(listen_port)))
                        if result == 0:
                            logger.info(f"Successfully verified port {listen_port} is listening")
                        else:
                            logger.warning(f"Port {listen_port} is not listening (connect result: {result})")
                except Exception as e:
                    logger.warning(f"Could not verify if port is listening: {e}")
            
            logger.info(f"Dynamic port forwarding (SOCKS) started on {listen_addr}:{listen_port}")
            
            # Store the forwarding rule
            rule = {
                'type': 'dynamic',
                'listen_addr': listen_addr,
                'listen_port': listen_port,
                'process': self.process,
                'start_time': time.time()
            }
            self.forwarding_rules.append(rule)
            logger.debug(f"Added forwarding rule: {rule}")
            
            # Log all forwarding rules for debugging
            logger.debug(f"Current forwarding rules: {self.forwarding_rules}")
            
            return True
            
        except Exception as e:
            logger.error(f"Dynamic port forwarding failed: {e}", exc_info=True)
            if hasattr(self, 'process') and self.process:
                try:
                    logger.debug("Terminating SSH process due to error")
                    self.process.terminate()
                    await asyncio.wait_for(self.process.wait(), timeout=2.0)
                except (ProcessLookupError, asyncio.TimeoutError) as e:
                    logger.debug(f"Error terminating process: {e}")
                    pass
            raise

    async def start_local_forwarding(self, listen_addr: str, listen_port: int, remote_host: str, remote_port: int):
        """Start local port forwarding using system SSH client"""
        try:
            # Build the SSH command for local port forwarding
            ssh_cmd = self.ssh_cmd + [
                '-N',  # No remote command
                '-L', f"{listen_addr}:{listen_port}:{remote_host}:{remote_port}"
            ]
            
            # Ensure ssh can prompt interactively by removing any askpass settings
            env = os.environ.copy()
            env.pop("SSH_ASKPASS", None)
            env.pop("SSH_ASKPASS_REQUIRE", None)
            
            # Start the SSH process
            self.process = await asyncio.create_subprocess_exec(
                *ssh_cmd,
                stdout=asyncio.subprocess.PIPE,
                stderr=asyncio.subprocess.PIPE,
                env=env
            )
            
            # Check if the process started successfully
            if self.process.returncode is not None and self.process.returncode != 0:
                stderr = await self.process.stderr.read()
                raise Exception(f"SSH port forwarding failed: {stderr.decode().strip()}")
            
            logger.info(f"Local forwarding started: {listen_addr}:{listen_port} -> {remote_host}:{remote_port}")
            
            # Store the forwarding rule
            self.forwarding_rules.append({
                'type': 'local',
                'listen_addr': listen_addr,
                'listen_port': listen_port,
                'remote_host': remote_host,
                'remote_port': remote_port,
                'process': self.process
            })
            
            # Wait for the process to complete
            await self.process.wait()
            
        except Exception as e:
            logger.error(f"Local forwarding failed: {e}")
            if hasattr(self, 'process') and self.process:
                self.process.terminate()
                await self.process.wait()
            raise

    async def start_remote_forwarding(self, listen_addr: str, listen_port: int, remote_host: str, remote_port: int):
        """Start remote port forwarding using system SSH client"""
        try:
            # Build the SSH command for remote port forwarding
            ssh_cmd = self.ssh_cmd + [
                '-N',  # No remote command
                '-R', f"{listen_addr}:{listen_port}:{remote_host}:{remote_port}"
            ]
            
            # Ensure ssh can prompt interactively by removing any askpass settings
            env = os.environ.copy()
            env.pop("SSH_ASKPASS", None)
            env.pop("SSH_ASKPASS_REQUIRE", None)
            
            # Start the SSH process
            self.process = await asyncio.create_subprocess_exec(
                *ssh_cmd,
                stdout=asyncio.subprocess.PIPE,
                stderr=asyncio.subprocess.PIPE,
                env=env
            )
            
            # Check if the process started successfully
            if self.process.returncode is not None and self.process.returncode != 0:
                stderr = await self.process.stderr.read()
                raise Exception(f"SSH remote port forwarding failed: {stderr.decode().strip()}")
            
            logger.info(f"Remote forwarding started: {listen_addr}:{listen_port} -> {remote_host}:{remote_port}")
            
            # Store the forwarding rule
            self.forwarding_rules.append({
                'type': 'remote',
                'listen_addr': listen_addr,
                'listen_port': listen_port,
                'remote_host': remote_host,
                'remote_port': remote_port,
                'process': self.process
            })
            
            # Wait for the process to complete
            await self.process.wait()
            
        except Exception as e:
            logger.error(f"Remote forwarding failed: {e}")
            if hasattr(self, 'process') and self.process:
                self.process.terminate()
                await self.process.wait()
            raise

    def update_data(self, new_data: Dict[str, Any]):
        """Update connection data while preserving object identity"""
        self.data.update(new_data)
        self._update_properties_from_data(self.data)
    
    def _update_properties_from_data(self, data: Dict[str, Any]):
        """Update instance properties from data dictionary"""
        self.nickname = data.get('nickname', data.get('host', 'Unknown'))
        self.host = data.get('host', '')
        self.username = data.get('username', '')
        self.port = data.get('port', 22)
        self.keyfile = data.get('keyfile') or data.get('private_key', '') or ''


        self.certificate = data.get('certificate') or ''
        self.password = data.get('password', '')
        self.key_passphrase = data.get('key_passphrase', '')
        self.source = data.get('source', getattr(self, 'source', ''))
        self.local_command = data.get('local_command', '')
        self.remote_command = data.get('remote_command', '')
        self.proxy_command = data.get('proxy_command', '')
        pj = data.get('proxy_jump', [])
        if isinstance(pj, str):
            pj = [h.strip() for h in re.split(r'[\s,]+', pj) if h.strip()]
        self.proxy_jump = pj
        self.forward_agent = bool(data.get('forward_agent', False))
        # Extra SSH config parameters
        self.extra_ssh_config = data.get('extra_ssh_config', '')
        self.pubkey_auth_no = bool(data.get('pubkey_auth_no', False))

        # Authentication method: 0 = key-based, 1 = password
        # Preserve existing auth_method if not present in new data
        if 'auth_method' in data:
            try:
                self.auth_method = int(data.get('auth_method', 0))
            except Exception:
                self.auth_method = 0
            
        # X11 forwarding preference
        self.x11_forwarding = bool(data.get('x11_forwarding', False))
        
        # Key selection mode: 0 try all, 1 specific key
        try:
            self.key_select_mode = int(data.get('key_select_mode', 0) or 0)
        except Exception:
            self.key_select_mode = 0

        # Port forwarding rules
        self.forwarding_rules = data.get('forwarding_rules', [])

class ConnectionManager(GObject.Object):
    """Manages SSH connections and configuration"""

    __gsignals__ = {
        'connection-added': (GObject.SignalFlags.RUN_FIRST, None, (object,)),
        'connection-removed': (GObject.SignalFlags.RUN_FIRST, None, (object,)),
        'connection-updated': (GObject.SignalFlags.RUN_FIRST, None, (object,)),
        'connection-status-changed': (GObject.SignalFlags.RUN_FIRST, None, (object, bool)),
    }

    def __init__(self, config, isolated_mode: bool = False):
        super().__init__()
        self.config = config
        self.connections: List[Connection] = []
        # Store wildcard/negated host blocks (rules) separately
        self.rules: List[Dict[str, Any]] = []
        self.ssh_config = {}
        self.loop = asyncio.get_event_loop()
        self.active_connections: Dict[str, asyncio.Task] = {}
        self.ssh_config_path = ''
        self.known_hosts_path = ''

        # Initialize SSH config paths
        self.set_isolated_mode(isolated_mode)

        # Defer slower operations to idle to avoid blocking startup
        GLib.idle_add(self._post_init_slow_path)

    def set_isolated_mode(self, isolated: bool):
        """Switch between standard and isolated SSH configuration"""
        self.isolated_mode = bool(isolated)
        if self.isolated_mode:
            base = get_config_dir()
            self.ssh_config_path = os.path.join(base, 'ssh_config')
            self.known_hosts_path = os.path.join(base, 'known_hosts')
            os.makedirs(base, exist_ok=True)
            for path in (self.ssh_config_path, self.known_hosts_path):
                if not os.path.exists(path):
                    open(path, 'a').close()
        else:
            ssh_dir = get_ssh_dir()
            self.ssh_config_path = os.path.join(ssh_dir, 'config')
            self.known_hosts_path = os.path.join(ssh_dir, 'known_hosts')

        # Reload SSH config to reflect new paths
        self.load_ssh_config()

    def _post_init_slow_path(self):
        """Run slower initialization steps after UI is responsive."""
        try:
            # Key scan
            self.load_ssh_keys()
        except Exception as e:
            logger.debug(f"SSH key scan skipped/failed: {e}")
        
        # Initialize secure storage (can be slow)
        self.libsecret_available = False
        if not is_macos() and Secret is not None:
            try:
                Secret.Service.get_sync(Secret.ServiceFlags.NONE)
                self.libsecret_available = True

                logger.info("Secure storage initialized")
            except Exception as e:
                logger.warning(f"Failed to initialize secure storage: {e}")
        elif keyring is not None:
            try:
                backend = keyring.get_keyring()
                logger.info("Using system keyring backend: %s", backend.__class__.__name__)
            except Exception:
                logger.info("Keyring module present but no usable backend; passwords will not be stored")
        else:
            logger.info("No secure storage backend available; password storage disabled")
        return False  # run once

    # No _ensure_collection needed with libsecret's high-level API

        
    def load_ssh_config(self):
        """Load connections from SSH config file"""
        try:
            existing_by_nickname = {conn.nickname: conn for conn in self.connections}
            self.connections = []
            self.rules = []
            if not os.path.exists(self.ssh_config_path):
                logger.info("SSH config file not found, creating empty one")
                os.makedirs(os.path.dirname(self.ssh_config_path), exist_ok=True)
                with open(self.ssh_config_path, 'w') as f:
                    f.write("# SSH configuration file\n")
                return
            config_files = resolve_ssh_config_files(self.ssh_config_path)
            for cfg_file in config_files:
                current_hosts: List[str] = []
                current_config: Dict[str, Any] = {}

                def process_host_block(hosts: List[str], config: Dict[str, Any]):
                    cleaned_hosts = [token.strip() for token in hosts if token and token.strip()]
                    if not cleaned_hosts:
                        return

                    if any('*' in token or '?' in token or token.startswith('!') for token in cleaned_hosts):
                        host_cfg = dict(config)
                        host_cfg['host'] = cleaned_hosts[0]
                        self.parse_host_config(host_cfg, source=cfg_file)
                        return

                    for token in cleaned_hosts:
                        host_cfg = dict(config)
                        host_cfg['host'] = token
                        connection_data = self.parse_host_config(host_cfg, source=cfg_file)
                        if connection_data:
                            connection_data['source'] = cfg_file
                            nickname = connection_data.get('nickname', '')
                            existing = existing_by_nickname.get(nickname)
                            if existing:
                                existing.update_data(connection_data)
                                self.connections.append(existing)
                            else:
                                self.connections.append(Connection(connection_data))
                try:
                    with open(cfg_file, 'r') as f:
                        lines = f.readlines()
                except Exception as e:
                    logger.warning(f"Skipping unreadable config {cfg_file}: {e}")
                    continue
                i = 0
                while i < len(lines):
                    raw_line = lines[i]
                    line = raw_line.strip()
                    if not line or line.startswith('#'):
                        i += 1
                        continue
                    lowered = line.lower()
                    if lowered.startswith('include '):
                        i += 1
                        continue
                    if lowered.startswith('match '):
                        if current_hosts and current_config:
<<<<<<< HEAD
                            process_host_block(current_hosts, current_config)
=======
                            tokens = current_hosts
                            if any('*' in t or '?' in t or t.startswith('!') for t in tokens):
                                host_cfg = dict(current_config)
                                host_cfg['host'] = tokens[0]
                                host_cfg['__host_tokens'] = list(tokens)
                                self.parse_host_config(host_cfg, source=cfg_file)
                            else:
                                for token in tokens:
                                    host_cfg = dict(current_config)
                                    host_cfg['host'] = token
                                    host_cfg['__host_tokens'] = list(tokens)
                                    connection_data = self.parse_host_config(host_cfg, source=cfg_file)
                                    if connection_data:
                                        connection_data['source'] = cfg_file
                                        nickname = connection_data.get('nickname', '')
                                        existing = existing_by_nickname.get(nickname)
                                        if existing:
                                            existing.update_data(connection_data)
                                            self.connections.append(existing)
                                        else:
                                            self.connections.append(Connection(connection_data))
>>>>>>> 4cbdd656
                        current_hosts = []
                        current_config = {}
                        block_lines = [raw_line.rstrip('\n')]
                        i += 1
                        while i < len(lines) and not lines[i].lstrip().lower().startswith(('host ', 'match ', 'include ')):
                            block_lines.append(lines[i].rstrip('\n'))
                            i += 1
                        while block_lines and block_lines[-1].strip() == '':
                            block_lines.pop()
                        self.rules.append({'raw': '\n'.join(block_lines), 'source': cfg_file})
                        continue
                    if lowered.startswith('host '):
                        tokens = shlex.split(line[len('host '):])
                        if not tokens:
                            i += 1
                            continue
                        if current_hosts and current_config:
<<<<<<< HEAD
                            process_host_block(current_hosts, current_config)
=======
                            prev_tokens = current_hosts
                            if any('*' in t or '?' in t or t.startswith('!') for t in prev_tokens):
                                host_cfg = dict(current_config)
                                host_cfg['host'] = prev_tokens[0]
                                host_cfg['__host_tokens'] = list(prev_tokens)
                                self.parse_host_config(host_cfg, source=cfg_file)
                            else:
                                for token in prev_tokens:
                                    host_cfg = dict(current_config)
                                    host_cfg['host'] = token
                                    host_cfg['__host_tokens'] = list(prev_tokens)
                                    connection_data = self.parse_host_config(host_cfg, source=cfg_file)
                                    if connection_data:
                                        connection_data['source'] = cfg_file
                                        nickname = connection_data.get('nickname', '')
                                        existing = existing_by_nickname.get(nickname)
                                        if existing:
                                            existing.update_data(connection_data)
                                            self.connections.append(existing)
                                        else:
                                            self.connections.append(Connection(connection_data))
>>>>>>> 4cbdd656
                        current_hosts = tokens
                        current_config = {}
                        i += 1
                        continue
                    if ' ' in line:
                        key, value = line.split(maxsplit=1)
                        key = key.lower()
                        if key in current_config and key in ['localforward', 'remoteforward', 'dynamicforward']:
                            if not isinstance(current_config[key], list):
                                current_config[key] = [current_config[key]]
                            current_config[key].append(value)
                        else:
                            current_config[key] = value
                    i += 1
                if current_hosts and current_config:
<<<<<<< HEAD
                    process_host_block(current_hosts, current_config)
=======
                    tokens = current_hosts
                    if any('*' in t or '?' in t or t.startswith('!') for t in tokens):
                        host_cfg = dict(current_config)
                        host_cfg['host'] = tokens[0]
                        host_cfg['__host_tokens'] = list(tokens)
                        self.parse_host_config(host_cfg, source=cfg_file)
                    else:
                        for token in tokens:
                            host_cfg = dict(current_config)
                            host_cfg['host'] = token
                            host_cfg['__host_tokens'] = list(tokens)
                            connection_data = self.parse_host_config(host_cfg, source=cfg_file)
                            if connection_data:
                                connection_data['source'] = cfg_file
                                nickname = connection_data.get('nickname', '')
                                existing = existing_by_nickname.get(nickname)
                                if existing:
                                    existing.update_data(connection_data)
                                    self.connections.append(existing)
                                else:
                                    self.connections.append(Connection(connection_data))
>>>>>>> 4cbdd656
            logger.info(f"Loaded {len(self.connections)} connections from SSH config")
        except Exception as e:
            logger.error(f"Failed to load SSH config: {e}", exc_info=True)

    def parse_host_config(self, config: Dict[str, Any], source: str = None) -> Optional[Dict[str, Any]]:
        """Parse host configuration from SSH config"""
        try:
            def _unwrap(val: Any) -> Any:
                if isinstance(val, str) and len(val) >= 2:
                    if (val.startswith('"') and val.endswith('"')) or (val.startswith("'") and val.endswith("'")):
                        return val[1:-1]
                return val

            host_token = _unwrap(config.get('host', ''))
            if not host_token:
                return None

<<<<<<< HEAD
            # Detect wildcard or negated host tokens (e.g., '*', '?', '!pattern')
            if '*' in host_token or '?' in host_token or host_token.startswith('!'):
=======
            raw_tokens = config.get('__host_tokens')
            tokens = [_unwrap(t) for t in raw_tokens] if raw_tokens else [host_token]

            config = dict(config)
            config.pop('__host_tokens', None)
            config.pop('aliases', None)

            # Detect wildcard or negated host tokens (e.g., '*', '?', '!pattern')
            if any('*' in t or '?' in t or t.startswith('!') for t in tokens):
>>>>>>> 4cbdd656
                if not hasattr(self, 'rules'):
                    self.rules = []
                rule_block = dict(config)
                rule_block['host'] = host_token
                if source:
                    rule_block['source'] = source
                self.rules.append(rule_block)
                return None

            host = host_token

            # Extract relevant configuration
            parsed = {
                'nickname': host,
<<<<<<< HEAD
=======
                'aliases': [],
>>>>>>> 4cbdd656
                'host': _unwrap(config.get('hostname', host)),

                'port': int(_unwrap(config.get('port', 22))),
                'username': _unwrap(config.get('user', getpass.getuser())),
                # previously: 'private_key': config.get('identityfile'),

                'keyfile': os.path.expanduser(_unwrap(config.get('identityfile'))) if config.get('identityfile') else '',
                'certificate': os.path.expanduser(_unwrap(config.get('certificatefile'))) if config.get('certificatefile') else '',
                'forwarding_rules': []
            }
            if source:
                parsed['source'] = source
            

            # Map ForwardX11 yes/no → x11_forwarding boolean
            try:
                fwd_x11 = str(config.get('forwardx11', 'no')).strip().lower()
                parsed['x11_forwarding'] = fwd_x11 in ('yes', 'true', '1', 'on')
            except Exception:
                parsed['x11_forwarding'] = False
            
            # Handle port forwarding rules
            for forward_type in ['localforward', 'remoteforward', 'dynamicforward']:
                if forward_type not in config:
                    continue
                    
                forward_specs = config[forward_type]
                if not isinstance(forward_specs, list):
                    forward_specs = [forward_specs]
                    
                for forward_spec in forward_specs:
                    if forward_type == 'dynamicforward':
                        # Format is usually "[bind_address:]port"
                        if ':' in forward_spec:
                            bind_addr, port_str = forward_spec.rsplit(':', 1)
                            listen_port = int(port_str)
                        else:
                            bind_addr = '127.0.0.1'  # Default bind address
                            listen_port = int(forward_spec)
                        
                        parsed['forwarding_rules'].append({
                            'type': 'dynamic',
                            'listen_addr': bind_addr,
                            'listen_port': listen_port,
                            'enabled': True
                        })
                    else:
                        # Handle LocalForward and RemoteForward
                        # Format is "[bind_address:]port host:hostport"
                        parts = forward_spec.split()
                        if len(parts) == 2:
                            listen_spec, dest_spec = parts
                            
                            # Parse listen address and port
                            if ':' in listen_spec:
                                bind_addr, port_str = listen_spec.rsplit(':', 1)
                                listen_port = int(port_str)
                            else:
                                bind_addr = '127.0.0.1'  # Default bind address
                                listen_port = int(listen_spec)
                            
                            # Parse destination host and port
                            if ':' in dest_spec:
                                remote_host, remote_port = dest_spec.split(':')
                                remote_port = int(remote_port)
                            else:
                                remote_host = dest_spec
                                remote_port = 22  # Default SSH port
                            
                            rule_type = 'local' if forward_type == 'localforward' else 'remote'
                            if rule_type == 'local':
                                parsed['forwarding_rules'].append({
                                    'type': 'local',
                                    'listen_addr': bind_addr,
                                    'listen_port': listen_port,
                                    'remote_host': remote_host,
                                    'remote_port': remote_port,
                                    'enabled': True
                                })
                            else:
                                # RemoteForward: remote host/port listens, destination is local host/port
                                parsed['forwarding_rules'].append({
                                    'type': 'remote',
                                    'listen_addr': bind_addr,   # remote host
                                    'listen_port': listen_port, # remote port
                                    'local_host': remote_host,  # destination host (local)
                                    'local_port': remote_port,  # destination port (local)
                                    'enabled': True
                                })
            
            # Handle proxy settings if any
            if 'proxycommand' in config:
                parsed['proxy_command'] = config['proxycommand']
            if 'proxyjump' in config:
                pj = config['proxyjump']
                if isinstance(pj, list):
                    parsed['proxy_jump'] = [p.strip() for p in pj]
                else:
                    parsed['proxy_jump'] = [p.strip() for p in re.split(r'[\s,]+', pj)]
            if 'forwardagent' in config:
                fa = str(config.get('forwardagent', '')).strip().lower()
                parsed['forward_agent'] = fa in ('yes', 'true', '1', 'on')
            
            # Commands: LocalCommand requires PermitLocalCommand
            try:
                def _unescape_cfg_value(val: str) -> str:
                    if not isinstance(val, str):
                        return val
                    v = val.strip()
                    # If the value is wrapped in double quotes, strip only the outer quotes
                    if len(v) >= 2 and v.startswith('"') and v.endswith('"'):
                        v = v[1:-1]
                    # Convert escaped quotes back for UI
                    v = v.replace('\\"', '"').replace('\\\\', '\\')
                    return v

                if 'localcommand' in config:
                    parsed['local_command'] = _unescape_cfg_value(config.get('localcommand', ''))
                if 'remotecommand' in config:
                    parsed['remote_command'] = _unescape_cfg_value(config.get('remotecommand', ''))
                # Map RequestTTY to a boolean flag to aid terminal decisions if needed
                if 'requesttty' in config:
                    parsed['request_tty'] = str(config.get('requesttty', '')).strip().lower() in ('yes', 'force', 'true', '1', 'on')
            except Exception:
                pass

            # Key selection mode: if IdentitiesOnly is set truthy, select specific key
            try:
                ident_only = str(config.get('identitiesonly', '')).strip().lower()
                if ident_only in ('yes', 'true', '1', 'on'):
                    parsed['key_select_mode'] = 1
                else:
                    parsed['key_select_mode'] = 0
            except Exception:
                parsed['key_select_mode'] = 0

            # Determine authentication method
            try:
                prefer_auth_raw = str(config.get('preferredauthentications', '')).strip()
                # Split into an ordered list while normalizing case
                prefer_auth_list = [p.strip().lower() for p in prefer_auth_raw.split(',') if p.strip()]
                parsed['preferred_authentications'] = prefer_auth_list

                pubkey_auth = str(config.get('pubkeyauthentication', '')).strip().lower()
                parsed['pubkey_auth_no'] = (pubkey_auth == 'no')

                if pubkey_auth == 'no':
                    parsed['auth_method'] = 1
                else:
                    # Determine based on first occurrence of publickey or password
                    idx_pubkey = prefer_auth_list.index('publickey') if 'publickey' in prefer_auth_list else None
                    idx_password = prefer_auth_list.index('password') if 'password' in prefer_auth_list else None

                    if idx_pubkey is not None and (idx_password is None or idx_pubkey < idx_password):
                        parsed['auth_method'] = 0
                    elif idx_password is not None and (idx_pubkey is None or idx_password < idx_pubkey):
                        parsed['auth_method'] = 1
                    else:
                        parsed['auth_method'] = 0
            except Exception:
                parsed['auth_method'] = 0
            
            # Parse extra SSH config options (custom options not handled by standard fields)
            extra_config_lines = []
            # Only include options that are explicitly handled by the main UI fields
            standard_options = {
                'host', 'hostname', 'aliases', 'port', 'user', 'identityfile', 'certificatefile',
                'forwardx11', 'localforward', 'remoteforward', 'dynamicforward',
                'proxycommand', 'proxyjump', 'forwardagent', 'localcommand', 'remotecommand', 'requesttty',
                'identitiesonly', 'permitlocalcommand',
                'preferredauthentications', 'pubkeyauthentication'
            }
            
            for key, value in config.items():
                if key.lower() not in standard_options:
                    # This is a custom SSH option (including Ciphers, Compression, etc.)
                    if isinstance(value, list):
                        # Handle multiple values for the same option
                        for val in value:
                            extra_config_lines.append(f"{key} {val}")
                    else:
                        extra_config_lines.append(f"{key} {value}")
            
            if extra_config_lines:
                parsed['extra_ssh_config'] = '\n'.join(extra_config_lines)
                
            return parsed
            
        except Exception as e:
            logger.error(f"Error parsing host config: {e}", exc_info=True)
            return None

    def load_ssh_keys(self):
        """Auto-detect SSH keys in configured SSH directories."""
        search_dirs = []
        if getattr(self, 'isolated_mode', False):
            search_dirs.append(get_config_dir())
        search_dirs.append(get_ssh_dir())

        keys: List[str] = []
        seen = set()
        for ssh_dir in search_dirs:
            if not os.path.exists(ssh_dir):
                continue
            try:
                for filename in os.listdir(ssh_dir):
                    if filename.endswith('.pub'):
                        private_key = os.path.join(ssh_dir, filename[:-4])
                        if os.path.exists(private_key) and private_key not in seen:
                            keys.append(private_key)
                            seen.add(private_key)
            except Exception as e:
                logger.error(f"Failed to load SSH keys from {ssh_dir}: {e}")

        logger.info(f"Found {len(keys)} SSH keys: {keys}")
        return keys

    def store_password(self, host: str, username: str, password: str):
        """Store password securely in system keyring"""
        # Prefer libsecret on Linux when available
        if not is_macos() and self.libsecret_available and _SECRET_SCHEMA is not None:
            try:
                attributes = {
                    'application': _SERVICE_NAME,
                    'host': host,
                    'username': username,
                }
                Secret.password_store_sync(
                    _SECRET_SCHEMA,
                    attributes,
                    Secret.COLLECTION_DEFAULT,
                    f'{_SERVICE_NAME}: {username}@{host}',
                    password,
                    None,
                )
                logger.debug(f"Password stored for {username}@{host} via libsecret")
                return True
            except Exception as e:
                logger.error(f"Failed to store password (libsecret): {e}")

        # Fallback to cross-platform keyring (macOS Keychain, etc.)
        if keyring is not None:
            try:
                keyring.set_password(_SERVICE_NAME, f"{username}@{host}", password)
                logger.debug(f"Password stored for {username}@{host} via keyring")
                return True
            except Exception as e:
                logger.error(f"Failed to store password (keyring): {e}")
        logger.warning("No secure storage backend available; password not stored")
        return False

    def get_password(self, host: str, username: str) -> Optional[str]:
        """Retrieve password from system keyring"""
        # Try libsecret first
        if not is_macos() and self.libsecret_available and _SECRET_SCHEMA is not None:
            try:
                attributes = {
                    'application': _SERVICE_NAME,
                    'host': host,
                    'username': username,
                }
                password = Secret.password_lookup_sync(_SECRET_SCHEMA, attributes, None)
                if password is not None:
                    logger.debug(f"Password retrieved for {username}@{host} via libsecret")
                    return password
            except Exception as e:
                logger.error(f"Error retrieving password (libsecret) for {username}@{host}: {e}")

        # Fallback to keyring
        if keyring is not None:
            try:
                pw = keyring.get_password(_SERVICE_NAME, f"{username}@{host}")
                if pw:
                    logger.debug(f"Password retrieved for {username}@{host} via keyring")
                return pw
            except Exception as e:
                logger.error(
                    f"Error retrieving password (keyring) for {username}@{host}: {e}"
                )
        return None

    def delete_password(self, host: str, username: str) -> bool:
        """Delete stored password for host/user from system keyring"""
        removed_any = False
        # Try libsecret first
        if not is_macos() and self.libsecret_available and _SECRET_SCHEMA is not None:
            try:
                attributes = {
                    'application': _SERVICE_NAME,
                    'host': host,
                    'username': username,
                }
                removed_any = Secret.password_clear_sync(_SECRET_SCHEMA, attributes, None) or removed_any
            except Exception as e:
                logger.error(f"Error deleting password (libsecret) for {username}@{host}: {e}")

        # Also attempt keyring cleanup so both stores are cleared if both were used
        if keyring is not None:
            try:
                keyring.delete_password(_SERVICE_NAME, f"{username}@{host}")
                removed_any = True or removed_any
            except Exception:
                pass
        if removed_any:
            logger.debug(f"Deleted stored password for {username}@{host}")
        return removed_any

    def store_key_passphrase(self, key_path: str, passphrase: str) -> bool:
        """Store key passphrase securely in system keyring"""
        try:
            # Use keyring on macOS, libsecret on Linux
            if keyring and is_macos():
                keyring.set_password("sshPilot", key_path, passphrase)
                logger.debug(f"Stored key passphrase for {key_path} using keyring")
                return True
            elif not is_macos() and self.libsecret_available and _SECRET_SCHEMA is not None:
                # Linux: use libsecret
                attributes = {
                    'application': 'sshPilot',
                    'type': 'key_passphrase',
                    'key_path': key_path,
                    'key_id': f"key_passphrase_{os.path.basename(key_path)}_{hash(key_path)}",
                }

                Secret.password_store_sync(
                    _SECRET_SCHEMA,
                    attributes,
                    Secret.COLLECTION_DEFAULT,
                    f"SSH Key Passphrase: {os.path.basename(key_path)}",
                    passphrase,
                    None,
                )
                logger.debug(f"Stored key passphrase for {key_path} using libsecret")
                return True

            else:
                logger.warning("No keyring backend available for storing passphrase")
                return False
        except Exception as e:
            logger.error(f"Error storing key passphrase for {key_path}: {e}")
            return False

    def get_key_passphrase(self, key_path: str) -> Optional[str]:
        """Retrieve key passphrase from system keyring"""
        try:
            # Use keyring on macOS, libsecret on Linux
            if keyring and is_macos():
                passphrase = keyring.get_password("sshPilot", key_path)
                if passphrase:
                    logger.debug(
                        f"Retrieved key passphrase for {key_path} using keyring"
                    )
                return passphrase
            elif not is_macos() and self.libsecret_available and _SECRET_SCHEMA is not None:
                # Linux: use libsecret
                attributes = {
                    'application': 'sshPilot',
                    'type': 'key_passphrase',
                    'key_path': key_path,
                }

                passphrase = Secret.password_lookup_sync(_SECRET_SCHEMA, attributes, None)
                if passphrase is not None:
                    logger.debug(f"Retrieved key passphrase for {key_path} using libsecret")
                    return passphrase

            return None
        except Exception as e:
            logger.error(f"Error retrieving key passphrase for {key_path}: {e}")
            return None

    def delete_key_passphrase(self, key_path: str) -> bool:
        """Delete stored key passphrase from system keyring"""
        try:
            # Use keyring on macOS, libsecret on Linux
            if keyring and is_macos():
                try:
                    keyring.delete_password("sshPilot", key_path)
                    logger.debug(
                        f"Deleted stored key passphrase for {key_path} using keyring"
                    )
                    return True
                except keyring.errors.PasswordDeleteError:
                    return True
            elif not is_macos() and self.libsecret_available and _SECRET_SCHEMA is not None:
                # Linux: use libsecret
                attributes = {
                    'application': 'sshPilot',
                    'type': 'key_passphrase',
                    'key_path': key_path,
                }

                removed_any = Secret.password_clear_sync(_SECRET_SCHEMA, attributes, None)
                if removed_any:
                    logger.debug(f"Deleted stored key passphrase for {key_path} using libsecret")

                return bool(removed_any)
            return False
        except Exception as e:
            logger.error(f"Error deleting key passphrase for {key_path}: {e}")
            return False

    def _ensure_ssh_agent(self) -> bool:
        """Ensure ssh-agent is running and export environment variables"""
        try:
            # Check if ssh-agent is already running
            if os.environ.get('SSH_AUTH_SOCK'):
                logger.debug("SSH agent already running")
                return True
            
            # Start a new ssh-agent
            logger.debug("Starting new ssh-agent")
            result = subprocess.run(
                ['ssh-agent', '-s'],
                capture_output=True,
                text=True,
                timeout=10
            )
            
            if result.returncode != 0:
                logger.error(f"Failed to start ssh-agent: {result.stderr}")
                return False
            
            # Parse the output to extract environment variables
            for line in result.stdout.split('\n'):
                if line.startswith('export '):
                    # Extract variable name and value
                    var_part = line[7:]  # Remove 'export '
                    if '=' in var_part:
                        name, value = var_part.split('=', 1)
                        # Remove quotes if present
                        value = value.strip().strip('"\'')
                        os.environ[name] = value
            
            logger.debug("SSH agent started successfully")
            return True
            
        except Exception as e:
            logger.error(f"Error ensuring ssh-agent is running: {e}")
            return False



    def add_key_to_agent(self, key_path: str) -> bool:
        """Add SSH key to ssh-agent using secure SSH_ASKPASS script"""
        from .askpass_utils import ensure_key_in_agent
        return ensure_key_in_agent(key_path)

    def prepare_key_for_connection(self, key_path: str) -> bool:
        """Prepare SSH key for connection by adding it to ssh-agent"""
        from .askpass_utils import prepare_key_for_connection
        return prepare_key_for_connection(key_path)

    def format_ssh_config_entry(self, data: Dict[str, Any]) -> str:
        """Format connection data as SSH config entry"""
        def _quote_token(token: str) -> str:
            if not token:
                return '""'
            if any(c.isspace() for c in token):
                return f'"{token}"'
            return token

        host = data.get('host', '')
<<<<<<< HEAD
        nickname = data.get('nickname', '')
        lines = ["Host " + _quote_token(nickname)]
=======
        nickname = data.get('nickname') or host
        primary_token = _quote_token(nickname)
        lines = [f"Host {primary_token}"]
>>>>>>> 4cbdd656

        # Add basic connection info
        if host and host != nickname:
            lines.append(f"    HostName {host}")
        lines.append(f"    User {data.get('username', '')}")
        
        # Add port if specified and not default
        port = data.get('port')
        if port and port != 22:  # Only add port if it's not the default 22
            lines.append(f"    Port {port}")

        # Proxy settings
        proxy_jump = data.get('proxy_jump') or []
        if isinstance(proxy_jump, str):
            proxy_jump = [h.strip() for h in re.split(r'[\s,]+', proxy_jump) if h.strip()]
        if proxy_jump:
            lines.append(f"    ProxyJump {','.join(proxy_jump)}")
        if data.get('forward_agent'):
            lines.append("    ForwardAgent yes")

        # Add IdentityFile/IdentitiesOnly per selection when auth is key-based
        keyfile = data.get('keyfile') or data.get('private_key')
        auth_method = int(data.get('auth_method', 0) or 0)
        key_select_mode = int(data.get('key_select_mode', 0) or 0)  # 0=try all, 1=specific
        if auth_method == 0:
            # Only write IdentityFile if key_select_mode == 1 (specific key)
            if key_select_mode == 1 and keyfile and keyfile.strip() and not keyfile.strip().lower().startswith('select key file'):
                if ' ' in keyfile and not (keyfile.startswith('"') and keyfile.endswith('"')):
                    keyfile = f'"{keyfile}"'
                lines.append(f"    IdentityFile {keyfile}")
                lines.append("    IdentitiesOnly yes")

                # Add certificate if specified (exclude placeholder text)
                certificate = data.get('certificate')
                if certificate and certificate.strip() and not certificate.strip().lower().startswith('select certificate'):
                    if ' ' in certificate and not (certificate.startswith('"') and certificate.endswith('"')):
                        certificate = f'"{certificate}"'
                    lines.append(f"    CertificateFile {certificate}")
            # Include password-based fallback if a password is provided
            if data.get('password'):
                lines.append(
                    "    PreferredAuthentications gssapi-with-mic,hostbased,publickey,keyboard-interactive,password"
                )
        else:
            # Password-based authentication only
            lines.append("    PreferredAuthentications password")
            if data.get('pubkey_auth_no'):
                lines.append("    PubkeyAuthentication no")
        
        # Add X11 forwarding if enabled
        if data.get('x11_forwarding', False):
            lines.append("    ForwardX11 yes")

        # Add LocalCommand if specified, ensure PermitLocalCommand (write exactly as provided)
        local_cmd = (data.get('local_command') or '').strip()
        if local_cmd:
            lines.append("    PermitLocalCommand yes")
            lines.append(f"    LocalCommand {local_cmd}")

        # Add RemoteCommand and RequestTTY if specified (ensure shell stays active)
        remote_cmd = (data.get('remote_command') or '').strip()
        if remote_cmd:
            # Ensure we keep an interactive shell after the command
            remote_cmd_aug = remote_cmd if 'exec $SHELL' in remote_cmd else f"{remote_cmd} ; exec $SHELL -l"
            # Write RemoteCommand first, then RequestTTY (order for readability)
            lines.append(f"    RemoteCommand {remote_cmd_aug}")
            lines.append("    RequestTTY yes")
        
        # Add port forwarding rules if any (ensure sane defaults)
        for rule in data.get('forwarding_rules', []):
            listen_addr = rule.get('listen_addr', '') or '127.0.0.1'
            listen_port = rule.get('listen_port', '')
            if not listen_port:
                continue
            listen_spec = f"{listen_addr}:{listen_port}"
            
            if rule.get('type') == 'local':
                dest_spec = f"{rule.get('remote_host', '')}:{rule.get('remote_port', '')}"
                lines.append(f"    LocalForward {listen_spec} {dest_spec}")
            elif rule.get('type') == 'remote':
                # For RemoteForward we forward remote listen -> local destination
                dest_spec = f"{rule.get('local_host') or rule.get('remote_host', '')}:{rule.get('local_port') or rule.get('remote_port', '')}"
                lines.append(f"    RemoteForward {listen_spec} {dest_spec}")
            elif rule.get('type') == 'dynamic':
                lines.append(f"    DynamicForward {listen_spec}")
        
        # Add extra SSH config parameters if provided
        extra_config = data.get('extra_ssh_config', '').strip()
        if extra_config:
            # Split by lines and add each line as a separate config option
            for line in extra_config.split('\n'):
                line = line.strip()
                if line and not line.startswith('#'):  # Skip empty lines and comments
                    # Ensure proper indentation
                    if not line.startswith('    '):
                        line = f"    {line}"
                    lines.append(line)

        # Remove duplicate or unwanted auth lines
        cleaned_lines: List[str] = []
        seen_auth_lines = set()
        auth_keys = {
            "preferredauthentications password",
            "pubkeyauthentication no",
        }
        for line in lines:
            key = line.strip().lower()
            if auth_method == 0 and key in auth_keys:
                # Strip password-only directives when using key-based auth
                continue
            if auth_method != 0 and key in auth_keys:
                if key in seen_auth_lines:
                    # Avoid duplicates for password auth
                    continue
                seen_auth_lines.add(key)
            cleaned_lines.append(line)

        return '\n'.join(cleaned_lines)

    def update_ssh_config_file(self, connection: Connection, new_data: Dict[str, Any], original_nickname: str = None):
        """Update SSH config file with new connection data"""
        try:
            target_path = new_data.get('source') or getattr(connection, 'source', None) or self.ssh_config_path
            if not os.path.exists(target_path):
                os.makedirs(os.path.dirname(target_path), exist_ok=True)
                with open(target_path, 'w') as f:
                    f.write("# SSH configuration file\n")
                with open(target_path, 'a') as f:
                    updated_config = self.format_ssh_config_entry(new_data)
                    f.write('\n' + updated_config + '\n')
                return

            try:
                with open(target_path, 'r') as f:
                    lines = f.readlines()
            except IOError as e:
                logger.error(f"Failed to read SSH config: {e}")
                raise
            
            # Find and update the connection's Host block using nickname matching
            updated_lines = []
            new_name = str(new_data.get('nickname') or '')
            host_found = False
            replaced_once = False

            # For renaming, we need to find the existing block by the original nickname
            # The connection object might already have the new nickname, so we need to be smarter
            candidate_names = {new_name}
            
            # Add the original nickname to candidate names for proper matching during renames
            if original_nickname:
                candidate_names.add(original_nickname)
            
            logger.debug(f"Looking for host block with candidate names: {candidate_names}")
            logger.debug(f"Original nickname: {original_nickname}, New name: {new_name}")

            i = 0
            while i < len(lines):
                raw_line = lines[i]
                lstripped = raw_line.lstrip()
                lowered = lstripped.lower()

                if lowered.startswith('host '):
                    parts = lstripped.split(None, 1)
                    full_value = parts[1].strip() if len(parts) > 1 else ''
                    host_names = shlex.split(full_value)

                    logger.debug(
                        f"Found Host line: '{lstripped.strip()}' -> full_value='{full_value}' -> host_names={host_names}"
                    )

                    if any(host_name in candidate_names for host_name in host_names):
                        logger.debug(
                            f"MATCH FOUND! Host '{host_names}' matches candidate names {candidate_names}"
                        )
                        host_found = True
                        if not replaced_once:
                            updated_config = self.format_ssh_config_entry(new_data)
                            updated_lines.append(updated_config + '\n')
                            replaced_once = True
                        # Skip this Host line and all subsequent lines until next Host/Match block
                        i += 1
                        while i < len(lines) and not lines[i].lstrip().lower().startswith(('host ', 'match ')):
                            i += 1
                        continue
                    else:
                        # This is a different Host block, keep it
                        updated_lines.append(raw_line)
                else:
                    # Not a Host line, keep it
                    updated_lines.append(raw_line)

                i += 1
            
            # If host not found, append the new config
            if not host_found:
                updated_config = self.format_ssh_config_entry(new_data)
                updated_lines.append('\n' + updated_config + '\n')
            
            try:
                with open(target_path, 'w') as f:
                    f.writelines(updated_lines)
                logger.info(
                    "Wrote SSH config for host %s (found=%s, rules=%d) to %s",
                    new_name,
                    host_found,
                    len(new_data.get('forwarding_rules', []) or []),
                    target_path,
                )
            except IOError as e:
                logger.error(f"Failed to write SSH config: {e}")
                raise
        except Exception as e:
            logger.error(f"Error updating SSH config: {e}", exc_info=True)
            raise

    def remove_ssh_config_entry(self, host_nickname: str, source: Optional[str] = None) -> bool:
        """Remove a Host block from SSH config by nickname.

        Returns True if a block was removed, False if not found or on error.
        """
        try:
            target_path = source or self.ssh_config_path
            if not os.path.exists(target_path):
                return False
            try:
                with open(target_path, 'r') as f:
                    lines = f.readlines()
            except IOError as e:
                logger.error(f"Failed to read SSH config for delete: {e}")
                return False

            updated_lines = []
            i = 0
            removed = False

            while i < len(lines):
                raw_line = lines[i]
                lstripped = raw_line.lstrip()
                lowered = lstripped.lower()
                if lowered.startswith('host '):
                    parts = lstripped.split(None, 1)
                    full_value = parts[1].strip() if len(parts) > 1 else ''
                    current_names = shlex.split(full_value) if full_value else []
                    primary_name = current_names[0] if current_names else ''
                    if primary_name == host_nickname:
                        removed = True
                        i += 1
                        while i < len(lines) and not lines[i].lstrip().lower().startswith(('host ', 'match ')):
                            i += 1
                        continue
                # Keep line
                updated_lines.append(raw_line)
                i += 1

            if removed:
                try:
                    with open(target_path, 'w') as f:
                        f.writelines(updated_lines)
                except IOError as e:
                    logger.error(f"Failed to write SSH config after delete: {e}")
                    return False
            return removed
        except Exception as e:
            logger.error(f"Error removing SSH config entry: {e}", exc_info=True)
            return False

    def update_connection(self, connection: Connection, new_data: Dict[str, Any]) -> bool:
        """Update an existing connection"""
        try:
            target_path = new_data.get('source') or getattr(connection, 'source', self.ssh_config_path)
            logger.info(
                "Updating connection '%s' → writing to %s (rules=%d)",
                connection.nickname,
                target_path,
                len(new_data.get('forwarding_rules', []) or [])
            )
            # Capture previous identifiers for credential cleanup
            prev_host = getattr(connection, 'host', '')
            prev_user = getattr(connection, 'username', '')
            original_nickname = getattr(connection, 'nickname', '')
            
            # Update existing object IN-PLACE instead of creating new ones
            connection.update_data(new_data)
            
            # Update the SSH config file with original nickname for proper matching
            self.update_ssh_config_file(connection, new_data, original_nickname)
            
            # Handle password storage/removal
            if 'password' in new_data:
                pwd = new_data.get('password') or ''
                # Determine current identifiers after update
                curr_host = new_data.get('host') or getattr(connection, 'host', prev_host)
                curr_user = new_data.get('username') or getattr(connection, 'username', prev_user)
                if pwd:
                    self.store_password(curr_host, curr_user, pwd)
                else:
                    # Remove any stored passwords for both previous and current identifiers
                    try:
                        if prev_host and prev_user:
                            self.delete_password(prev_host, prev_user)
                    except Exception:
                        pass
                    try:
                        if curr_host and curr_user and (curr_host != prev_host or curr_user != prev_user):
                            self.delete_password(curr_host, curr_user)
                    except Exception:
                        pass
            
            # DO NOT call load_ssh_config() here - it breaks object references
            
            # Emit signal with SAME connection object
            self.emit('connection-updated', connection)
            
            logger.info(f"Connection updated: {connection}")
            return True
            
        except Exception as e:
            logger.error(f"Failed to update connection: {e}")
            return False

    def remove_connection(self, connection: Connection) -> bool:
        """Remove connection from config and list"""
        try:
            # Remove from list
            if connection in self.connections:
                self.connections.remove(connection)
            
            # Remove password from secure storage
            try:
                self.delete_password(connection.host, connection.username)
            except Exception as e:
                logger.warning(f"Failed to remove password from storage: {e}")
            
            # Remove from SSH config file
            try:
                removed = self.remove_ssh_config_entry(connection.nickname, getattr(connection, 'source', None))
                logger.debug(f"SSH config entry removed={removed} for {connection.nickname}")
            except Exception as e:
                logger.warning(f"Failed to remove SSH config entry for {connection.nickname}: {e}")
            
            # Remove per-connection metadata (auth method, etc.) to avoid lingering entries
            try:
                from .config import Config
                cfg = Config()
                meta_all = cfg.get_setting('connections_meta', {}) or {}
                if isinstance(meta_all, dict) and connection.nickname in meta_all:
                    del meta_all[connection.nickname]
                    cfg.set_setting('connections_meta', meta_all)
                    logger.debug(f"Removed metadata for {connection.nickname}")
            except Exception as e:
                logger.debug(f"Could not remove metadata for {connection.nickname}: {e}")
            
            # Emit signal
            self.emit('connection-removed', connection)
            
            # Reload connections so in-memory list reflects latest file state
            try:
                self.load_ssh_config()
            except Exception:
                pass

            logger.info(f"Connection removed: {connection}")
            return True
            
        except Exception as e:
            logger.error(f"Failed to remove connection: {e}")
            return False

    async def connect(self, connection: Connection):
        """Connect to an SSH host asynchronously"""
        try:
            # Connect to the SSH server
            connected = await connection.connect()
            if not connected:
                raise Exception("Failed to establish SSH connection")
            
            # Set up port forwarding if needed
            if connection.forwarding_rules:
                await connection.setup_forwarding()
            
            # Store the connection task
            if connection.host in self.active_connections:
                self.active_connections[connection.host].cancel()
            
            # Create a task to keep the connection alive
            async def keepalive():
                try:
                    while connection.is_connected:
                        try:
                            # Send keepalive every 30 seconds
                            await asyncio.sleep(30)
                            if connection.connection and connection.is_connected:
                                await connection.connection.ping()
                        except (ConnectionError, asyncio.CancelledError):
                            break
                        except Exception as e:
                            logger.error(f"Keepalive error for {connection}: {e}")
                            break
                finally:
                    if connection.is_connected:
                        await connection.disconnect()
                    connection.is_connected = False
                    self.emit('connection-status-changed', connection, False)
                    logger.info(f"Disconnected from {connection}")
            
            # Start the keepalive task
            task = asyncio.create_task(keepalive())
            self.active_connections[connection.host] = task
            
            # Update the connection state and emit status change
            connection.is_connected = True
            GLib.idle_add(self.emit, 'connection-status-changed', connection, True)
            logger.info(f"Connected to {connection}")
            
            return True
            
        except Exception as e:
            error_msg = f"Failed to connect to {connection}: {e}"
            logger.error(error_msg, exc_info=True)
            if hasattr(connection, 'connection') and connection.connection:
                await connection.disconnect()
            connection.is_connected = False
            raise Exception(error_msg) from e
    
    async def disconnect(self, connection: Connection):
        """Disconnect from SSH host and clean up resources asynchronously"""
        try:
            # Cancel the keepalive task if it exists
            if connection.host in self.active_connections:
                self.active_connections[connection.host].cancel()
                try:
                    await self.active_connections[connection.host]
                except asyncio.CancelledError:
                    pass
                del self.active_connections[connection.host]
            
            # Disconnect the connection
            if hasattr(connection, 'connection') and connection.connection and connection.is_connected:
                await connection.disconnect()
            
            # Update the connection state and emit status change signal
            connection.is_connected = False
            GLib.idle_add(self.emit, 'connection-status-changed', connection, False)
            logger.info(f"Disconnected from {connection}")
            
        except Exception as e:
            logger.error(f"Failed to disconnect from {connection}: {e}", exc_info=True)
            raise

    def update_connection_status(self, connection: Connection, is_connected: bool):
        """Update connection status in the manager
        
        This method is called by terminals to update the connection manager's
        tracking of connection status, especially after reconnections.
        """
        try:
            # Update the connection's status
            connection.is_connected = is_connected
            
            # For terminal-based connections (not async), we don't use active_connections
            # but we still need to emit the status change signal
            GLib.idle_add(self.emit, 'connection-status-changed', connection, is_connected)
            
            logger.debug(f"Connection manager updated status for {connection.nickname}: {'Connected' if is_connected else 'Disconnected'}")
            
        except Exception as e:
            logger.error(f"Failed to update connection status: {e}")

    def get_connections(self) -> List[Connection]:
        """Get list of all connections"""
        return self.connections.copy()

    def find_connection_by_nickname(self, nickname: str) -> Optional[Connection]:
        """Find connection by nickname"""
        for connection in self.connections:
            if connection.nickname == nickname:
                return connection
        return None<|MERGE_RESOLUTION|>--- conflicted
+++ resolved
@@ -805,9 +805,6 @@
                         continue
                     if lowered.startswith('match '):
                         if current_hosts and current_config:
-<<<<<<< HEAD
-                            process_host_block(current_hosts, current_config)
-=======
                             tokens = current_hosts
                             if any('*' in t or '?' in t or t.startswith('!') for t in tokens):
                                 host_cfg = dict(current_config)
@@ -829,7 +826,6 @@
                                             self.connections.append(existing)
                                         else:
                                             self.connections.append(Connection(connection_data))
->>>>>>> 4cbdd656
                         current_hosts = []
                         current_config = {}
                         block_lines = [raw_line.rstrip('\n')]
@@ -847,9 +843,6 @@
                             i += 1
                             continue
                         if current_hosts and current_config:
-<<<<<<< HEAD
-                            process_host_block(current_hosts, current_config)
-=======
                             prev_tokens = current_hosts
                             if any('*' in t or '?' in t or t.startswith('!') for t in prev_tokens):
                                 host_cfg = dict(current_config)
@@ -871,7 +864,6 @@
                                             self.connections.append(existing)
                                         else:
                                             self.connections.append(Connection(connection_data))
->>>>>>> 4cbdd656
                         current_hosts = tokens
                         current_config = {}
                         i += 1
@@ -887,9 +879,6 @@
                             current_config[key] = value
                     i += 1
                 if current_hosts and current_config:
-<<<<<<< HEAD
-                    process_host_block(current_hosts, current_config)
-=======
                     tokens = current_hosts
                     if any('*' in t or '?' in t or t.startswith('!') for t in tokens):
                         host_cfg = dict(current_config)
@@ -911,7 +900,6 @@
                                     self.connections.append(existing)
                                 else:
                                     self.connections.append(Connection(connection_data))
->>>>>>> 4cbdd656
             logger.info(f"Loaded {len(self.connections)} connections from SSH config")
         except Exception as e:
             logger.error(f"Failed to load SSH config: {e}", exc_info=True)
@@ -929,10 +917,6 @@
             if not host_token:
                 return None
 
-<<<<<<< HEAD
-            # Detect wildcard or negated host tokens (e.g., '*', '?', '!pattern')
-            if '*' in host_token or '?' in host_token or host_token.startswith('!'):
-=======
             raw_tokens = config.get('__host_tokens')
             tokens = [_unwrap(t) for t in raw_tokens] if raw_tokens else [host_token]
 
@@ -942,7 +926,6 @@
 
             # Detect wildcard or negated host tokens (e.g., '*', '?', '!pattern')
             if any('*' in t or '?' in t or t.startswith('!') for t in tokens):
->>>>>>> 4cbdd656
                 if not hasattr(self, 'rules'):
                     self.rules = []
                 rule_block = dict(config)
@@ -957,10 +940,7 @@
             # Extract relevant configuration
             parsed = {
                 'nickname': host,
-<<<<<<< HEAD
-=======
                 'aliases': [],
->>>>>>> 4cbdd656
                 'host': _unwrap(config.get('hostname', host)),
 
                 'port': int(_unwrap(config.get('port', 22))),
@@ -1424,14 +1404,9 @@
             return token
 
         host = data.get('host', '')
-<<<<<<< HEAD
-        nickname = data.get('nickname', '')
-        lines = ["Host " + _quote_token(nickname)]
-=======
         nickname = data.get('nickname') or host
         primary_token = _quote_token(nickname)
         lines = [f"Host {primary_token}"]
->>>>>>> 4cbdd656
 
         # Add basic connection info
         if host and host != nickname:
