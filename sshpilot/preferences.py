"""Preferences dialog and font selection utilities."""

import os
import logging
import subprocess

import gi
gi.require_version('Gtk', '4.0')
gi.require_version('Adw', '1')
from gi.repository import Gtk, Adw, Pango, PangoFT2

logger = logging.getLogger(__name__)

def is_running_in_flatpak() -> bool:
    """Check if running inside Flatpak sandbox"""
    return os.path.exists("/.flatpak-info") or os.environ.get("FLATPAK_ID") is not None

def should_hide_external_terminal_options() -> bool:
    """Check if external terminal options should be hidden (Flatpak or macOS)"""
    return is_running_in_flatpak() or os.name == 'posix' and hasattr(os, 'uname') and os.uname().sysname == 'Darwin'

class MonospaceFontDialog(Adw.Window):
    def __init__(self, parent=None, current_font="Monospace 12"):
        super().__init__()
        
        self.set_title("Select Terminal Font")
        self.set_default_size(500, 600)
        self.set_transient_for(parent)
        self.set_modal(True)
        
        # Store callback
        self.callback = None
        
        # Parse current font
        self.current_font_desc = Pango.FontDescription.from_string(current_font)
        
        # Create main content
        self.setup_ui()
        self.populate_fonts()
        
    def setup_ui(self):
        # Main box
        main_box = Gtk.Box(orientation=Gtk.Orientation.VERTICAL, spacing=12)
        main_box.set_margin_top(12)
        main_box.set_margin_bottom(12)
        main_box.set_margin_start(12)
        main_box.set_margin_end(12)
        
        # Header
        header = Adw.HeaderBar()
        header.set_show_start_title_buttons(False)
        header.set_show_end_title_buttons(False)
        
        # Cancel button
        cancel_btn = Gtk.Button(label="Cancel")
        cancel_btn.connect("clicked", self.on_cancel)
        header.pack_start(cancel_btn)
        
        # Select button
        select_btn = Gtk.Button(label="Select")
        select_btn.add_css_class("suggested-action")
        select_btn.connect("clicked", self.on_select)
        header.pack_end(select_btn)
        
        # Create search entry
        self.search_entry = Gtk.SearchEntry()
        self.search_entry.set_placeholder_text("Search fonts...")
        self.search_entry.connect("search-changed", self.on_search_changed)
        
        # Create font list
        self.font_model = Gtk.ListStore(str, str, object)  # display_name, family, font_desc
        self.font_filter = Gtk.TreeModelFilter(child_model=self.font_model)
        self.font_filter.set_visible_func(self.filter_fonts)
        
        self.font_view = Gtk.TreeView(model=self.font_filter)
        self.font_view.set_headers_visible(False)
        
        # Font name column
        name_renderer = Gtk.CellRendererText()
        name_column = Gtk.TreeViewColumn("Font", name_renderer, text=0)
        self.font_view.append_column(name_column)
        
        # Selection handling
        selection = self.font_view.get_selection()
        selection.connect("changed", self.on_selection_changed)
        
        # Scrolled window for font list
        scrolled = Gtk.ScrolledWindow()
        scrolled.set_policy(Gtk.PolicyType.NEVER, Gtk.PolicyType.AUTOMATIC)
        scrolled.set_child(self.font_view)
        scrolled.set_vexpand(True)
        
        # Size selection
        size_box = Gtk.Box(orientation=Gtk.Orientation.HORIZONTAL, spacing=6)
        size_label = Gtk.Label(label="Size:")
        size_label.set_halign(Gtk.Align.START)
        
        self.size_spin = Gtk.SpinButton.new_with_range(6, 72, 1)
        self.size_spin.set_value(self.current_font_desc.get_size() / Pango.SCALE)
        self.size_spin.connect("value-changed", self.on_size_changed)
        
        size_box.append(size_label)
        size_box.append(self.size_spin)
        
        # Preview text
        preview_frame = Gtk.Frame()
        preview_frame.set_label("Preview")
        
        self.preview_label = Gtk.Label()
        self.preview_label.set_text("The quick brown fox jumps over the lazy dog\n0123456789 !@#$%^&*()_+-=[]{}|;:,.<>?")
        self.preview_label.set_margin_top(12)
        self.preview_label.set_margin_bottom(12)
        self.preview_label.set_margin_start(12)
        self.preview_label.set_margin_end(12)
        self.preview_label.set_selectable(True)
        preview_frame.set_child(self.preview_label)
        
        # Add everything to main box
        main_box.append(header)
        main_box.append(self.search_entry)
        main_box.append(scrolled)
        main_box.append(size_box)
        main_box.append(preview_frame)
        
        self.set_content(main_box)
        
    def populate_fonts(self):
        # Get font map
        fontmap = PangoFT2.FontMap.new()
        families = fontmap.list_families()
        
        monospace_families = []
        for family in families:
            if family.is_monospace():
                family_name = family.get_name()
                
                # Get available faces for this family
                faces = family.list_faces()
                for face in faces:
                    face_name = face.get_face_name()
                    
                    # Create font description
                    desc = Pango.FontDescription()
                    desc.set_family(family_name)
                    desc.set_size(12 * Pango.SCALE)
                    
                    # Set style if not regular
                    if face_name.lower() != "regular":
                        if "bold" in face_name.lower():
                            desc.set_weight(Pango.Weight.BOLD)
                        if "italic" in face_name.lower() or "oblique" in face_name.lower():
                            desc.set_style(Pango.Style.ITALIC)
                    
                    # Display name
                    if face_name.lower() == "regular":
                        display_name = family_name
                    else:
                        display_name = f"{family_name} {face_name}"
                    
                    monospace_families.append((display_name, family_name, desc))
        
        # Sort by family name
        monospace_families.sort(key=lambda x: x[0].lower())
        
        # Add to model
        for display_name, family_name, desc in monospace_families:
            self.font_model.append([display_name, family_name, desc])
            
        # Select current font if possible
        self.select_current_font()
        
    def select_current_font(self):
        current_family = self.current_font_desc.get_family()
        if not current_family:
            return
            
        iter = self.font_model.get_iter_first()
        while iter:
            family = self.font_model.get_value(iter, 1)
            if family.lower() == current_family.lower():
                # Convert to filter iter
                filter_iter = self.font_filter.convert_child_iter_to_iter(iter)
                if filter_iter[1]:  # Check if conversion was successful
                    selection = self.font_view.get_selection()
                    selection.select_iter(filter_iter[1])
                    
                    # Scroll to selection
                    path = self.font_filter.get_path(filter_iter[1])
                    self.font_view.scroll_to_cell(path, None, False, 0.0, 0.0)
                break
            iter = self.font_model.iter_next(iter)
    
    def filter_fonts(self, model, iter, data):
        search_text = self.search_entry.get_text().lower()
        if not search_text:
            return True
            
        font_name = model.get_value(iter, 0).lower()
        return search_text in font_name
    
    def on_search_changed(self, entry):
        self.font_filter.refilter()
    
    def on_selection_changed(self, selection):
        model, iter = selection.get_selected()
        if iter:
            font_desc = model.get_value(iter, 2).copy()
            font_desc.set_size(int(self.size_spin.get_value()) * Pango.SCALE)
            self.update_preview(font_desc)
    
    def on_size_changed(self, spin):
        selection = self.font_view.get_selection()
        model, iter = selection.get_selected()
        if iter:
            font_desc = model.get_value(iter, 2).copy()
            font_desc.set_size(int(spin.get_value()) * Pango.SCALE)
            self.update_preview(font_desc)
    
    def update_preview(self, font_desc):
        # Remove previous CSS provider if it exists
        if hasattr(self, '_css_provider'):
            context = self.preview_label.get_style_context()
            context.remove_provider(self._css_provider)
        
        # Create CSS for the font
        css = f"""
        .preview-font {{
            font-family: "{font_desc.get_family()}";
            font-size: {font_desc.get_size() / Pango.SCALE}pt;
            font-weight: normal;
            font-style: normal;
        """
        
        if font_desc.get_weight() == Pango.Weight.BOLD:
            css += "font-weight: bold;"
        if font_desc.get_style() == Pango.Style.ITALIC:
            css += "font-style: italic;"
            
        css += "}"
        
        # Apply CSS
        self._css_provider = Gtk.CssProvider()
        self._css_provider.load_from_data(css.encode())
        
        context = self.preview_label.get_style_context()
        context.add_provider(self._css_provider, Gtk.STYLE_PROVIDER_PRIORITY_APPLICATION)
        
        # Ensure the class is added (but only once)
        if not context.has_class("preview-font"):
            context.add_class("preview-font")
    
    def on_cancel(self, button):
        self.close()
    
    def on_select(self, button):
        selection = self.font_view.get_selection()
        model, iter = selection.get_selected()
        if iter and self.callback:
            font_desc = model.get_value(iter, 2).copy()
            font_desc.set_size(int(self.size_spin.get_value()) * Pango.SCALE)
            font_string = font_desc.to_string()
            self.callback(font_string)
        self.close()
    
    def set_callback(self, callback):
        """Set callback function that receives the selected font string"""
        self.callback = callback


class PreferencesWindow(Adw.PreferencesWindow):
    """Preferences dialog window"""
    
    def __init__(self, parent_window, config):
        super().__init__()
        self.set_transient_for(parent_window)
        self.set_modal(True)
        self.config = config
        
        # Set window properties
        self.set_title("Preferences")
        self.set_default_size(600, 500)
        
        # Initialize the preferences UI
        self.setup_preferences()

        # Save on close to persist advanced SSH settings
        self.connect('close-request', self.on_close_request)
    
    def setup_preferences(self):
        """Set up preferences UI with current values"""
        try:
            # Create Terminal preferences page
            terminal_page = Adw.PreferencesPage()
            terminal_page.set_title("Terminal")
            terminal_page.set_icon_name("utilities-terminal-symbolic")
            
            # Terminal appearance group
            appearance_group = Adw.PreferencesGroup()
            appearance_group.set_title("Appearance")
            
            # Font selection row
            self.font_row = Adw.ActionRow()
            self.font_row.set_title("Font")
            current_font = self.config.get_setting('terminal.font', 'Monospace 12')
            self.font_row.set_subtitle(current_font)
            
            font_button = Gtk.Button()
            font_button.set_label("Choose")
            font_button.connect('clicked', self.on_font_button_clicked)
            self.font_row.add_suffix(font_button)
            
            appearance_group.add(self.font_row)
            
            # Terminal color scheme
            self.color_scheme_row = Adw.ComboRow()
            self.color_scheme_row.set_title("Color Scheme")
            self.color_scheme_row.set_subtitle("Terminal color theme")
            
            color_schemes = Gtk.StringList()
            color_schemes.append("Default")
            color_schemes.append("Solarized Dark")
            color_schemes.append("Solarized Light")
            color_schemes.append("Monokai")
            color_schemes.append("Dracula")
            color_schemes.append("Nord")
            color_schemes.append("Gruvbox Dark")
            color_schemes.append("One Dark")
            color_schemes.append("Tomorrow Night")
            color_schemes.append("Material Dark")
            self.color_scheme_row.set_model(color_schemes)
            
            # Set current color scheme from config
            current_scheme_key = self.config.get_setting('terminal.theme', 'default')
            
            # Get the display name for the current scheme key
            theme_mapping = self.get_theme_name_mapping()
            reverse_mapping = {v: k for k, v in theme_mapping.items()}
            current_scheme_display = reverse_mapping.get(current_scheme_key, 'Default')
            
            # Find the index of the current scheme in the dropdown
            scheme_names = [
                "Default", "Solarized Dark", "Solarized Light",
                "Monokai", "Dracula", "Nord",
                "Gruvbox Dark", "One Dark", "Tomorrow Night", "Material Dark"
            ]
            try:
                current_index = scheme_names.index(current_scheme_display)
                self.color_scheme_row.set_selected(current_index)
            except ValueError:
                # If the saved scheme isn't found, default to the first option
                self.color_scheme_row.set_selected(0)
                # Also update the config to use the default value
                self.config.set_setting('terminal.theme', 'default')
            
            self.color_scheme_row.connect('notify::selected', self.on_color_scheme_changed)
            
            appearance_group.add(self.color_scheme_row)
            
            # Color scheme preview
            preview_group = Adw.PreferencesGroup()
            preview_group.set_title("Preview")
            
            # Create preview terminal widget
            self.color_preview_terminal = Gtk.DrawingArea()
            self.color_preview_terminal.set_draw_func(self.draw_color_preview)
            self.color_preview_terminal.set_size_request(400, 120)
            self.color_preview_terminal.add_css_class("terminal-preview")
            
            # Add some margin around the preview
            preview_box = Gtk.Box(orientation=Gtk.Orientation.VERTICAL)
            preview_box.set_margin_top(6)
            preview_box.set_margin_bottom(6)
            preview_box.set_margin_start(12)
            preview_box.set_margin_end(12)
            preview_box.append(self.color_preview_terminal)
            
            preview_group.add(preview_box)
            appearance_group.add(preview_group)
            terminal_page.add(appearance_group)
            
            # Preferred Terminal group (only show when not in Flatpak or macOS)
            if not should_hide_external_terminal_options():
                terminal_choice_group = Adw.PreferencesGroup()
                terminal_choice_group.set_title("Preferred Terminal")
                
                # Radio buttons for terminal choice
                self.builtin_terminal_radio = Gtk.CheckButton(label="Use built-in terminal")
                self.builtin_terminal_radio.set_can_focus(True)
                self.external_terminal_radio = Gtk.CheckButton(label="Use other terminal")
                self.external_terminal_radio.set_can_focus(True)
                
                # Make them behave like radio buttons
                self.external_terminal_radio.set_group(self.builtin_terminal_radio)
                
                # Set current preference
                use_external = self.config.get_setting('use-external-terminal', False)
                if use_external:
                    self.external_terminal_radio.set_active(True)
                else:
                    self.builtin_terminal_radio.set_active(True)
                
                # Connect radio button changes
                self.builtin_terminal_radio.connect('toggled', self.on_terminal_choice_changed)
                self.external_terminal_radio.connect('toggled', self.on_terminal_choice_changed)
                
                # Add radio buttons to group
                terminal_choice_group.add(self.builtin_terminal_radio)
                terminal_choice_group.add(self.external_terminal_radio)
                
                # External terminal dropdown and custom path
                self.external_terminal_box = Gtk.Box(orientation=Gtk.Orientation.VERTICAL, spacing=6)
                self.external_terminal_box.set_margin_start(24)
                self.external_terminal_box.set_margin_top(6)
                self.external_terminal_box.set_margin_bottom(6)
                
                # Terminal dropdown
                self.terminal_dropdown = Gtk.DropDown()
                self.terminal_dropdown.set_can_focus(True)
                
                # Populate dropdown with available terminals
                self._populate_terminal_dropdown()
                
                # Set current selection
                current_terminal = self.config.get_setting('external-terminal', 'gnome-terminal')
                
                # Connect dropdown changes
                self.terminal_dropdown.connect('notify::selected', self.on_terminal_dropdown_changed)
                
                # Custom path entry (initially hidden)
                self.custom_terminal_box = Gtk.Box(orientation=Gtk.Orientation.HORIZONTAL, spacing=6)
                self.custom_terminal_entry = Gtk.Entry()
                self.custom_terminal_entry.set_placeholder_text("/usr/bin/gnome-terminal")
                self.custom_terminal_entry.set_can_focus(True)
                
                # Set current custom path if any
                custom_path = self.config.get_setting('custom-terminal-path', '')
                if custom_path:
                    self.custom_terminal_entry.set_text(custom_path)
                
                # Connect custom path changes
                self.custom_terminal_entry.connect('changed', self.on_custom_terminal_path_changed)
                
                self.custom_terminal_box.append(self.custom_terminal_entry)
                
                # Add dropdown and custom path to box
                self.external_terminal_box.append(self.terminal_dropdown)
                self.external_terminal_box.append(self.custom_terminal_box)
                
                # Now set the dropdown selection and show/hide custom path entry
                self._set_terminal_dropdown_selection(current_terminal)
                
                # Initial sensitivity will be set by radio button state
                
                # Add to group
                terminal_choice_group.add(self.external_terminal_box)
                
                # Set initial sensitivity based on radio button state
                self.external_terminal_box.set_sensitive(self.external_terminal_radio.get_active())
                
                terminal_page.add(terminal_choice_group)
            
            # Create Interface preferences page
            interface_page = Adw.PreferencesPage()
            interface_page.set_title("Interface")
            interface_page.set_icon_name("applications-graphics-symbolic")
            
            # App startup behavior
            startup_group = Adw.PreferencesGroup()
            startup_group.set_title("App Startup")
            
            # Radio buttons for startup behavior
            self.terminal_startup_radio = Gtk.CheckButton(label="Show Terminal")
            self.terminal_startup_radio.set_can_focus(True)
            self.welcome_startup_radio = Gtk.CheckButton(label="Show Welcome Page")
            self.welcome_startup_radio.set_can_focus(True)
            
            # Make them behave like radio buttons
            self.welcome_startup_radio.set_group(self.terminal_startup_radio)
            
            # Set current preference (default to terminal)
            startup_behavior = self.config.get_setting('app-startup-behavior', 'terminal')
            if startup_behavior == 'welcome':
                self.welcome_startup_radio.set_active(True)
            else:
                self.terminal_startup_radio.set_active(True)
            
            # Connect radio button changes
            self.terminal_startup_radio.connect('toggled', self.on_startup_behavior_changed)
            self.welcome_startup_radio.connect('toggled', self.on_startup_behavior_changed)
            
            # Add radio buttons to group
            startup_group.add(self.terminal_startup_radio)
            startup_group.add(self.welcome_startup_radio)
            
            interface_page.add(startup_group)
            
            # Appearance group
            interface_appearance_group = Adw.PreferencesGroup()
            interface_appearance_group.set_title("Appearance")
            
            # Theme selection
            self.theme_row = Adw.ComboRow()
            self.theme_row.set_title("Application Theme")
            self.theme_row.set_subtitle("Choose light, dark, or follow system theme")
            
            themes = Gtk.StringList()
            themes.append("Follow System")
            themes.append("Light")
            themes.append("Dark")
            self.theme_row.set_model(themes)
            
            # Load saved theme preference
            saved_theme = self.config.get_setting('app-theme', 'default')
            theme_mapping = {'default': 0, 'light': 1, 'dark': 2}
            self.theme_row.set_selected(theme_mapping.get(saved_theme, 0))
            
            self.theme_row.connect('notify::selected', self.on_theme_changed)
            
            interface_appearance_group.add(self.theme_row)
            interface_page.add(interface_appearance_group)
            
            # Window group
            window_group = Adw.PreferencesGroup()
            window_group.set_title("Window")
            
            # Remember window size switch
            remember_size_switch = Adw.SwitchRow()
            remember_size_switch.set_title("Remember Window Size")
            remember_size_switch.set_subtitle("Restore window size on startup")
            remember_size_switch.set_active(True)
            
            # Auto focus terminal switch
            auto_focus_switch = Adw.SwitchRow()
            auto_focus_switch.set_title("Auto Focus Terminal")
            auto_focus_switch.set_subtitle("Focus terminal when connecting")
            auto_focus_switch.set_active(True)
            
            window_group.add(remember_size_switch)
            window_group.add(auto_focus_switch)
            interface_page.add(window_group)

            # Advanced SSH settings
            advanced_page = Adw.PreferencesPage()
            advanced_page.set_title("Advanced")
            advanced_page.set_icon_name("applications-system-symbolic")

            # Operation mode selection
            operation_group = Adw.PreferencesGroup()
            operation_group.set_title("Operation Mode")

<<<<<<< HEAD
=======
            mode_group = Adw.ToggleGroup()

>>>>>>> d3922671
            # Default mode row
            self.default_mode_row = Adw.ActionRow()
            self.default_mode_row.set_title("Default Mode")
            self.default_mode_row.set_subtitle("sshPilot loads and modifies ~/.ssh/config")
            self.default_mode_toggle = Gtk.CheckButton()
<<<<<<< HEAD
=======
            self.default_mode_toggle.set_group(mode_group)
>>>>>>> d3922671
            self.default_mode_row.add_suffix(self.default_mode_toggle)
            self.default_mode_row.set_activatable_widget(self.default_mode_toggle)
            operation_group.add(self.default_mode_row)

            # Isolated mode row
            self.isolated_mode_row = Adw.ActionRow()
            self.isolated_mode_row.set_title("Isolated Mode")
            self.isolated_mode_row.set_subtitle("sshPilot stores its own configuration file in ~/.config/sshpilot/")
            self.isolated_mode_toggle = Gtk.CheckButton()
<<<<<<< HEAD
            self.isolated_mode_toggle.set_group(self.default_mode_toggle)
=======
            self.isolated_mode_toggle.set_group(mode_group)
>>>>>>> d3922671
            self.isolated_mode_row.add_suffix(self.isolated_mode_toggle)
            self.isolated_mode_row.set_activatable_widget(self.isolated_mode_toggle)
            operation_group.add(self.isolated_mode_row)

            use_isolated = bool(self.config.get_setting('ssh.use_isolated_config', False))
            self.isolated_mode_toggle.set_active(use_isolated)
            self.default_mode_toggle.set_active(not use_isolated)

            self.default_mode_toggle.connect('toggled', self.on_operation_mode_toggled)
            self.isolated_mode_toggle.connect('toggled', self.on_operation_mode_toggled)

            advanced_page.add(operation_group)

            advanced_group = Adw.PreferencesGroup()
            advanced_group.set_title("SSH Settings")

<<<<<<< HEAD
=======

>>>>>>> d3922671
            # Use custom options toggle
            self.apply_advanced_row = Adw.SwitchRow()
            self.apply_advanced_row.set_title("Use custom connection options")
            self.apply_advanced_row.set_subtitle("Enable and edit the options below")
            self.apply_advanced_row.set_active(bool(self.config.get_setting('ssh.apply_advanced', False)))
            advanced_group.add(self.apply_advanced_row)


            # Connect timeout
            self.connect_timeout_row = Adw.SpinRow.new_with_range(1, 120, 1)
            self.connect_timeout_row.set_title("Connect Timeout (s)")
            self.connect_timeout_row.set_value(self.config.get_setting('ssh.connection_timeout', 10))
            advanced_group.add(self.connect_timeout_row)

            # Connection attempts
            self.connection_attempts_row = Adw.SpinRow.new_with_range(1, 10, 1)
            self.connection_attempts_row.set_title("Connection Attempts")
            self.connection_attempts_row.set_value(self.config.get_setting('ssh.connection_attempts', 1))
            advanced_group.add(self.connection_attempts_row)

            # Keepalive interval
            self.keepalive_interval_row = Adw.SpinRow.new_with_range(0, 300, 5)
            self.keepalive_interval_row.set_title("ServerAlive Interval (s)")
            self.keepalive_interval_row.set_value(self.config.get_setting('ssh.keepalive_interval', 30))
            advanced_group.add(self.keepalive_interval_row)

            # Keepalive count max
            self.keepalive_count_row = Adw.SpinRow.new_with_range(1, 10, 1)
            self.keepalive_count_row.set_title("ServerAlive CountMax")
            self.keepalive_count_row.set_value(self.config.get_setting('ssh.keepalive_count_max', 3))
            advanced_group.add(self.keepalive_count_row)

            # Strict host key checking
            self.strict_host_row = Adw.ComboRow()
            self.strict_host_row.set_title("StrictHostKeyChecking")
            strict_model = Gtk.StringList()
            for item in ["accept-new", "yes", "no", "ask"]:
                strict_model.append(item)
            self.strict_host_row.set_model(strict_model)
            # Map current value
            current_strict = str(self.config.get_setting('ssh.strict_host_key_checking', 'accept-new'))
            try:
                idx = ["accept-new", "yes", "no", "ask"].index(current_strict)
            except ValueError:
                idx = 0
            self.strict_host_row.set_selected(idx)
            advanced_group.add(self.strict_host_row)

            # BatchMode (non-interactive)
            self.batch_mode_row = Adw.SwitchRow()
            self.batch_mode_row.set_title("BatchMode (disable prompts)")
            self.batch_mode_row.set_active(bool(self.config.get_setting('ssh.batch_mode', True)))
            advanced_group.add(self.batch_mode_row)

            # Compression
            self.compression_row = Adw.SwitchRow()
            self.compression_row.set_title("Enable Compression (-C)")
            self.compression_row.set_active(bool(self.config.get_setting('ssh.compression', True)))
            advanced_group.add(self.compression_row)

            # SSH verbosity (-v levels)
            self.verbosity_row = Adw.SpinRow.new_with_range(0, 3, 1)
            self.verbosity_row.set_title("SSH Verbosity (-v)")
            self.verbosity_row.set_value(int(self.config.get_setting('ssh.verbosity', 0)))
            advanced_group.add(self.verbosity_row)

            # Debug logging toggle
            self.debug_enabled_row = Adw.SwitchRow()
            self.debug_enabled_row.set_title("Enable SSH Debug Logging")
            self.debug_enabled_row.set_active(bool(self.config.get_setting('ssh.debug_enabled', False)))
            advanced_group.add(self.debug_enabled_row)

            # Confirm before disconnecting
            self.confirm_disconnect_switch = Adw.SwitchRow()
            self.confirm_disconnect_switch.set_title("Confirm before disconnecting")
            self.confirm_disconnect_switch.set_subtitle("Show a confirmation dialog when disconnecting from a host")
            self.confirm_disconnect_switch.set_active(
                self.config.get_setting('confirm-disconnect', True)
            )
            self.confirm_disconnect_switch.connect('notify::active', self.on_confirm_disconnect_changed)
            advanced_group.add(self.confirm_disconnect_switch)

            # Reset button
            # Add spacing before reset button
            advanced_group.add(Gtk.Separator(orientation=Gtk.Orientation.HORIZONTAL))
            
            # Use Adw.ActionRow for proper spacing and layout
            reset_row = Adw.ActionRow()
            reset_row.set_title("Reset Advanced SSH Settings")
            reset_row.set_subtitle("Restore all advanced SSH settings to their default values")
            
            reset_btn = Gtk.Button.new_with_label("Reset")
            reset_btn.add_css_class('destructive-action')
            reset_btn.connect('clicked', self.on_reset_advanced_ssh)
            reset_row.add_suffix(reset_btn)
            
            advanced_group.add(reset_row)

            # Disable/enable advanced controls based on toggle
            def _sync_advanced_sensitivity(row=None, *_):
                enabled = bool(self.apply_advanced_row.get_active())
                for w in [self.connect_timeout_row, self.connection_attempts_row,
                          self.keepalive_interval_row, self.keepalive_count_row,
                          self.strict_host_row, self.batch_mode_row,
                          self.compression_row, self.verbosity_row,
                          self.debug_enabled_row]:
                    try:
                        w.set_sensitive(enabled)
                    except Exception:
                        pass
            _sync_advanced_sensitivity()
            self.apply_advanced_row.connect('notify::active', _sync_advanced_sensitivity)

            advanced_page.add(advanced_group)

            # Add pages to the preferences window
            self.add(interface_page)
            self.add(terminal_page)
            self.add(advanced_page)
            
            logger.info("Preferences window initialized")
        except Exception as e:
            logger.error(f"Failed to setup preferences: {e}")

    def on_close_request(self, *args):
        """Persist settings when the preferences window closes"""
        try:
            self.save_advanced_ssh_settings()
            # Ensure preferences are flushed to disk
            if hasattr(self.config, 'save_json_config'):
                self.config.save_json_config()
        except Exception:
            pass
        return False  # allow close
    
    def on_font_button_clicked(self, button):
        """Handle font button click"""
        logger.info("Font button clicked")
        
        # Get current font from config
        current_font = self.config.get_setting('terminal.font', 'Monospace 12')
        
        # Create custom monospace font dialog
        font_dialog = MonospaceFontDialog(parent=self, current_font=current_font)
        
        def on_font_selected(font_string):
            self.font_row.set_subtitle(font_string)
            logger.info(f"Font selected: {font_string}")
            
            # Save to config
            self.config.set_setting('terminal.font', font_string)
            
            # Apply to all active terminals
            self.apply_font_to_terminals(font_string)
        
        font_dialog.set_callback(on_font_selected)
        font_dialog.present()
    
    def apply_font_to_terminals(self, font_string):
        """Apply font to all active terminal widgets"""
        try:
            parent_window = self.get_transient_for()
            if parent_window and hasattr(parent_window, 'connection_to_terminals'):
                font_desc = Pango.FontDescription.from_string(font_string)
                count = 0
                for terms in parent_window.connection_to_terminals.values():
                    for terminal in terms:
                        if hasattr(terminal, 'vte'):
                            terminal.vte.set_font(font_desc)
                            count += 1
                logger.info(f"Applied font {font_string} to {count} terminals")
        except Exception as e:
            logger.error(f"Failed to apply font to terminals: {e}")
    
    def on_theme_changed(self, combo_row, param):
        """Handle theme selection change"""
        selected = combo_row.get_selected()
        theme_names = ["Follow System", "Light", "Dark"]
        selected_theme = theme_names[selected] if selected < len(theme_names) else "Follow System"
        
        logger.info(f"Theme changed to: {selected_theme}")
        
        # Apply theme immediately
        style_manager = Adw.StyleManager.get_default()
        
        if selected == 0:  # Follow System
            style_manager.set_color_scheme(Adw.ColorScheme.DEFAULT)
            self.config.set_setting('app-theme', 'default')
        elif selected == 1:  # Light
            style_manager.set_color_scheme(Adw.ColorScheme.FORCE_LIGHT)
            self.config.set_setting('app-theme', 'light')
        elif selected == 2:  # Dark
            style_manager.set_color_scheme(Adw.ColorScheme.FORCE_DARK)
            self.config.set_setting('app-theme', 'dark')

    def save_advanced_ssh_settings(self):
        """Persist advanced SSH settings from the preferences UI"""
        try:
            if hasattr(self, 'apply_advanced_row'):
                self.config.set_setting('ssh.apply_advanced', bool(self.apply_advanced_row.get_active()))
            if hasattr(self, 'connect_timeout_row'):
                self.config.set_setting('ssh.connection_timeout', int(self.connect_timeout_row.get_value()))
            if hasattr(self, 'connection_attempts_row'):
                self.config.set_setting('ssh.connection_attempts', int(self.connection_attempts_row.get_value()))
            if hasattr(self, 'keepalive_interval_row'):
                self.config.set_setting('ssh.keepalive_interval', int(self.keepalive_interval_row.get_value()))
            if hasattr(self, 'keepalive_count_row'):
                self.config.set_setting('ssh.keepalive_count_max', int(self.keepalive_count_row.get_value()))
            if hasattr(self, 'strict_host_row'):
                options = ["accept-new", "yes", "no", "ask"]
                idx = self.strict_host_row.get_selected()
                value = options[idx] if 0 <= idx < len(options) else 'accept-new'
                self.config.set_setting('ssh.strict_host_key_checking', value)
            if hasattr(self, 'batch_mode_row'):
                self.config.set_setting('ssh.batch_mode', bool(self.batch_mode_row.get_active()))
            if hasattr(self, 'compression_row'):
                self.config.set_setting('ssh.compression', bool(self.compression_row.get_active()))
            if hasattr(self, 'verbosity_row'):
                self.config.set_setting('ssh.verbosity', int(self.verbosity_row.get_value()))
            if hasattr(self, 'debug_enabled_row'):
                self.config.set_setting('ssh.debug_enabled', bool(self.debug_enabled_row.get_active()))
        except Exception as e:
            logger.error(f"Failed to save advanced SSH settings: {e}")

    def on_reset_advanced_ssh(self, *args):
        """Reset only advanced SSH keys to defaults and update UI."""
        try:
            defaults = self.config.get_default_config().get('ssh', {})
            # Persist defaults and disable apply
            self.config.set_setting('ssh.apply_advanced', False)
            for key in ['connection_timeout', 'connection_attempts', 'keepalive_interval', 'keepalive_count_max', 'compression', 'auto_add_host_keys', 'verbosity', 'debug_enabled']:
                self.config.set_setting(f'ssh.{key}', defaults.get(key))
            # Update UI
            if hasattr(self, 'apply_advanced_row'):
                self.apply_advanced_row.set_active(False)
            if hasattr(self, 'connect_timeout_row'):
                self.connect_timeout_row.set_value(int(defaults.get('connection_timeout', 30)))
            if hasattr(self, 'connection_attempts_row'):
                self.connection_attempts_row.set_value(int(defaults.get('connection_attempts', 1)))
            if hasattr(self, 'keepalive_interval_row'):
                self.keepalive_interval_row.set_value(int(defaults.get('keepalive_interval', 60)))
            if hasattr(self, 'keepalive_count_row'):
                self.keepalive_count_row.set_value(int(defaults.get('keepalive_count_max', 3)))
            if hasattr(self, 'strict_host_row'):
                try:
                    self.strict_host_row.set_selected(["accept-new", "yes", "no", "ask"].index('accept-new'))
                except ValueError:
                    self.strict_host_row.set_selected(0)
            if hasattr(self, 'batch_mode_row'):
                self.batch_mode_row.set_active(False)
            if hasattr(self, 'compression_row'):
                self.compression_row.set_active(bool(defaults.get('compression', True)))
            if hasattr(self, 'verbosity_row'):
                self.verbosity_row.set_value(int(defaults.get('verbosity', 0)))
            if hasattr(self, 'debug_enabled_row'):
                self.debug_enabled_row.set_active(bool(defaults.get('debug_enabled', False)))
        except Exception as e:
            logger.error(f"Failed to reset advanced SSH settings: {e}")

    def on_operation_mode_toggled(self, button):
        """Handle switching between default and isolated SSH modes"""
        try:
            if not button.get_active():
                return

            use_isolated = button is getattr(self, 'isolated_mode_toggle', None)
            self.config.set_setting('ssh.use_isolated_config', bool(use_isolated))

            parent_window = self.get_transient_for()
            if parent_window and hasattr(parent_window, 'connection_manager'):
                parent_window.connection_manager.set_isolated_mode(bool(use_isolated))
<<<<<<< HEAD
=======

>>>>>>> d3922671
        except Exception as e:
            logger.error(f"Failed to toggle isolated SSH mode: {e}")

    def get_theme_name_mapping(self):
        """Get mapping between display names and config keys"""
        return {
            "Default": "default",
            "Solarized Dark": "solarized_dark", 
            "Solarized Light": "solarized_light",
            "Monokai": "monokai",
            "Dracula": "dracula",
            "Nord": "nord",
            "Gruvbox Dark": "gruvbox_dark",
            "One Dark": "one_dark",
            "Tomorrow Night": "tomorrow_night",
            "Material Dark": "material_dark",
        }
    
    def get_reverse_theme_mapping(self):
        """Get mapping from config keys to display names"""
        mapping = self.get_theme_name_mapping()
        return {v: k for k, v in mapping.items()}
    
    def on_color_scheme_changed(self, combo_row, param):
        """Handle terminal color scheme change"""
        selected = combo_row.get_selected()
        scheme_names = [
            "Default", "Solarized Dark", "Solarized Light",
            "Monokai", "Dracula", "Nord",
            "Gruvbox Dark", "One Dark", "Tomorrow Night", "Material Dark"
        ]
        selected_scheme = scheme_names[selected] if selected < len(scheme_names) else "Default"
        
        logger.info(f"Terminal color scheme changed to: {selected_scheme}")
        
        # Convert display name to config key
        theme_mapping = self.get_theme_name_mapping()
        config_key = theme_mapping.get(selected_scheme, "default")
        
        # Save to config using the consistent key
        self.config.set_setting('terminal.theme', config_key)
        
        # Apply to all active terminals
        self.apply_color_scheme_to_terminals(config_key)
        
        # Refresh the color preview
        if hasattr(self, 'color_preview_terminal'):
            self.color_preview_terminal.queue_draw()
    
    def draw_color_preview(self, drawing_area, cr, width, height):
        """Draw a preview of the selected color scheme"""
        # Get current color scheme
        current_scheme_key = self.config.get_setting('terminal.theme', 'default')
        
        # Get color scheme colors
        colors = self.get_color_scheme_colors(current_scheme_key)
        
        # Draw background
        bg_color = colors.get('background', '#000000')
        r, g, b, a = self.hex_to_rgba(bg_color)
        cr.set_source_rgba(r, g, b, a)
        cr.paint()
        
        # Draw terminal-like content
        cr.set_font_size(10)
        
        # Draw prompt line
        prompt_color = colors.get('foreground', '#ffffff')
        r, g, b, a = self.hex_to_rgba(prompt_color)
        cr.set_source_rgba(r, g, b, a)
        cr.move_to(10, 25)
        cr.show_text("user@host:~$ ")
        
        # Draw command
        command_color = colors.get('foreground', '#ffffff')
        r, g, b, a = self.hex_to_rgba(command_color)
        cr.set_source_rgba(r, g, b, a)
        cr.move_to(120, 25)
        cr.show_text("ls -la")
        
        # Draw output lines
        output_color = colors.get('foreground', '#ffffff')
        r, g, b, a = self.hex_to_rgba(output_color)
        cr.set_source_rgba(r, g, b, a)
        
        # Directory line
        cr.move_to(10, 45)
        cr.show_text("drwxr-xr-x  2 user user 4096 Jan 15 10:30 .")
        
        # File line with different color
        file_color = colors.get('blue', '#0088ff')
        r, g, b, a = self.hex_to_rgba(file_color)
        cr.set_source_rgba(r, g, b, a)
        cr.move_to(10, 65)
        cr.show_text("-rw-r--r--  1 user user  1234 Jan 15 10:25 file.txt")
        
        # Executable file
        exec_color = colors.get('green', '#00ff00')
        r, g, b, a = self.hex_to_rgba(exec_color)
        cr.set_source_rgba(r, g, b, a)
        cr.move_to(10, 85)
        cr.show_text("-rwxr-xr-x  1 user user 5678 Jan 15 10:20 script.sh")
        
        # Prompt line 2
        prompt_color = colors.get('foreground', '#ffffff')
        r, g, b, a = self.hex_to_rgba(prompt_color)
        cr.set_source_rgba(r, g, b, a)
        cr.move_to(10, 105)
        cr.show_text("user@host:~$ ")
        
    def get_color_scheme_colors(self, scheme_key):
        """Get colors for a specific color scheme"""
        schemes = {
            'default': {
                'background': '#000000',
                'foreground': '#ffffff',
                'blue': '#0088ff',
                'green': '#00ff00',
                'red': '#ff0000',
                'yellow': '#ffff00',
                'magenta': '#ff00ff',
                'cyan': '#00ffff'
            },
            'solarized_dark': {
                'background': '#002b36',
                'foreground': '#839496',
                'blue': '#268bd2',
                'green': '#859900',
                'red': '#dc322f',
                'yellow': '#b58900',
                'magenta': '#d33682',
                'cyan': '#2aa198'
            },
            'solarized_light': {
                'background': '#fdf6e3',
                'foreground': '#657b83',
                'blue': '#268bd2',
                'green': '#859900',
                'red': '#dc322f',
                'yellow': '#b58900',
                'magenta': '#d33682',
                'cyan': '#2aa198'
            },
            'monokai': {
                'background': '#272822',
                'foreground': '#f8f8f2',
                'blue': '#66d9ef',
                'green': '#a6e22e',
                'red': '#f92672',
                'yellow': '#e6db74',
                'magenta': '#fd5ff0',
                'cyan': '#a1efe4'
            },
            'dracula': {
                'background': '#282a36',
                'foreground': '#f8f8f2',
                'blue': '#6272a4',
                'green': '#50fa7b',
                'red': '#ff5555',
                'yellow': '#f1fa8c',
                'magenta': '#bd93f9',
                'cyan': '#8be9fd'
            },
            'nord': {
                'background': '#2e3440',
                'foreground': '#eceff4',
                'blue': '#5e81ac',
                'green': '#a3be8c',
                'red': '#bf616a',
                'yellow': '#ebcb8b',
                'magenta': '#b48ead',
                'cyan': '#88c0d0'
            },
            'gruvbox_dark': {
                'background': '#282828',
                'foreground': '#ebdbb2',
                'blue': '#83a598',
                'green': '#b8bb26',
                'red': '#fb4934',
                'yellow': '#fabd2f',
                'magenta': '#d3869b',
                'cyan': '#8ec07c'
            },
            'one_dark': {
                'background': '#282c34',
                'foreground': '#abb2bf',
                'blue': '#61afef',
                'green': '#98c379',
                'red': '#e06c75',
                'yellow': '#e5c07b',
                'magenta': '#c678dd',
                'cyan': '#56b6c2'
            },
            'tomorrow_night': {
                'background': '#1d1f21',
                'foreground': '#c5c8c6',
                'blue': '#81a2be',
                'green': '#b5bd68',
                'red': '#cc6666',
                'yellow': '#f0c674',
                'magenta': '#b294bb',
                'cyan': '#8abeb7'
            },
            'material_dark': {
                'background': '#263238',
                'foreground': '#eeffff',
                'blue': '#82aaff',
                'green': '#c3e88d',
                'red': '#f07178',
                'yellow': '#ffcb6b',
                'magenta': '#c792ea',
                'cyan': '#89ddff'
            }
        }
        return schemes.get(scheme_key, schemes['default'])
    
    def hex_to_rgba(self, hex_color):
        """Convert hex color to RGBA values (0-1 range)"""
        hex_color = hex_color.lstrip('#')
        r = int(hex_color[0:2], 16) / 255.0
        g = int(hex_color[2:4], 16) / 255.0
        b = int(hex_color[4:6], 16) / 255.0
        return (r, g, b, 1.0)
        
    def on_confirm_disconnect_changed(self, switch, *args):
        """Handle confirm disconnect setting change"""
        confirm = switch.get_active()
        logger.info(f"Confirm before disconnect setting changed to: {confirm}")
        self.config.set_setting('confirm-disconnect', confirm)
    
    def on_startup_behavior_changed(self, radio_button, *args):
        """Handle startup behavior radio button change"""
        show_terminal = self.terminal_startup_radio.get_active()
        behavior = 'terminal' if show_terminal else 'welcome'
        logger.info(f"App startup behavior changed to: {behavior}")
        self.config.set_setting('app-startup-behavior', behavior)
    
    def on_terminal_choice_changed(self, radio_button, *args):
        """Handle terminal choice radio button change"""
        use_external = self.external_terminal_radio.get_active()
        logger.info(f"Terminal choice changed to: {'external' if use_external else 'built-in'}")
        
        # Enable/disable external terminal options
        self.external_terminal_box.set_sensitive(use_external)
        
        # Save preference
        self.config.set_setting('use-external-terminal', use_external)
    
    def on_terminal_dropdown_changed(self, dropdown, *args):
        """Handle terminal dropdown selection change"""
        selected = dropdown.get_selected()
        if selected is None or selected < 0:
            return
        
        # Get the selected terminal from the model
        model = dropdown.get_model()
        if model and selected < model.get_n_items():
            terminal_name = model.get_string(selected)
            logger.info(f"Terminal dropdown selection changed to: {terminal_name}")
            
            # Show/hide custom path entry based on selection
            if hasattr(self, 'custom_terminal_box'):
                if terminal_name == "Custom":
                    self.custom_terminal_box.set_visible(True)
                else:
                    self.custom_terminal_box.set_visible(False)
            
            # Save the selected terminal
            if terminal_name != "Custom":
                self.config.set_setting('external-terminal', terminal_name)
    
    def on_custom_terminal_path_changed(self, entry, *args):
        """Handle custom terminal path entry change"""
        custom_path = entry.get_text().strip()
        logger.info(f"Custom terminal path changed to: {custom_path}")
        
        # Save the path if not empty
        if custom_path:
            self.config.set_setting('custom-terminal-path', custom_path)
            self.config.set_setting('external-terminal', 'custom')
        else:
            # Clear empty path
            self.config.set_setting('custom-terminal-path', '')
    
    def _populate_terminal_dropdown(self):
        """Populate the terminal dropdown with available terminals"""
        try:
            # Create string list for dropdown
            terminals_list = Gtk.StringList()
            
            # Add common terminals
            common_terminals = [
                'gnome-terminal', 'konsole', 'xfce4-terminal', 'alacritty', 
                'kitty', 'terminator', 'tilix', 'xterm', 'guake'
            ]
            
            # Check which terminals are available
            available_terminals = []
            for terminal in common_terminals:
                try:
                    result = subprocess.run(['which', terminal], capture_output=True, text=True, timeout=2)
                    if result.returncode == 0:
                        available_terminals.append(terminal)
                except Exception:
                    continue
            
            # Add available terminals to dropdown
            for terminal in available_terminals:
                terminals_list.append(terminal)
            
            # Add "Custom" option
            terminals_list.append("Custom")
            
            # Set the model
            self.terminal_dropdown.set_model(terminals_list)
            
            logger.info(f"Populated terminal dropdown with {len(available_terminals)} available terminals")
            
        except Exception as e:
            logger.error(f"Failed to populate terminal dropdown: {e}")
    
    def _set_terminal_dropdown_selection(self, terminal_name):
        """Set the dropdown selection to the specified terminal"""
        try:
            model = self.terminal_dropdown.get_model()
            if not model:
                return
            
            # Handle the case where terminal_name is 'custom' but dropdown has 'Custom'
            if terminal_name == 'custom':
                terminal_name = 'Custom'
            
            # Find the terminal in the model
            for i in range(model.get_n_items()):
                if model.get_string(i) == terminal_name:
                    self.terminal_dropdown.set_selected(i)
                    
                    # Show/hide custom path entry based on selection
                    if hasattr(self, 'custom_terminal_box'):
                        if terminal_name == "Custom":
                            self.custom_terminal_box.set_visible(True)
                        else:
                            self.custom_terminal_box.set_visible(False)
                    return
            
            # If not found, default to first available terminal
            if model.get_n_items() > 0:
                self.terminal_dropdown.set_selected(0)
                
        except Exception as e:
            logger.error(f"Failed to set terminal dropdown selection: {e}")
    

    
    def apply_color_scheme_to_terminals(self, scheme_key):
        """Apply color scheme to all active terminal widgets"""
        try:
            parent_window = self.get_transient_for()
            if parent_window and hasattr(parent_window, 'connection_to_terminals'):
                count = 0
                for terms in parent_window.connection_to_terminals.values():
                    for terminal in terms:
                        if hasattr(terminal, 'apply_theme'):
                            terminal.apply_theme(scheme_key)
                            count += 1
                logger.info(f"Applied color scheme {scheme_key} to {count} terminals")
        except Exception as e:
            logger.error(f"Failed to apply color scheme to terminals: {e}")
<|MERGE_RESOLUTION|>--- conflicted
+++ resolved
@@ -548,20 +548,13 @@
             operation_group = Adw.PreferencesGroup()
             operation_group.set_title("Operation Mode")
 
-<<<<<<< HEAD
-=======
-            mode_group = Adw.ToggleGroup()
-
->>>>>>> d3922671
+
             # Default mode row
             self.default_mode_row = Adw.ActionRow()
             self.default_mode_row.set_title("Default Mode")
             self.default_mode_row.set_subtitle("sshPilot loads and modifies ~/.ssh/config")
             self.default_mode_toggle = Gtk.CheckButton()
-<<<<<<< HEAD
-=======
-            self.default_mode_toggle.set_group(mode_group)
->>>>>>> d3922671
+
             self.default_mode_row.add_suffix(self.default_mode_toggle)
             self.default_mode_row.set_activatable_widget(self.default_mode_toggle)
             operation_group.add(self.default_mode_row)
@@ -571,11 +564,7 @@
             self.isolated_mode_row.set_title("Isolated Mode")
             self.isolated_mode_row.set_subtitle("sshPilot stores its own configuration file in ~/.config/sshpilot/")
             self.isolated_mode_toggle = Gtk.CheckButton()
-<<<<<<< HEAD
-            self.isolated_mode_toggle.set_group(self.default_mode_toggle)
-=======
-            self.isolated_mode_toggle.set_group(mode_group)
->>>>>>> d3922671
+
             self.isolated_mode_row.add_suffix(self.isolated_mode_toggle)
             self.isolated_mode_row.set_activatable_widget(self.isolated_mode_toggle)
             operation_group.add(self.isolated_mode_row)
@@ -592,10 +581,7 @@
             advanced_group = Adw.PreferencesGroup()
             advanced_group.set_title("SSH Settings")
 
-<<<<<<< HEAD
-=======
-
->>>>>>> d3922671
+
             # Use custom options toggle
             self.apply_advanced_row = Adw.SwitchRow()
             self.apply_advanced_row.set_title("Use custom connection options")
@@ -867,10 +853,7 @@
             parent_window = self.get_transient_for()
             if parent_window and hasattr(parent_window, 'connection_manager'):
                 parent_window.connection_manager.set_isolated_mode(bool(use_isolated))
-<<<<<<< HEAD
-=======
-
->>>>>>> d3922671
+
         except Exception as e:
             logger.error(f"Failed to toggle isolated SSH mode: {e}")
 
