"""Sidebar components and drag-and-drop helpers for sshPilot."""

from __future__ import annotations

import logging
from typing import Dict

import gi
gi.require_version("Gtk", "4.0")
gi.require_version("Adw", "1")
from gi.repository import Gtk, Gdk, GObject, GLib, Adw

from gettext import gettext as _

from .connection_manager import Connection
from .groups import GroupManager

logger = logging.getLogger(__name__)


# ---------------------------------------------------------------------------
# Row widgets
# ---------------------------------------------------------------------------


class GroupRow(Gtk.ListBoxRow):
    """Row widget for group headers."""

    __gsignals__ = {
        "group-toggled": (GObject.SignalFlags.RUN_FIRST, None, (str, bool)),
    }

    def __init__(self, group_info: Dict, group_manager: GroupManager, connections_dict: Dict | None = None):
        super().__init__()
        self.add_css_class("navigation-sidebar")
        self.group_info = group_info
        self.group_manager = group_manager
        self.group_id = group_info["id"]
        self.connections_dict = connections_dict or {}

        # Main content
        content = Gtk.Box(orientation=Gtk.Orientation.HORIZONTAL, spacing=12)
        content.set_margin_start(12)
        content.set_margin_end(12)
        content.set_margin_top(6)
        content.set_margin_bottom(6)

        icon = Gtk.Image.new_from_icon_name("folder-symbolic")
        icon.set_icon_size(Gtk.IconSize.NORMAL)
        content.append(icon)

        info_box = Gtk.Box(orientation=Gtk.Orientation.VERTICAL, spacing=2)
        info_box.set_hexpand(True)

        self.name_label = Gtk.Label()
        self.name_label.set_halign(Gtk.Align.START)
        info_box.append(self.name_label)

        content.append(info_box)

        self.expand_button = Gtk.Button()
        self.expand_button.set_icon_name("pan-end-symbolic")
        self.expand_button.add_css_class("flat")
        self.expand_button.add_css_class("group-expand-button")
        self.expand_button.set_can_focus(False)
        self.expand_button.connect("clicked", self._on_expand_clicked)
        content.append(self.expand_button)

        self.set_child(content)
        self.set_selectable(True)
        self.set_can_focus(True)

        self._update_display()
        self._setup_drag_source()
        self._setup_double_click_gesture()

    # -- internal helpers -------------------------------------------------

    def _update_display(self):
        if self.group_info.get("expanded", True):
            self.expand_button.set_icon_name("pan-down-symbolic")
        else:
            self.expand_button.set_icon_name("pan-end-symbolic")

        actual_connections = [
            c
            for c in self.group_info.get("connections", [])
            if c in self.connections_dict
        ]
        count = len(actual_connections)
        group_name = self.group_info['name']
        self.name_label.set_markup(f"<b>{group_name} ({count})</b>")
        


    def _on_expand_clicked(self, button):
        self._toggle_expand()

    def _setup_drag_source(self):
        drag_source = Gtk.DragSource()
        drag_source.set_actions(Gdk.DragAction.MOVE)
        drag_source.connect("prepare", self._on_drag_prepare)
        self.add_controller(drag_source)
        # Store reference for cleanup
        self._drag_source = drag_source

    def _on_drag_prepare(self, source, x, y):
        data = {"type": "group", "group_id": self.group_id}
        return Gdk.ContentProvider.new_for_value(
            GObject.Value(GObject.TYPE_PYOBJECT, data)
        )

    def _setup_double_click_gesture(self):
        gesture = Gtk.GestureClick()
        gesture.set_button(1)
        gesture.connect("pressed", self._on_double_click)
        self.add_controller(gesture)

    def _on_double_click(self, gesture, n_press, x, y):
        if n_press == 2:
            self._toggle_expand()

    def _toggle_expand(self):
        expanded = not self.group_info.get("expanded", True)
        self.group_info["expanded"] = expanded
        self.group_manager.set_group_expanded(self.group_id, expanded)
        self._update_display()
        self.emit("group-toggled", self.group_id, expanded)


class ConnectionRow(Gtk.ListBoxRow):
    """Row widget for connection list."""

    def __init__(self, connection: Connection):
        super().__init__()
        self.add_css_class("navigation-sidebar")
        self.connection = connection

        overlay = Gtk.Overlay()
        self.set_child(overlay)

        content = Gtk.Box(orientation=Gtk.Orientation.HORIZONTAL, spacing=12)
        content.set_margin_start(12)
        content.set_margin_end(12)
        content.set_margin_top(6)
        content.set_margin_bottom(6)

        icon = Gtk.Image.new_from_icon_name("computer-symbolic")
        icon.set_icon_size(Gtk.IconSize.NORMAL)
        content.append(icon)

        info_box = Gtk.Box(orientation=Gtk.Orientation.VERTICAL, spacing=2)
        info_box.set_hexpand(True)

        self.nickname_label = Gtk.Label()
        self.nickname_label.set_markup(f"<b>{connection.nickname}</b>")
        self.nickname_label.set_halign(Gtk.Align.START)
        info_box.append(self.nickname_label)

        self.host_label = Gtk.Label()
        self.host_label.set_halign(Gtk.Align.START)
        self.host_label.add_css_class("dim-label")
        self._apply_host_label_text()
        info_box.append(self.host_label)

        content.append(info_box)

        self.indicator_box = Gtk.Box(orientation=Gtk.Orientation.HORIZONTAL, spacing=6)
        self.indicator_box.set_halign(Gtk.Align.CENTER)
        self.indicator_box.set_valign(Gtk.Align.CENTER)
        content.append(self.indicator_box)

        self.status_icon = Gtk.Image.new_from_icon_name("network-offline-symbolic")
        self.status_icon.set_pixel_size(16)
        content.append(self.status_icon)

        overlay.set_child(content)

        self._pulse = Gtk.Box()
        self._pulse.add_css_class("pulse-highlight")
        self._pulse.set_can_target(False)
        self._pulse.set_hexpand(True)
        self._pulse.set_vexpand(True)
        overlay.add_overlay(self._pulse)

        self.set_selectable(True)

        self.update_status()
        self._update_forwarding_indicators()
        self._setup_drag_source()

    # -- drag source ------------------------------------------------------

    def _setup_drag_source(self):
        drag_source = Gtk.DragSource()
        drag_source.set_actions(Gdk.DragAction.MOVE)
        drag_source.connect("prepare", self._on_drag_prepare)
        drag_source.connect("drag-begin", self._on_drag_begin)
        drag_source.connect("drag-end", self._on_drag_end)
        self.add_controller(drag_source)
        # Store reference for cleanup
        self._drag_source = drag_source

    def _on_drag_prepare(self, source, x, y):
        data = {"type": "connection", "connection_nickname": self.connection.nickname}
        return Gdk.ContentProvider.new_for_value(
            GObject.Value(GObject.TYPE_PYOBJECT, data)
        )

    def _on_drag_begin(self, source, drag):
        try:
            window = self.get_root()
            if window:
                _show_ungrouped_area(window)
        except Exception as e:
            logger.error(f"Error in drag begin: {e}")

    def _on_drag_end(self, source, drag, delete_data):
        try:
            window = self.get_root()
            if window:
                _hide_ungrouped_area(window)
        except Exception as e:
            logger.error(f"Error in drag end: {e}")

    # -- display updates --------------------------------------------------

    @staticmethod
    def _install_pf_css():
        try:
            display = Gdk.Display.get_default()
            if not display:
                return
            if getattr(display, "_pf_css_installed", False):
                return
            provider = Gtk.CssProvider()
            css = """
            .pf-indicator {}
            .pf-local { color: #E01B24; }
            .pf-remote { color: #2EC27E; }
            .pf-dynamic { color: #3584E4; }
            """
            provider.load_from_data(css.encode("utf-8"))
            Gtk.StyleContext.add_provider_for_display(
                display, provider, Gtk.STYLE_PROVIDER_PRIORITY_APPLICATION
            )
            setattr(display, "_pf_css_installed", True)
        except Exception:
            pass

    def _update_forwarding_indicators(self):
        self._install_pf_css()
        try:
            while self.indicator_box.get_first_child():
                self.indicator_box.remove(self.indicator_box.get_first_child())
        except Exception:
            return

        rules = getattr(self.connection, "forwarding_rules", []) or []
        has_local = any(r.get("enabled", True) and r.get("type") == "local" for r in rules)
        has_remote = any(r.get("enabled", True) and r.get("type") == "remote" for r in rules)
        has_dynamic = any(r.get("enabled", True) and r.get("type") == "dynamic" for r in rules)

        def make_badge(letter: str, cls: str):
            circled_map = {"L": "\u24C1", "R": "\u24C7", "D": "\u24B9"}
            glyph = circled_map.get(letter, letter)
            lbl = Gtk.Label(label=glyph)
            lbl.add_css_class(cls)
            lbl.set_halign(Gtk.Align.CENTER)
            lbl.set_valign(Gtk.Align.CENTER)
            try:
                lbl.set_xalign(0.5)
                lbl.set_yalign(0.5)
            except Exception:
                pass
            return lbl

        if has_local:
            self.indicator_box.append(make_badge("L", "pf-local"))
        if has_remote:
            self.indicator_box.append(make_badge("R", "pf-remote"))
        if has_dynamic:
            self.indicator_box.append(make_badge("D", "pf-dynamic"))

    def _apply_host_label_text(self):
        try:
            window = self.get_root()
            hide = bool(getattr(window, "_hide_hosts", False)) if window else False
        except Exception:
            hide = False
        if hide:
            self.host_label.set_text("••••••••••")
        else:
            self.host_label.set_text(f"{self.connection.username}@{self.connection.host}")

    def apply_hide_hosts(self, hide: bool):
        self._apply_host_label_text()

    def update_status(self):
        try:
            window = self.get_root()
            has_active_terminal = False

            if hasattr(window, "connection_to_terminals") and self.connection in getattr(window, "connection_to_terminals", {}):
                for t in window.connection_to_terminals.get(self.connection, []) or []:
                    if getattr(t, "is_connected", False):
                        has_active_terminal = True
                        break
            elif hasattr(window, "active_terminals") and self.connection in window.active_terminals:
                terminal = window.active_terminals[self.connection]
                if terminal and hasattr(terminal, "is_connected"):
                    has_active_terminal = terminal.is_connected

            self.connection.is_connected = has_active_terminal

            if has_active_terminal:
                self.status_icon.set_from_icon_name("network-idle-symbolic")
                self.status_icon.set_tooltip_text(
                    f"Connected to {getattr(self.connection, 'hname', '') or self.connection.host}"
                )
            else:
                self.status_icon.set_from_icon_name("network-offline-symbolic")
                self.status_icon.set_tooltip_text("Disconnected")

            self.status_icon.queue_draw()
        except Exception as e:
            logger.error(
                f"Error updating status for {getattr(self.connection, 'nickname', 'connection')}: {e}"
            )

    def update_display(self):
        if hasattr(self.connection, "nickname") and hasattr(self, "nickname_label"):
            self.nickname_label.set_markup(f"<b>{self.connection.nickname}</b>")

        if hasattr(self.connection, "username") and hasattr(self.connection, "host") and hasattr(self, "host_label"):
            port_text = f":{self.connection.port}" if getattr(self.connection, "port", 22) != 22 else ""
            self.host_label.set_text(f"{self.connection.username}@{self.connection.host}{port_text}")
        self._update_forwarding_indicators()
        self.update_status()


# ---------------------------------------------------------------------------
# Drag-and-drop helpers
# ---------------------------------------------------------------------------


def setup_connection_list_dnd(window):
    """Set up drag and drop for the window's connection list."""

    drop_target = Gtk.DropTarget.new(type=GObject.TYPE_PYOBJECT, actions=Gdk.DragAction.MOVE)
    drop_target.connect("drop", lambda t, v, x, y: _on_connection_list_drop(window, t, v, x, y))
    drop_target.connect("motion", lambda t, x, y: _on_connection_list_motion(window, t, x, y))
    drop_target.connect("leave", lambda t: _on_connection_list_leave(window, t))
    window.connection_list.add_controller(drop_target)

    window._drop_indicator_row = None
    window._drop_indicator_position = None
    window._ungrouped_area_row = None
    window._ungrouped_area_visible = False


def _on_connection_list_motion(window, target, x, y):
    try:
        # Prevent row selection during drag by temporarily disabling selection
        if not hasattr(window, '_drag_in_progress'):
            window._drag_in_progress = True
            window.connection_list.set_selection_mode(Gtk.SelectionMode.NONE)
        
        # Throttle motion events to improve performance
        current_time = GLib.get_monotonic_time()
        if hasattr(window, '_last_motion_time'):
            if current_time - window._last_motion_time < 16000:  # ~16ms = 60fps
                return Gdk.DragAction.MOVE
        window._last_motion_time = current_time

        _clear_drop_indicator(window)
        _show_ungrouped_area(window)

        row = window.connection_list.get_row_at_y(int(y))
        if not row:
            return Gdk.DragAction.MOVE

        if getattr(row, "ungrouped_area", False):
            Gtk.drag_highlight(row)
            window._drop_indicator_row = row
            window._drop_indicator_position = "ungrouped"
            return Gdk.DragAction.MOVE

        row_y = row.get_allocation().y
        row_height = row.get_allocation().height
        relative_y = y - row_y
        position = "above" if relative_y < row_height / 2 else "below"

        _show_drop_indicator(window, row, position)
        return Gdk.DragAction.MOVE
    except Exception as e:
        logger.error(f"Error handling motion: {e}")
        return Gdk.DragAction.MOVE


def _on_connection_list_leave(window, target):
    _clear_drop_indicator(window)
    _hide_ungrouped_area(window)
    
    # Restore selection mode after drag
    if hasattr(window, '_drag_in_progress'):
        window._drag_in_progress = False
        window.connection_list.set_selection_mode(Gtk.SelectionMode.SINGLE)
    
    return True


def _show_drop_indicator(window, row, position):
    try:
        # Only update if the indicator has changed
        if (window._drop_indicator_row != row or 
            window._drop_indicator_position != position):
            
            Gtk.drag_highlight(row)
            window._drop_indicator_row = row
            window._drop_indicator_position = position
    except Exception as e:
        logger.error(f"Error showing drop indicator: {e}")


def _create_ungrouped_area(window):
    if window._ungrouped_area_row:
        return window._ungrouped_area_row

    ungrouped_area = Gtk.Box(orientation=Gtk.Orientation.VERTICAL, spacing=8)

    icon = Gtk.Image.new_from_icon_name("folder-open-symbolic")
    icon.set_pixel_size(24)
    icon.add_css_class("dim-label")

    label = Gtk.Label(label=_("Drop connections here to ungroup them"))
    label.add_css_class("dim-label")
    label.add_css_class("caption")

    ungrouped_area.append(icon)
    ungrouped_area.append(label)

    ungrouped_row = Gtk.ListBoxRow()
    ungrouped_row.set_child(ungrouped_area)
    ungrouped_row.set_selectable(False)
    ungrouped_row.set_activatable(False)
    ungrouped_row.ungrouped_area = True

    window._ungrouped_area_row = ungrouped_row
    return ungrouped_row


def _show_ungrouped_area(window):
    try:
        if window._ungrouped_area_visible:
            return

        hierarchy = window.group_manager.get_group_hierarchy()
        if not hierarchy:
            return

        ungrouped_row = _create_ungrouped_area(window)
        window.connection_list.append(ungrouped_row)
        window._ungrouped_area_visible = True
    except Exception as e:
        logger.error(f"Error showing ungrouped area: {e}")


def _hide_ungrouped_area(window):
    try:
        if not window._ungrouped_area_visible or not window._ungrouped_area_row:
            return

        window.connection_list.remove(window._ungrouped_area_row)
        window._ungrouped_area_visible = False
    except Exception as e:
        logger.error(f"Error hiding ungrouped area: {e}")


def _clear_drop_indicator(window):
    try:
        if window._drop_indicator_row:
            Gtk.drag_unhighlight(window._drop_indicator_row)
        window._drop_indicator_row = None
        window._drop_indicator_position = None
    except Exception as e:
        logger.error(f"Error clearing drop indicator: {e}")
        # Ensure cleanup even if there's an error
        window._drop_indicator_row = None
        window._drop_indicator_position = None


def _on_connection_list_drop(window, target, value, x, y):
    try:
        _clear_drop_indicator(window)
        _hide_ungrouped_area(window)
        
        # Restore selection mode after drag
        if hasattr(window, '_drag_in_progress'):
            window._drag_in_progress = False
            window.connection_list.set_selection_mode(Gtk.SelectionMode.SINGLE)

        # Extract Python object from GObject.Value drops
        if isinstance(value, GObject.Value):
            extracted = None
            for getter in ("get_boxed", "get_object", "get"):
                try:
                    extracted = getattr(value, getter)()
                    if extracted is not None:
                        break
                except Exception:
                    continue
            value = extracted

<<<<<<< HEAD
=======

>>>>>>> 2379be7d
        if not isinstance(value, dict):
            return False

        drop_type = value.get("type")
        changes_made = False

        if drop_type == "connection":
            connection_nickname = value.get("connection_nickname")
            if connection_nickname:
                current_group_id = window.group_manager.get_connection_group(connection_nickname)

                target_row = window.connection_list.get_row_at_y(int(y))
                if not target_row:
                    # Drop on empty space - ungroup the connection
                    window.group_manager.move_connection(connection_nickname, None)
                    changes_made = True
                elif getattr(target_row, "ungrouped_area", False):
                    # Drop on ungrouped area
                    window.group_manager.move_connection(connection_nickname, None)
                    changes_made = True
                else:
                    row_y = target_row.get_allocation().y
                    row_height = target_row.get_allocation().height
                    relative_y = y - row_y
                    position = "above" if relative_y < row_height / 2 else "below"

                    if hasattr(target_row, "group_id"):
                        # Drop on group row
                        target_group_id = target_row.group_id
                        if target_group_id != current_group_id:
                            window.group_manager.move_connection(connection_nickname, target_group_id)
                            changes_made = True
                    else:
                        # Drop on connection row
                        target_connection = getattr(target_row, "connection", None)
                        if target_connection:
                            target_group_id = window.group_manager.get_connection_group(
                                target_connection.nickname
                            )
                            if target_group_id != current_group_id:
                                window.group_manager.move_connection(connection_nickname, target_group_id)
                                changes_made = True
                            else:
                                window.group_manager.reorder_connection_in_group(
                                    connection_nickname, target_connection.nickname, position
                                )
                                changes_made = True

        elif drop_type == "group":
            group_id = value.get("group_id")
            if group_id:
                target_row = window.connection_list.get_row_at_y(int(y))
                if target_row and hasattr(target_row, "group_id"):
                    target_group_id = target_row.group_id
                    if target_group_id != group_id:
                        # Validate that the target group exists
                        if target_group_id in window.group_manager.groups:
                            if _move_group(window, group_id, target_group_id):
                                changes_made = True
                        else:
                            logger.warning(f"Target group '{target_group_id}' does not exist")

        # Only rebuild the connection list once if changes were made
        if changes_made:
            window.rebuild_connection_list()
            return True

        return False
    except Exception as e:
        logger.error(f"Error handling drop: {e}")
        return False


def _get_target_group_at_position(window, x, y):
    try:
        row = window.connection_list.get_row_at_y(int(y))
        if row and hasattr(row, "group_id"):
            return row.group_id
        elif row and hasattr(row, "connection"):
            connection = row.connection
            return window.group_manager.get_connection_group(connection.nickname)
        return None
    except Exception:
        return None


def _move_group(window, group_id, target_parent_id):
    try:
        if group_id not in window.group_manager.groups:
            return False

        # Prevent circular references
        if target_parent_id == group_id:
            logger.warning(f"Cannot move group '{group_id}' to itself")
            return False
        
        # Check if target_parent_id is a descendant of group_id (would create circular reference)
        current_parent = target_parent_id
        while current_parent:
            if current_parent == group_id:
                logger.warning(f"Cannot move group '{group_id}' to its descendant '{target_parent_id}'")
                return False
            current_parent = window.group_manager.groups.get(current_parent, {}).get('parent_id')

        group = window.group_manager.groups[group_id]
        old_parent_id = group.get("parent_id")

        # Remove from old parent's children
        if old_parent_id and old_parent_id in window.group_manager.groups:
            if group_id in window.group_manager.groups[old_parent_id]["children"]:
                window.group_manager.groups[old_parent_id]["children"].remove(group_id)

        # Update parent reference
        group["parent_id"] = target_parent_id
        
        # Add to new parent's children
        if target_parent_id and target_parent_id in window.group_manager.groups:
            if group_id not in window.group_manager.groups[target_parent_id]["children"]:
                window.group_manager.groups[target_parent_id]["children"].append(group_id)

        window.group_manager._save_groups()
        return True
    except Exception as e:
        logger.error(f"Error moving group: {e}")
        return False


# ---------------------------------------------------------------------------
# Public API
# ---------------------------------------------------------------------------


def build_sidebar(window):
    """Set up sidebar behaviour for ``window``."""

    setup_connection_list_dnd(window)
    return window.connection_list


__all__ = ["GroupRow", "ConnectionRow", "build_sidebar"]
<|MERGE_RESOLUTION|>--- conflicted
+++ resolved
@@ -512,10 +512,7 @@
                     continue
             value = extracted
 
-<<<<<<< HEAD
-=======
-
->>>>>>> 2379be7d
+
         if not isinstance(value, dict):
             return False
 
