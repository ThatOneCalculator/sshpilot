--- conflicted
+++ resolved
@@ -416,19 +416,13 @@
         if (window._drop_indicator_row != row or
             window._drop_indicator_position != position):
             drop_pos = None
-<<<<<<< HEAD
             # Some GTK versions don't expose ListBoxDropPosition
             if hasattr(Gtk, "ListBoxDropPosition"):
                 if position == "above":
                     drop_pos = Gtk.ListBoxDropPosition.BEFORE
                 elif position == "below":
                     drop_pos = Gtk.ListBoxDropPosition.AFTER
-=======
-            if position == "above":
-                drop_pos = Gtk.ListBoxDropPosition.BEFORE
-            elif position == "below":
-                drop_pos = Gtk.ListBoxDropPosition.AFTER
->>>>>>> df1c7853
+
 
             if drop_pos is not None:
                 try:
@@ -439,10 +433,7 @@
             else:
                 window.connection_list.drag_highlight_row(row)
 
-<<<<<<< HEAD
-=======
-
->>>>>>> df1c7853
+
             window._drop_indicator_row = row
             window._drop_indicator_position = position
     except Exception as e:
@@ -507,10 +498,7 @@
     try:
         if window._drop_indicator_row:
             window.connection_list.drag_unhighlight_row()
-<<<<<<< HEAD
-=======
-
->>>>>>> df1c7853
+
         window._drop_indicator_row = None
         window._drop_indicator_position = None
     except Exception as e:
@@ -542,10 +530,7 @@
                     continue
             value = extracted
 
-<<<<<<< HEAD
-=======
-
->>>>>>> df1c7853
+
         if not isinstance(value, dict):
             return False
 
