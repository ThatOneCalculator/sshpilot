--- conflicted
+++ resolved
@@ -2630,7 +2630,6 @@
             except Exception:
                 pass
 
-<<<<<<< HEAD
     def _ensure_drag_source(self, widget: Optional[Gtk.Widget]) -> None:
         if widget is None:
             return
@@ -2654,24 +2653,7 @@
     def _on_drag_source_begin(self, source: Gtk.DragSource, _drag: Gdk.Drag) -> None:
         print(f"Drag begin from {'remote' if self._is_remote else 'local'} pane")
 
-=======
-    def _setup_drag_sources(self, views: Iterable[Gtk.Widget]) -> None:
-        for view in views:
-            drag_source = Gtk.DragSource()
-            drag_source.set_actions(Gdk.DragAction.COPY)
-            drag_source.connect("prepare", self._on_drag_prepare)
-            drag_source.connect("drag-begin", self._on_drag_source_begin)
-            drag_source.connect("drag-end", self._on_drag_source_end)
-            try:
-                drag_source.connect("drag-cancel", self._on_drag_source_cancel)
-            except (TypeError, AttributeError):
-                pass
-            view.add_controller(drag_source)
-
-    def _on_drag_source_begin(self, source: Gtk.DragSource, _drag: Gdk.Drag) -> None:
-        print(f"Drag begin from {'remote' if self._is_remote else 'local'} pane")
-
->>>>>>> 2cb9373b
+
         if self._drag_payload is None:
             try:
                 source.drag_cancel()
@@ -3280,7 +3262,6 @@
 
     def _on_drag_prepare(self, drag_source: Gtk.DragSource, _x: float, _y: float):
         print(f"Drag prepare called on {'remote' if self._is_remote else 'local'} pane")
-<<<<<<< HEAD
 
         widget = drag_source.get_widget() if hasattr(drag_source, "get_widget") else None
         widget_entry = getattr(widget, "_pane_entry", None)
@@ -3300,10 +3281,7 @@
                 selected_entries = [widget_entry]
 
         payload = self._build_drag_payload(selected_entries)
-=======
-        
-        payload = self._build_drag_payload()
->>>>>>> 2cb9373b
+
         print(f"Built drag payload: {payload}")
         if payload is None:
             print("No payload built, canceling drag")
