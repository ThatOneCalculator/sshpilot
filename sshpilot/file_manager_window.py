"""In-app two-pane SFTP file manager window.

This module provides a libadwaita based window that mimics a traditional
file manager experience while running entirely inside sshPilot.  It exposes
two panes that can each browse an independent remote path.  All filesystem
operations are executed on background worker threads to keep the UI
responsive and results are marshalled back to the main GTK loop using
``GLib.idle_add``.  The implementation intentionally favours clarity over raw
performance – the goal is to provide a dependable fallback for situations
where a native GVFS/GIO based file manager is not available (e.g. Flatpak
deployments).

The window follows the GNOME HIG by composing libadwaita widgets such as
``Adw.ToolbarView`` and ``Adw.HeaderBar``.  Each pane exposes both list and
grid representations of directory contents, navigation controls, progress
indicators and toast based feedback.
"""

from __future__ import annotations

import dataclasses
import errno
import json
import mimetypes
import os
import pathlib
import posixpath
import shutil
import stat
import threading
import time
import re
from datetime import datetime
from concurrent.futures import Future, ThreadPoolExecutor
from typing import Any, Callable, Dict, Iterable, List, Optional, Tuple


import paramiko
from gi.repository import Adw, Gio, GLib, GObject, Gdk, Gtk, Pango

from .platform_utils import is_flatpak

import logging


logger = logging.getLogger(__name__)


def _get_docs_json_path():
    """Get the path to the granted folders config file."""
    from .platform_utils import get_config_dir
    try:
        base_dir = get_config_dir()
    except TypeError:
        # Some tests monkeypatch GLib with lightweight stubs that do not
        # implement get_user_config_dir(). Fall back to a sensible default.
        base_dir = os.path.join(os.path.expanduser("~"), ".config", "sshpilot")
    return os.path.join(base_dir, "granted-folders.json")


DOCS_JSON = _get_docs_json_path()


def _ensure_cfg_dir():
    """Ensure the config directory exists."""
    cfg_dir = os.path.dirname(DOCS_JSON)
    os.makedirs(cfg_dir, exist_ok=True)


def _save_doc(folder_path: str, doc_id: str):
    """Save document ID, display name, and actual path to JSON config."""
    _ensure_cfg_dir()
    data = {}
    if os.path.exists(DOCS_JSON):
        try:
            with open(DOCS_JSON, "r", encoding="utf-8") as f:
                data = json.load(f)
        except Exception:
            data = {}
    data[doc_id] = {
        "display": Gio.File.new_for_path(folder_path).get_parse_name(),
        "path": folder_path  # Store the actual path for non-Flatpak lookup
    }
    with open(DOCS_JSON, "w", encoding="utf-8") as f:
        json.dump(data, f, indent=2)


def _grant_persistent_access(gfile):
    """Grant persistent access to a file via the Document portal (Flatpak only)."""
    if not is_flatpak():
        # In non-Flatpak environments, generate a simple ID from the path
        path = gfile.get_path()
        import hashlib
        doc_id = hashlib.md5(path.encode()).hexdigest()[:16]
        logger.debug(f"Generated simple doc ID for non-Flatpak: {doc_id}")
        return doc_id

    path = gfile.get_path()
    if not path:
        logger.warning("Cannot grant persistent access without a path")
        return None

    try:
        # Get the Document portal (only in Flatpak)
        bus = Gio.bus_get_sync(Gio.BusType.SESSION, None)
        proxy = Gio.DBusProxy.new_sync(
            bus,
            Gio.DBusProxyFlags.NONE,
            None,
            "org.freedesktop.portal.Desktop",
            "/org/freedesktop/portal/documents",
            "org.freedesktop.portal.Documents",
            None
        )

        fd_flags = os.O_RDONLY
        if hasattr(os, "O_DIRECTORY") and os.path.isdir(path):
            fd_flags |= os.O_DIRECTORY

        fd = os.open(path, fd_flags)
        try:
            fd_list = Gio.UnixFDList.new()
            fd_index = fd_list.append(fd)

            is_directory = os.path.isdir(path)
            flags = 1 | 2  # reuse_existing | persistent
            if is_directory:
                flags |= 8  # export-directory

            app_id = os.environ.get("FLATPAK_ID", "")
            basename = gfile.get_basename() or os.path.basename(path)

            permissions: List[str] = ["read"]
            if os.access(path, os.W_OK):
                permissions.append("write")

            # AddFull method signature according to the docs: (ah, u, s, as)
            parameters = GLib.Variant(
                "(ahusas)",
                ([fd_index], flags, app_id, permissions)
            )

            result = proxy.call_with_unix_fd_list_sync(
                "AddFull",
                parameters,
                Gio.DBusCallFlags.NONE,
                -1,
                fd_list,
                None
            )
        finally:
            os.close(fd)

        if result:
            doc_ids = result.get_child_value(0).unpack()
            doc_id = doc_ids[0] if doc_ids else None
            if doc_id:
                logger.info(
                    "Granted persistent access via Document portal, doc_id: %s", doc_id
                )
                return doc_id

    except Exception as e:
        logger.warning(f"Failed to grant persistent access via Document portal: {e}")

    # Fallback to simple ID generation
    path = gfile.get_path()
    if path:
        import hashlib
        doc_id = hashlib.md5(path.encode()).hexdigest()[:16]
        logger.debug(f"Using fallback doc ID: {doc_id}")
        return doc_id
    return None


def _lookup_document_path(doc_id: str):
    """Look up the current path for a document ID."""
    # Always try config lookup first since Document portal seems unreliable
    config_path = _lookup_path_from_config(doc_id)
    if config_path and os.path.exists(config_path):
        logger.debug(f"Found valid path from config for {doc_id}: {config_path}")
        return config_path
    
    # Only try Document portal in Flatpak and if config lookup failed
    if not is_flatpak():
        return None
    
    try:
        # Get the Document portal (only in Flatpak)
        bus = Gio.bus_get_sync(Gio.BusType.SESSION, None)
        proxy = Gio.DBusProxy.new_sync(
            bus,
            Gio.DBusProxyFlags.NONE,
            None,
            "org.freedesktop.portal.Desktop",
            "/org/freedesktop/portal/documents",
            "org.freedesktop.portal.Documents",
            None
        )
        
        # Call Lookup to get the current path
        # Lookup(IN s doc_id, OUT ay path, OUT a{s(say)} out_info)
        result = proxy.call_sync(
            "Lookup",
            GLib.Variant("(s)", (doc_id,)),
            Gio.DBusCallFlags.NONE,
            -1,
            None
        )
        
        if result:
            path_bytes = result.get_child_value(0).get_bytestring()
            path = path_bytes.decode('utf-8')
            logger.debug(f"Document portal lookup for {doc_id}: {path}")
            return path
        
    except Exception as e:
        logger.debug(f"Document portal lookup failed for {doc_id}: {e}")
    
    return None


def _lookup_path_from_config(doc_id: str):
    """Look up the original path from our config."""
    try:
        entry = _lookup_doc_entry(doc_id)
        if entry:

            # First try the 'path' field (new format)
            if 'path' in entry:
                path = entry['path']
                if os.path.exists(path):
                    return path
            
            # Fallback to 'display' field (old format)
            display = entry.get('display', '')
            if display:
                # If it's a portal path, try it directly
                if '/doc/' in display:
                    if os.path.exists(display):
                        return display
                # If it starts with ~, expand it
                elif display.startswith('~'):
                    expanded = os.path.expanduser(display)
                    if os.path.exists(expanded):
                        return expanded
                # Try as-is
                elif os.path.exists(display):
                    return display
            
            # Last resort: try to construct portal path from doc_id
            if is_flatpak():
                portal_path = f"/run/user/{os.getuid()}/doc/{doc_id}"
                if os.path.isdir(portal_path):
                    return portal_path

    except Exception as e:
        logger.debug(f"Failed to lookup path from config: {e}")
    return None


def _portal_doc_path(doc_id: str) -> str:
    """Get the portal mount path for a document ID."""
    return f"/run/user/{os.getuid()}/doc/{doc_id}"


def _load_doc_config() -> Dict[str, Dict[str, str]]:
    """Load the granted folders configuration file."""

    if not os.path.exists(DOCS_JSON):
        return {}

    try:
        with open(DOCS_JSON, "r", encoding="utf-8") as f:
            data = json.load(f)
            if isinstance(data, dict):
                # Ensure we only keep dictionary entries
                return {
                    key: value
                    for key, value in data.items()
                    if isinstance(value, dict)
                }
    except Exception as exc:  # pragma: no cover - config parsing errors are non-fatal
        logger.debug(f"Failed to load granted folders config: {exc}")

    return {}


def _lookup_doc_entry(doc_id: str) -> Optional[Dict[str, str]]:
    """Return the stored configuration entry for the given document ID."""

    config = _load_doc_config()
    entry = config.get(doc_id)
    if isinstance(entry, dict):
        return entry
    return None


def _load_first_doc_path():
    """Load the first valid document portal path from saved config."""
    logger.debug(f"Looking for config file: {DOCS_JSON}")

    config = _load_doc_config()
    if not config:
        logger.debug("Config file does not exist or is empty")
        return None

    for doc_id, entry in config.items():
        logger.debug(f"Looking up document ID: {doc_id}")
        portal_path = _lookup_document_path(doc_id)
        if portal_path and os.path.isdir(portal_path):
            logger.debug(f"Found valid portal path: {portal_path}")
            return portal_path, doc_id, entry

        logger.debug(f"Document ID {doc_id} is no longer valid")

    logger.debug("No valid portal paths found")
    return None


def _pretty_path_for_display(path: str) -> str:
    """Convert a filesystem path to a human-friendly display string.

    Uses GFile's parse_name for human-readable presentation (often shows "~" etc.).
    For document portal paths, shows just the folder name instead of the full mount path.
    """
    try:
        gfile = Gio.File.new_for_path(path)
        parse_name = gfile.get_parse_name()
        
        # If it's a doc mount, show a human-friendly version
        if "/doc/" in path and parse_name.startswith("/run/"):
            # Extract the final directory name from the portal path
            basename = gfile.get_basename()
            if basename:
                # For home directory, show it as ~/username
                if basename == os.path.basename(os.path.expanduser("~")):
                    return f"~/{basename}"
                # For other directories, just show the basename
                return basename
            # Fall back to the full path if basename fails
            return parse_name
        return parse_name
    except Exception:
        # Fallback to original path if GFile operations fail
        return path




class TransferCancelledException(Exception):
    """Exception raised when a transfer is cancelled"""
    pass


# ---------------------------------------------------------------------------
# Utility data structures


class SFTPProgressDialog(Adw.MessageDialog):
    """Modern GNOME HIG-compliant SFTP file transfer progress dialog"""
    
    def __init__(self, parent=None, operation_type="transfer"):
        # Set appropriate title based on operation
        title = "Downloading Files" if operation_type == "download" else "Uploading Files"
        
        super().__init__(
            title=title,
            body="Preparing transfer...",
            default_response="cancel"
        )
        
        # Dialog properties
        self.set_modal(True)
        if parent:
            self.set_transient_for(parent)
        
        # Transfer state
        self.is_cancelled = False
        self.current_file = ""
        self.transferred_bytes = 0
        self.total_bytes = 0
        self.files_completed = 0
        self.total_files = 0
        self.start_time = time.time()
        self.operation_type = operation_type
        self._current_future = None
        
        self._build_ui()
        
    def _build_ui(self):
        """Build the modern GNOME HIG-compliant UI"""
        
        # Add response buttons
        self.add_response("cancel", "Cancel")
        self.set_default_response("cancel")
        self.set_close_response("cancel")
        
        # Connect response signal
        self.connect("response", self._on_response)
        
        # Create progress content area
        progress_box = Gtk.Box(
            orientation=Gtk.Orientation.VERTICAL,
            spacing=12,
            margin_top=12,
            margin_bottom=12
        )
        
        # Current file label (primary info)
        self.file_label = Gtk.Label()
        self.file_label.set_text("Preparing transfer...")
        self.file_label.set_ellipsize(Pango.EllipsizeMode.END)
        self.file_label.set_justify(Gtk.Justification.CENTER)
        progress_box.append(self.file_label)
        
        # Main progress bar
        self.progress_bar = Gtk.ProgressBar()
        self.progress_bar.set_show_text(True)
        self.progress_bar.set_text("0%")
        progress_box.append(self.progress_bar)
        
        # Transfer details
        details_box = Gtk.Box(
            orientation=Gtk.Orientation.VERTICAL,
            spacing=6
        )
        progress_box.append(details_box)
        
        # Speed and time info
        info_box = Gtk.Box(orientation=Gtk.Orientation.HORIZONTAL)
        details_box.append(info_box)
        
        self.speed_label = Gtk.Label()
        self.speed_label.set_text("—")
        self.speed_label.set_halign(Gtk.Align.START)
        self.speed_label.add_css_class("caption")
        info_box.append(self.speed_label)
        
        # Spacer
        spacer = Gtk.Box()
        spacer.set_hexpand(True)
        info_box.append(spacer)
        
        self.time_label = Gtk.Label()
        self.time_label.set_text("—")
        self.time_label.set_halign(Gtk.Align.END)
        self.time_label.add_css_class("caption")
        info_box.append(self.time_label)
        
        # File counter
        self.counter_label = Gtk.Label()
        self.counter_label.set_text("0 of 0 files")
        self.counter_label.set_halign(Gtk.Align.CENTER)
        self.counter_label.add_css_class("caption")
        details_box.append(self.counter_label)
        
        # Set the progress content as extra child
        self.set_extra_child(progress_box)
    
    def set_operation_details(self, total_files, filename=None):
        """Set the operation details"""
        self.total_files = total_files
        self.files_completed = 0
        
        if filename:
            self.current_file = filename
            self.file_label.set_text(filename)
        
        self.counter_label.set_text(f"0 of {total_files} files")
    
    def _on_response(self, dialog, response):
        """Handle dialog response"""
        if response == "cancel":
            self.is_cancelled = True
            if self._current_future and hasattr(self._current_future, 'cancel'):
                self._current_future.cancel()
            self.close()
        elif response == "done":
            self.close()
    
    def update_progress(self, fraction, message=None, current_file=None):
        """Update progress bar and status"""
        GLib.idle_add(self._update_progress_ui, fraction, message, current_file)
    
    def _update_progress_ui(self, fraction, message, current_file):
        """Update UI elements (must be called from main thread)"""
        
        # Update progress bar
        percentage = int(fraction * 100)
        self.progress_bar.set_fraction(fraction)
        self.progress_bar.set_text(f"{percentage}%")
        
        # Update dialog body with status message
        if message:
            self.set_body(message)
        
        # Update current file
        if current_file:
            self.current_file = current_file
            self.file_label.set_text(current_file)
        
        # Calculate and update speed/time estimates
        elapsed = time.time() - self.start_time
        if elapsed > 1.0 and fraction > 0:  # Wait at least 1 second for meaningful estimates
            # Calculate transferred bytes and speed
            if self.total_bytes > 0:
                transferred_bytes = int(self.total_bytes * fraction)
                bytes_per_second = transferred_bytes / elapsed
                
                # Update speed display
                if bytes_per_second > 1024 * 1024:  # MB/s
                    speed_text = f"{bytes_per_second / (1024 * 1024):.1f} MB/s"
                elif bytes_per_second > 1024:  # KB/s
                    speed_text = f"{bytes_per_second / 1024:.1f} KB/s"
                else:
                    speed_text = f"{bytes_per_second:.0f} B/s"
                
                self.speed_label.set_text(speed_text)
                
                # Show size information
                transferred_size = self._format_size(transferred_bytes)
                total_size = self._format_size(self.total_bytes)
                size_info = f"{transferred_size} of {total_size}"
                
                # Update file label to show size info
                if current_file:
                    self.file_label.set_text(f"{current_file} ({size_info})")
            
            # Estimate total time and remaining time
            estimated_total_time = elapsed / fraction
            remaining_time = estimated_total_time - elapsed
            
            if remaining_time > 0:
                self.time_label.set_text(self._format_time(remaining_time))
            else:
                self.time_label.set_text("Almost done…")
        
        return False
    
    def increment_file_count(self):
        """Increment completed file counter"""
        GLib.idle_add(self._increment_file_count_ui)
    
    def _increment_file_count_ui(self):
        """Update file counter (must be called from main thread)"""
        self.files_completed += 1
        self.counter_label.set_text(f"{self.files_completed} of {self.total_files} files")
        return False
    
    def set_future(self, future):
        """Set the current operation future for cancellation"""
        self._current_future = future
    
    def set_total_bytes(self, total_bytes):
        """Set the total bytes for the operation"""
        self.total_bytes = total_bytes
    
    def _format_time(self, seconds):
        """Format time remaining for display"""
        if seconds > 3600:
            hours = int(seconds // 3600)
            minutes = int((seconds % 3600) // 60)
            return f"{hours}h {minutes}m remaining"
        elif seconds > 60:
            minutes = int(seconds // 60)
            return f"{minutes}m remaining"
        else:
            return f"{int(seconds)}s remaining"
    
    def _format_size(self, size_bytes):
        """Format file size for display"""
        if size_bytes >= 1024 * 1024 * 1024:  # GB
            return f"{size_bytes / (1024 * 1024 * 1024):.1f} GB"
        elif size_bytes >= 1024 * 1024:  # MB
            return f"{size_bytes / (1024 * 1024):.1f} MB"
        elif size_bytes >= 1024:  # KB
            return f"{size_bytes / 1024:.1f} KB"
        else:
            return f"{size_bytes} bytes"
    
    def show_completion(self, success=True, error_message=None):
        """Show completion state"""
        GLib.idle_add(self._show_completion_ui, success, error_message)
    
    def _show_completion_ui(self, success, error_message):
        """Update UI to show completion state"""
        if success:
            self.set_title("Transfer Complete")
            self.set_body("Transfer completed successfully")
            self.file_label.set_text(f"Successfully transferred {self.files_completed} files")
            self.progress_bar.set_fraction(1.0)
            self.progress_bar.set_text("100%")
        else:
            self.set_title("Transfer Failed")
            self.set_body("Transfer failed")
            if error_message:
                self.file_label.set_text(f"Error: {error_message}")
            else:
                self.file_label.set_text("An error occurred during transfer")
        
        # Switch to Done button
        self.remove_response("cancel")
        self.add_response("done", "Done")
        self.set_default_response("done")
        self.set_close_response("done")
        
        return False


@dataclasses.dataclass
class FileEntry:
    """Light weight description of a directory entry."""

    name: str
    is_dir: bool
    size: int
    modified: float
    item_count: Optional[int] = None  # Number of items in directory (for folders only)


class _MainThreadDispatcher:
    """Helper that marshals callbacks back to the GTK main loop."""

    @staticmethod
    def dispatch(func: Callable, *args, **kwargs) -> None:
        GLib.idle_add(lambda: func(*args, **kwargs))


# ---------------------------------------------------------------------------
# Asynchronous SFTP layer


class AsyncSFTPManager(GObject.GObject):
    """Small wrapper around :mod:`paramiko` that performs operations in
    worker threads.

    The class exposes a queue of operations and emits signals when important
    events happen.  Tests can monkeypatch :class:`paramiko.SSHClient` to avoid
    talking to a real server.
    """

    __gsignals__ = {
        "connected": (GObject.SignalFlags.RUN_FIRST, None, tuple()),
        "connection-error": (
            GObject.SignalFlags.RUN_FIRST,
            None,
            (str,),
        ),
        "progress": (GObject.SignalFlags.RUN_FIRST, None, (float, str)),
        "operation-error": (
            GObject.SignalFlags.RUN_FIRST,
            None,
            (str,),
        ),
        "directory-loaded": (
            GObject.SignalFlags.RUN_FIRST,
            None,
            (str, object),
        ),
    }

    def __init__(
        self,
        host: str,
        username: str,
        port: int = 22,
        password: Optional[str] = None,
        *,
        dispatcher: Callable[[Callable, tuple, dict], None] | None = None,
        connection: Any = None,
        connection_manager: Any = None,
        ssh_config: Optional[Dict[str, Any]] = None,
    ) -> None:
        super().__init__()
        self._host = host
        self._username = username
        self._password = password
        self._port = port or 22
        self._client: Optional[paramiko.SSHClient] = None
        self._sftp: Optional[paramiko.SFTPClient] = None
        self._executor = ThreadPoolExecutor(max_workers=4)
        self._dispatcher = dispatcher or (
            lambda cb, args=(), kwargs=None: _MainThreadDispatcher.dispatch(
                cb, *args, **(kwargs or {})
            )
        )
        self._lock = threading.Lock()
        self._cancelled_operations = set()  # Track cancelled operation IDs
        self._connection = connection
        self._connection_manager = connection_manager
        self._ssh_config = dict(ssh_config) if ssh_config else None
        self._proxy_sock: Optional[Any] = None
        self._jump_clients: List[paramiko.SSHClient] = []

    
    def _format_size(self, size_bytes):
        """Format file size for display"""
        if size_bytes >= 1024 * 1024 * 1024:  # GB
            return f"{size_bytes / (1024 * 1024 * 1024):.1f} GB"
        elif size_bytes >= 1024 * 1024:  # MB
            return f"{size_bytes / (1024 * 1024):.1f} MB"
        elif size_bytes >= 1024:  # KB
            return f"{size_bytes / 1024:.1f} KB"
        else:
            return f"{size_bytes} bytes"

    # -- connection -----------------------------------------------------

    def connect_to_server(self) -> None:
        self._submit(
            self._connect_impl,
            on_success=lambda *_: self.emit("connected"),
            on_error=lambda exc: self.emit("connection-error", str(exc)),
        )

    def close(self) -> None:
        with self._lock:
            if self._sftp is not None:
                self._sftp.close()
                self._sftp = None
            if self._client is not None:
                self._client.close()
                self._client = None
            if self._jump_clients:
                for jump_client in self._jump_clients:
                    try:
                        jump_client.close()
                    except Exception as exc:  # pragma: no cover - defensive cleanup
                        logger.debug("Error closing jump client: %s", exc)
                self._jump_clients.clear()

            if self._proxy_sock is not None:
                try:
                    self._proxy_sock.close()
                except Exception as exc:  # pragma: no cover - defensive cleanup
                    logger.debug("Error closing proxy socket: %s", exc)
                finally:
                    self._proxy_sock = None
        self._executor.shutdown(wait=False)

    # -- helpers --------------------------------------------------------

    def _submit(
        self,
        func: Callable[[], object],
        *,
        on_success: Optional[Callable[[object], None]] = None,
        on_error: Optional[Callable[[Exception], None]] = None,
    ) -> Future:
        future = self._executor.submit(func)

        def _done(fut: Future) -> None:
            try:
                result = fut.result()
            except Exception as exc:  # pragma: no cover - errors handled uniformly
                if on_error:
                    self._dispatcher(on_error, (exc,), {})
                else:
                    self._dispatcher(self.emit, ("operation-error", str(exc)), {})
            else:
                if on_success:
                    self._dispatcher(on_success, (result,), {})

        future.add_done_callback(_done)
        return future

    # -- actual work ----------------------------------------------------

    @staticmethod
    def _select_host_key_policy(strict_host: str, auto_add: bool) -> paramiko.MissingHostKeyPolicy:
        """Return an appropriate Paramiko host key policy based on settings."""

        normalized = (strict_host or "").strip().lower()
        try:
            if normalized in {"yes", "always"}:
                return paramiko.RejectPolicy()
            if normalized in {"no", "off", "accept-new", "accept_new"}:
                return paramiko.AutoAddPolicy()
            if normalized in {"ask", "accept-new-once", "ask-new"}:
                return paramiko.WarningPolicy()
        except Exception as exc:  # pragma: no cover - defensive
            logger.debug("Failed to create host key policy for '%s': %s", normalized, exc)

        return paramiko.AutoAddPolicy() if auto_add else paramiko.RejectPolicy()

    @staticmethod
    def _parse_proxy_jump_entry(entry: str) -> Tuple[str, Optional[str], Optional[int]]:
        """Parse a ``ProxyJump`` token into host, optional user, and port."""

        token = entry.strip()
        if not token:
            return entry, None, None

        username: Optional[str] = None
        host_segment = token
        if "@" in token:
            username, host_segment = token.split("@", 1)

        port: Optional[int] = None
        hostname = host_segment

        if host_segment.startswith("[") and "]" in host_segment:
            bracket_end = host_segment.index("]")
            hostname = host_segment[1:bracket_end]
            remainder = host_segment[bracket_end + 1 :]
            if remainder.startswith(":"):
                try:
                    port = int(remainder[1:])
                except ValueError:
                    port = None
        elif ":" in host_segment:
            host_part, port_str = host_segment.rsplit(":", 1)
            hostname = host_part or host_segment
            try:
                port = int(port_str)
            except ValueError:
                port = None

        return hostname or entry, username, port

    def _create_proxy_jump_socket(
        self,
        jump_entries: List[str],
        *,
        config_override: Optional[str],
        policy: paramiko.MissingHostKeyPolicy,
        known_hosts_path: Optional[str],
        allow_agent: bool,
        look_for_keys: bool,
        key_filename: Optional[str],
        passphrase: Optional[str],
        resolved_host: str,
        resolved_port: int,
        base_username: str,
    ) -> Tuple[Any, List[paramiko.SSHClient]]:
        """Create a socket by chaining SSH connections through jump hosts."""

        from .ssh_config_utils import get_effective_ssh_config

        def _coerce_port(value: Any, default: int) -> int:
            try:
                return int(str(value))
            except (TypeError, ValueError):
                return default

        resolved_hops: List[Dict[str, Any]] = []
        for raw_entry in jump_entries:
            host_token, explicit_user, explicit_port = self._parse_proxy_jump_entry(raw_entry)
            try:
                hop_cfg = get_effective_ssh_config(host_token, config_file=config_override)
            except Exception as exc:  # pragma: no cover - defensive
                logger.debug(
                    "Failed to resolve effective SSH config for ProxyJump host %s: %s",
                    host_token,
                    exc,
                )
                hop_cfg = {}

            hostname = str(hop_cfg.get("hostname", host_token) or host_token)
            username = str(explicit_user or hop_cfg.get("user", base_username) or base_username)
            port = explicit_port
            if port is None:
                port = _coerce_port(hop_cfg.get("port", 22), 22)
            resolved_hops.append(
                {
                    "raw": raw_entry,
                    "alias": host_token,
                    "hostname": hostname,
                    "username": username,
                    "port": port,
                    "config": hop_cfg,
                }
            )

        jump_clients: List[paramiko.SSHClient] = []
        upstream_sock: Optional[Any] = None

        for index, hop in enumerate(resolved_hops):
            jump_client = paramiko.SSHClient()
            try:
                jump_client.load_system_host_keys()
            except Exception as exc:  # pragma: no cover - defensive
                logger.debug("Unable to load system host keys for jump host: %s", exc)
            jump_client.set_missing_host_key_policy(policy)

            if known_hosts_path:
                try:
                    if os.path.exists(known_hosts_path):
                        jump_client.load_host_keys(known_hosts_path)
                except Exception as exc:  # pragma: no cover - defensive
                    logger.debug(
                        "Failed to load known hosts for ProxyJump host %s: %s",
                        hop["alias"],
                        exc,
                    )

            hop_kwargs: Dict[str, Any] = {
                "hostname": hop["hostname"],
                "username": hop["username"],
                "port": hop["port"],
                "allow_agent": allow_agent,
                "look_for_keys": look_for_keys,
                "timeout": 15,
            }

            if upstream_sock is not None:
                hop_kwargs["sock"] = upstream_sock

            if key_filename:
                hop_kwargs["key_filename"] = key_filename
            if passphrase:
                hop_kwargs["passphrase"] = passphrase

            hop_password: Optional[str] = None
            if self._connection_manager is not None and hasattr(
                self._connection_manager, "get_password"
            ):
                try:
                    hop_password = self._connection_manager.get_password(
                        hop["alias"], hop["username"]
                    )
                    if not hop_password:
                        hop_password = self._connection_manager.get_password(
                            hop["hostname"], hop["username"]
                        )
                except Exception as exc:  # pragma: no cover - defensive
                    logger.debug(
                        "Password lookup for ProxyJump host %s failed: %s",
                        hop["alias"],
                        exc,
                    )

            if hop_password:
                hop_kwargs["password"] = hop_password

            jump_client.connect(**hop_kwargs)
            jump_clients.append(jump_client)

            transport = jump_client.get_transport()
            if transport is None:
                raise RuntimeError(
                    f"ProxyJump host {hop['alias']} did not provide a transport"
                )

            if index + 1 < len(resolved_hops):
                next_hop = resolved_hops[index + 1]
                dest = (next_hop["hostname"], next_hop["port"])
            else:
                dest = (resolved_host, resolved_port)

            upstream_sock = transport.open_channel(
                "direct-tcpip",
                dest,
                ("127.0.0.1", 0),
            )

            logger.debug(
                "ProxyJump hop %s connected to %s:%s, chaining towards %s:%s",
                hop["alias"],
                hop["hostname"],
                hop["port"],
                dest[0],
                dest[1],
            )

        if upstream_sock is None:
            raise RuntimeError("ProxyJump chain failed to produce a socket")

        return upstream_sock, jump_clients

    def _connect_impl(self) -> None:
        client = paramiko.SSHClient()

        try:
            client.load_system_host_keys()
        except Exception as exc:
            logger.debug("Unable to load system host keys: %s", exc)

        ssh_cfg: Dict[str, Any] = {}
        if self._ssh_config is not None:
            ssh_cfg = dict(self._ssh_config)
        else:
            try:
                from .config import Config  # Lazy import to avoid circular dependency

                cfg = Config()
                ssh_cfg = cfg.get_ssh_config() or {}
            except Exception as exc:  # pragma: no cover - defensive
                logger.debug("Failed to load SSH configuration for file manager: %s", exc)
                ssh_cfg = {}

        strict_host = str(ssh_cfg.get("strict_host_key_checking", "") or "").strip()
        auto_add = bool(ssh_cfg.get("auto_add_host_keys", True))
        policy = self._select_host_key_policy(strict_host, auto_add)
        client.set_missing_host_key_policy(policy)

        known_hosts_path = None
        if self._connection_manager is not None:
            known_hosts_path = getattr(self._connection_manager, "known_hosts_path", None)

        if known_hosts_path:
            try:
                if os.path.exists(known_hosts_path):
                    client.load_host_keys(known_hosts_path)
                else:
                    logger.debug("Known hosts file not found at %s", known_hosts_path)
            except Exception as exc:  # pragma: no cover - defensive
                logger.debug("Failed to load known hosts from %s: %s", known_hosts_path, exc)

        password = self._password or None
        connection = self._connection
        if not password and connection is not None:
            password = getattr(connection, "password", None) or None

        if not password and self._connection_manager is not None:
            lookup_host = self._host
            if connection is not None:
                # Use nickname first (for SSH config lookup), then hostname, then IP
                lookup_host = (
                    getattr(connection, "nickname", None)
                    or getattr(connection, "hostname", None)
                    or getattr(connection, "host", None)
                    or self._host
                )
            lookup_user = self._username
            if connection is not None:
                lookup_user = getattr(connection, "username", None) or self._username

            try:
                retrieved = self._connection_manager.get_password(lookup_host, lookup_user)
                if retrieved:
                    password = retrieved
            except Exception as exc:  # pragma: no cover - defensive
                logger.debug(
                    "Password lookup failed for %s@%s: %s", lookup_user, lookup_host, exc
                )

        allow_agent = True
        look_for_keys = True
        key_filename: Optional[str] = None
        passphrase: Optional[str] = None
        auth_method = 0
        key_mode = 0

        logger.debug("File manager: connection object is %s", "None" if connection is None else "present")
        if connection is not None:
            try:
                auth_method = int(getattr(connection, "auth_method", 0) or 0)
            except Exception:
                auth_method = 0

            try:
                key_mode = int(getattr(connection, "key_select_mode", 0) or 0)
            except Exception:
                key_mode = 0

            raw_keyfile = getattr(connection, "keyfile", "") or ""
            keyfile = raw_keyfile.strip()
            if keyfile.lower().startswith("select key file"):
                keyfile = ""
            
            logger.debug("File manager: connection nickname='%s', hostname='%s', key_mode=%d, keyfile='%s', auth_method=%d", 
                        getattr(connection, 'nickname', 'None'), 
                        getattr(connection, 'hostname', 'None'), 
                        key_mode, keyfile, auth_method)
        else:
            logger.debug("File manager: No connection object provided")

        if connection is not None and key_mode in (1, 2) and keyfile and os.path.isfile(keyfile):
                key_filename = keyfile
                look_for_keys = False
                logger.debug("File manager: Using specific key file: %s", keyfile)
                # Prepare key for connection (add to ssh-agent if needed)
                key_prepared = False
                if (
                    self._connection_manager is not None
                    and hasattr(self._connection_manager, "prepare_key_for_connection")
                ):
                    try:
                        key_prepared = self._connection_manager.prepare_key_for_connection(keyfile)
                        if key_prepared:
                            logger.debug("Successfully prepared key for file manager: %s", keyfile)
                        else:
                            logger.warning("Failed to prepare key for file manager: %s", keyfile)
                    except Exception as exc:  # pragma: no cover - defensive
                        logger.warning("Error preparing key for file manager %s: %s", keyfile, exc)
                        key_prepared = False
                
                # If key preparation failed, we still try to connect but may prompt for passphrase
                if not key_prepared:
                    logger.info("Key preparation failed for %s, connection may prompt for passphrase", keyfile)

                passphrase = getattr(connection, "key_passphrase", None) or None
                if (
                    not passphrase
                    and self._connection_manager is not None
                    and hasattr(self._connection_manager, "get_key_passphrase")
                ):
                    try:
                        passphrase = self._connection_manager.get_key_passphrase(keyfile)
                    except Exception as exc:  # pragma: no cover - defensive
                        logger.debug("Failed to load key passphrase for %s: %s", keyfile, exc)

                # Only disable agent if explicitly configured to do so
                if getattr(connection, "pubkey_auth_no", False):
                    allow_agent = False
                    look_for_keys = False
                elif key_prepared:
                    # If we successfully prepared a key, ensure agent is enabled
                    allow_agent = True
                    look_for_keys = True
                    logger.debug("Key was prepared successfully, enabling SSH agent usage")

                # Only disable agent for password auth method
                if auth_method == 1:
                    allow_agent = False
                    look_for_keys = False

        if connection is not None:
            if auth_method == 1:
                allow_agent = False
                look_for_keys = False
            if getattr(connection, "pubkey_auth_no", False):
                allow_agent = False
                look_for_keys = False

        effective_cfg: Dict[str, Any] = {}
        proxy_command: str = ""
        proxy_jump: List[str] = []

        target_alias: Optional[str] = None
        config_override: Optional[str] = None

        if connection is not None:
            try:
                proxy_command = str(getattr(connection, "proxy_command", "") or "")
            except Exception:
                proxy_command = ""
            try:
                raw_jump = getattr(connection, "proxy_jump", []) or []
            except Exception:
                raw_jump = []
            if isinstance(raw_jump, str):
                proxy_jump = [token.strip() for token in raw_jump.split(",") if token.strip()]
            elif isinstance(raw_jump, (list, tuple, set)):
                proxy_jump = [str(token).strip() for token in raw_jump if str(token).strip()]

            source_path = str(getattr(connection, "source", "") or "")
            if source_path:
                expanded_source = os.path.abspath(
                    os.path.expanduser(os.path.expandvars(source_path))
                )
                if os.path.exists(expanded_source):
                    config_override = expanded_source

            if not config_override and getattr(connection, "isolated_config", False):
                root_candidate = str(getattr(connection, "config_root", "") or "")
                if root_candidate:
                    expanded_root = os.path.abspath(
                        os.path.expanduser(os.path.expandvars(root_candidate))
                    )
                    if os.path.exists(expanded_root):
                        config_override = expanded_root

            target_alias = (
                getattr(connection, "nickname", "")
                or getattr(connection, "hostname", "")
                or getattr(connection, "host", "")
                or None
            )

        if not target_alias:
            target_alias = self._host

        alias_for_config: Optional[str] = None

        if target_alias:
            try:
                from .ssh_config_utils import get_effective_ssh_config

                effective_cfg = get_effective_ssh_config(
                    target_alias, config_file=config_override
                )
                alias_for_config = target_alias

            except Exception as exc:  # pragma: no cover - defensive
                logger.debug(
                    "Failed to resolve effective SSH config for %s: %s",
                    target_alias,
                    exc,
                )
                effective_cfg = {}

        if not proxy_command:
            proxy_command = str(effective_cfg.get("proxycommand", "") or "")

        if not proxy_jump:
            raw_cfg_jump = effective_cfg.get("proxyjump", [])
            if isinstance(raw_cfg_jump, str):
                proxy_jump = [token.strip() for token in re.split(r"[\s,]+", raw_cfg_jump) if token.strip()]
            elif isinstance(raw_cfg_jump, (list, tuple, set)):
                proxy_jump = [
                    str(token).strip()
                    for token in raw_cfg_jump
                    if str(token).strip()
                ]

        alias_for_substitution = alias_for_config or target_alias or self._host

        def _coerce_port(value: Any, default: int) -> int:
            try:
                return int(str(value))
            except (TypeError, ValueError):
                return default

        resolved_host = str(effective_cfg.get("hostname", self._host) or self._host)
        resolved_port = _coerce_port(effective_cfg.get("port", self._port), self._port)
        resolved_username = str(effective_cfg.get("user", self._username) or self._username)


        def _expand_proxy_tokens(raw_command: str) -> str:
            if not raw_command:
                return raw_command

            substitution_host = str(resolved_host)
            substitution_port = str(resolved_port)
            substitution_user = str(resolved_username) if resolved_username else ""

            substitution_alias = str(alias_for_substitution) if alias_for_substitution else substitution_host

            token_pattern = re.compile(r"%(?:%|h|p|r|n)")

            def _replace(match: re.Match[str]) -> str:
                token = match.group(0)
                if token == "%%":
                    return "%"
                if token == "%h":
                    return substitution_host
                if token == "%p":
                    return substitution_port
                if token == "%r":
                    return substitution_user
                if token == "%n":
                    return substitution_alias
                return token

            return token_pattern.sub(_replace, raw_command)


        proxy_sock: Optional[Any] = None
        jump_clients: List[paramiko.SSHClient] = []
        proxy_command = proxy_command.strip()
        if proxy_command:
            try:
                from paramiko.proxy import ProxyCommand as ParamikoProxyCommand

                expanded_command = _expand_proxy_tokens(proxy_command)
                proxy_sock = ParamikoProxyCommand(expanded_command)
                logger.debug(
                    "File manager: using ProxyCommand '%s' (expanded from '%s')",
                    expanded_command,
                    proxy_command,
                )

            except Exception as exc:  # pragma: no cover - defensive
                logger.warning("Failed to set up ProxyCommand '%s': %s", proxy_command, exc)
                proxy_sock = None
        elif proxy_jump:
            try:
                proxy_sock, jump_clients = self._create_proxy_jump_socket(
                    proxy_jump,
                    config_override=config_override,
                    policy=policy,
                    known_hosts_path=known_hosts_path,
                    allow_agent=allow_agent,
                    look_for_keys=look_for_keys,
                    key_filename=key_filename,
                    passphrase=passphrase,
                    resolved_host=resolved_host,
                    resolved_port=resolved_port,
                    base_username=resolved_username,
                )
                logger.debug(
                    "File manager: using Paramiko ProxyJump chain via %s",
                    ", ".join(proxy_jump),
                )
            except Exception as exc:  # pragma: no cover - defensive
                logger.warning("Failed to set up ProxyJump chain %s: %s", proxy_jump, exc)
                proxy_sock = None
                jump_clients = []
        else:
            jump_clients = []

        if not proxy_jump:
            jump_clients = []


        connect_kwargs: Dict[str, Any] = {
            "hostname": resolved_host,
            "username": resolved_username,
            "port": resolved_port,
            "allow_agent": allow_agent,
            "look_for_keys": look_for_keys,
            "timeout": 15,
        }

        if password:
            connect_kwargs["password"] = password

        if key_filename:
            connect_kwargs["key_filename"] = key_filename

        if passphrase:
            connect_kwargs["passphrase"] = passphrase

        if proxy_sock is not None:
            connect_kwargs["sock"] = proxy_sock

        try:
            client.connect(**connect_kwargs)
            sftp = client.open_sftp()
        except Exception:
            if proxy_sock is not None:
                try:
                    proxy_sock.close()
                except Exception:  # pragma: no cover - defensive cleanup
                    pass
            if proxy_jump:
                for jump_client in jump_clients:
                    try:
                        jump_client.close()
                    except Exception:  # pragma: no cover - defensive cleanup
                        pass

            raise

        with self._lock:
            self._client = client
            self._sftp = sftp
            self._password = password
            self._proxy_sock = proxy_sock
            self._jump_clients = jump_clients


    # -- public operations ----------------------------------------------

    def listdir(self, path: str) -> None:
        logger.debug(f"AsyncSFTPManager.listdir called for path: {path}")
        def _impl() -> Tuple[str, List[FileEntry]]:
            entries: List[FileEntry] = []
            assert self._sftp is not None
            
            # Expand ~ to user's home directory
            expanded_path = path
            if path == "~" or path.startswith("~/"):
                # Use the most reliable method to get home directory
                # The SFTP normalize method with "." should give us the initial directory
                # which is typically the user's home directory
                try:
                    if path == "~":
                        # For just ~, resolve to the absolute home directory
                        expanded_path = self._sftp.normalize(".")
                    else:
                        # For ~/subpath, we need to resolve the home directory first
                        # Try to get the actual home directory path
                        home_path = self._sftp.normalize(".")
                        expanded_path = home_path + path[1:]  # Replace ~ with home_path
                except Exception:
                    # If normalize fails, try common patterns
                    try:
                        possible_homes = [
                            f"/home/{self._username}",
                            f"/Users/{self._username}",  # macOS
                            f"/export/home/{self._username}",  # Solaris
                        ]
                        for possible_home in possible_homes:
                            try:
                                # Test if this directory exists
                                self._sftp.listdir_attr(possible_home)
                                if path == "~":
                                    expanded_path = possible_home
                                else:
                                    expanded_path = possible_home + path[1:]
                                break
                            except Exception:
                                continue
                        else:
                            # Final fallback
                            expanded_path = f"/home/{self._username}" + (path[1:] if path.startswith("~/") else "")
                    except Exception:
                        # Ultimate fallback
                        expanded_path = f"/home/{self._username}" + (path[1:] if path.startswith("~/") else "")
            
            for attr in self._sftp.listdir_attr(expanded_path):
                is_dir = stat_isdir(attr)
                item_count = None
                
                # Count items in directory
                if is_dir:
                    try:
                        dir_path = os.path.join(expanded_path, attr.filename)
                        dir_attrs = self._sftp.listdir_attr(dir_path)
                        item_count = len(dir_attrs)
                    except Exception:
                        # If we can't read the directory, set count to None
                        item_count = None
                
                entries.append(
                    FileEntry(
                        name=attr.filename,
                        is_dir=is_dir,
                        size=attr.st_size,
                        modified=attr.st_mtime,
                        item_count=item_count,
                    )
                )
            return expanded_path, entries

        self._submit(
            _impl,
            on_success=lambda result: (logger.debug(f"listdir success for {result[0]}, emitting directory-loaded with {len(result[1])} entries"), self.emit("directory-loaded", *result))[1],
            on_error=lambda exc: (logger.debug(f"listdir error: {exc}"), self.emit("operation-error", str(exc)))[1],
        )

    def mkdir(self, path: str) -> Future:
        logger.debug(f"Creating directory: {path}")
        return self._submit(
            lambda: self._sftp.mkdir(path),
            # Don't call listdir from callback - let the UI handle refresh
        )

    def remove(self, path: str) -> Future:
        def _impl() -> None:
            assert self._sftp is not None
            try:
                self._sftp.remove(path)
            except IOError:
                # fallback to directory remove
                for entry in self._sftp.listdir(path):
                    self.remove(os.path.join(path, entry))
                self._sftp.rmdir(path)

        parent = os.path.dirname(path) or "/"
        return self._submit(_impl)  # Don't call listdir from callback - let the UI handle refresh

    def rename(self, source: str, target: str) -> Future:
        logger.debug(f"Renaming {source} to {target}")
        return self._submit(
            lambda: self._sftp.rename(source, target),
            # Don't call listdir from callback - let the UI handle refresh
        )

    def download(self, source: str, destination: pathlib.Path) -> Future:
        try:
            # Ensure parent directory exists, with special handling for portal paths
            parent_dir = destination.parent
            logger.debug(f"Download: ensuring parent directory exists: {parent_dir}")
            
            if not parent_dir.exists():
                logger.debug(f"Download: creating parent directory: {parent_dir}")
                parent_dir.mkdir(parents=True, exist_ok=True)
            else:
                logger.debug(f"Download: parent directory already exists: {parent_dir}")
                
            # Verify we can write to the destination
            if not os.access(str(parent_dir), os.W_OK):
                logger.warning(f"Download: no write access to destination directory: {parent_dir}")
            else:
                logger.debug(f"Download: write access confirmed for: {parent_dir}")
                
        except Exception as e:
            logger.error(f"Download: failed to prepare destination directory {destination.parent}: {e}")
            # Continue anyway - maybe the directory already exists or will be created by the SFTP operation
        
        operation_id = f"download_{id(self)}_{time.time()}"

        def _impl() -> None:
            assert self._sftp is not None
            self.emit("progress", 0.0, "Starting download…")
            
            def progress_callback(transferred: int, total: int) -> None:
                # Check if this operation was cancelled
                if operation_id in self._cancelled_operations:
                    raise TransferCancelledException("Download was cancelled")
                    
                if total > 0:
                    progress = transferred / total
                    transferred_size = self._format_size(transferred)
                    total_size = self._format_size(total)
                    self.emit("progress", progress, f"Downloaded {transferred_size} of {total_size}")
                else:
                    transferred_size = self._format_size(transferred)
                    self.emit("progress", 0.0, f"Downloaded {transferred_size}")
            
            try:
                logger.debug(f"Download: starting SFTP get from {source} to {destination}")
                self._sftp.get(source, str(destination), callback=progress_callback)
                # Only emit completion if not cancelled
                if operation_id not in self._cancelled_operations:
                    # Verify the file was actually created
                    if destination.exists():
                        file_size = destination.stat().st_size
                        logger.info(f"Download: successfully saved {source} to {destination} ({file_size} bytes)")
                    else:
                        logger.error(f"Download: file not found after transfer: {destination}")
                    self.emit("progress", 1.0, "Download complete")
            except TransferCancelledException:
                # Clean up partial download on cancellation
                try:
                    if destination.exists():
                        destination.unlink()
                        print(f"DEBUG: Cleaned up partial download: {destination}")
                except Exception:
                    pass
                self.emit("progress", 0.0, "Download cancelled")
                print(f"DEBUG: Download operation {operation_id} was cancelled")
            finally:
                # Clean up the cancellation flag
                self._cancelled_operations.discard(operation_id)

        future = self._submit(_impl)
        
        # Store the operation ID so we can cancel it
        original_cancel = future.cancel
        def cancel_with_cleanup():
            print(f"DEBUG: Cancelling download operation {operation_id}")
            self._cancelled_operations.add(operation_id)
            return original_cancel()
        future.cancel = cancel_with_cleanup
        
        return future

    def upload(self, source: pathlib.Path, destination: str) -> Future:
        operation_id = f"upload_{id(self)}_{time.time()}"
        
        def _impl() -> None:
            assert self._sftp is not None
            self.emit("progress", 0.0, "Starting upload…")
            
            def progress_callback(transferred: int, total: int) -> None:
                # Check if this operation was cancelled
                if operation_id in self._cancelled_operations:
                    raise TransferCancelledException("Upload was cancelled")
                    
                if total > 0:
                    progress = transferred / total
                    transferred_size = self._format_size(transferred)
                    total_size = self._format_size(total)
                    self.emit("progress", progress, f"Uploaded {transferred_size} of {total_size}")
                else:
                    transferred_size = self._format_size(transferred)
                    self.emit("progress", 0.0, f"Uploaded {transferred_size}")
            
            try:
                self._sftp.put(str(source), destination, callback=progress_callback)
                # Only emit completion if not cancelled
                if operation_id not in self._cancelled_operations:
                    self.emit("progress", 1.0, "Upload complete")
            except TransferCancelledException:
                self.emit("progress", 0.0, "Upload cancelled")
                print(f"DEBUG: Upload operation {operation_id} was cancelled")
            finally:
                # Clean up the cancellation flag
                self._cancelled_operations.discard(operation_id)

        future = self._submit(_impl)
        
        # Store the operation ID so we can cancel it
        original_cancel = future.cancel
        def cancel_with_cleanup():
            print(f"DEBUG: Cancelling upload operation {operation_id}")
            self._cancelled_operations.add(operation_id)
            return original_cancel()
        future.cancel = cancel_with_cleanup
        
        return future

    # Helpers for directory recursion – these are intentionally simplistic
    # and rely on Paramiko's high level API.

    def download_directory(self, source: str, destination: pathlib.Path) -> Future:
        def _impl() -> None:
            assert self._sftp is not None
            self.emit("progress", 0.0, "Preparing download…")
            
            # First, collect all files to get total count
            all_files = []
            for root, dirs, files in walk_remote(self._sftp, source):
                rel_root = os.path.relpath(root, source)
                target_root = destination / rel_root
                target_root.mkdir(parents=True, exist_ok=True)
                for name in files:
                    all_files.append((os.path.join(root, name), str(target_root / name)))
            
            total_files = len(all_files)
            if total_files == 0:
                self.emit("progress", 1.0, "Directory downloaded (no files)")
                return
            
            # Download files with progress tracking
            for i, (remote_path, local_path) in enumerate(all_files):
                file_progress = i / total_files
                self.emit("progress", file_progress, f"Downloading {os.path.basename(remote_path)}...")
                
                def progress_callback(transferred: int, total: int) -> None:
                    if total > 0:
                        file_progress = transferred / total
                        overall_progress = (i + file_progress) / total_files
                        self.emit("progress", overall_progress, 
                                f"Downloading {os.path.basename(remote_path)} ({transferred:,}/{total:,} bytes)")
                
                self._sftp.get(remote_path, local_path, callback=progress_callback)
            
            self.emit("progress", 1.0, "Directory downloaded")

        return self._submit(_impl)

    def upload_directory(self, source: pathlib.Path, destination: str) -> Future:
        def _impl() -> None:
            assert self._sftp is not None
            self.emit("progress", 0.0, "Preparing upload…")
            
            # First, collect all files to get total count
            all_files = []
            for root, dirs, files in os.walk(source):
                rel_root = os.path.relpath(root, str(source))
                remote_root = (
                    destination if rel_root == "." else os.path.join(destination, rel_root)
                )
                try:
                    self._sftp.mkdir(remote_root)
                except IOError:
                    pass
                for name in files:
                    local_path = os.path.join(root, name)
                    remote_path = os.path.join(remote_root, name)
                    all_files.append((local_path, remote_path))
            
            total_files = len(all_files)
            if total_files == 0:
                self.emit("progress", 1.0, "Directory uploaded (no files)")
                return
            
            # Upload files with progress tracking
            for i, (local_path, remote_path) in enumerate(all_files):
                file_progress = i / total_files
                self.emit("progress", file_progress, f"Uploading {os.path.basename(local_path)}...")
                
                def progress_callback(transferred: int, total: int) -> None:
                    if total > 0:
                        file_progress = transferred / total
                        overall_progress = (i + file_progress) / total_files
                        self.emit("progress", overall_progress, 
                                f"Uploading {os.path.basename(local_path)} ({transferred:,}/{total:,} bytes)")
                
                self._sftp.put(local_path, remote_path, callback=progress_callback)
            
            self.emit("progress", 1.0, "Directory uploaded")

        return self._submit(_impl)


def stat_isdir(attr: paramiko.SFTPAttributes) -> bool:
    """Return ``True`` when the attribute represents a directory."""

    return bool(attr.st_mode & 0o40000)


def walk_remote(sftp: paramiko.SFTPClient, root: str) -> Iterable[Tuple[str, List[str], List[str]]]:
    """Yield a remote directory tree similar to :func:`os.walk`."""

    dirs: List[str] = []
    files: List[str] = []
    for entry in sftp.listdir_attr(root):
        if stat_isdir(entry):
            dirs.append(entry.filename)
        else:
            files.append(entry.filename)
    yield root, dirs, files
    for directory in dirs:
        new_root = os.path.join(root, directory)
        yield from walk_remote(sftp, new_root)


# ---------------------------------------------------------------------------
# UI widgets


class PathEntry(Gtk.Entry):
    """Simple entry used for the editable pathbar."""

    def __init__(self) -> None:
        super().__init__()
        # Don't set hexpand here - we'll set it explicitly in the toolbar
        # self.set_hexpand(True)
        self.set_placeholder_text("/remote/path")
        # Remove minimum width constraint to allow full expansion
        # self.set_size_request(200, -1)  # Commented out to allow full width


class PaneControls(Gtk.Box):
    def __init__(self) -> None:
        super().__init__(orientation=Gtk.Orientation.HORIZONTAL, spacing=6)
        self.set_valign(Gtk.Align.CENTER)
        self.back_button = Gtk.Button.new_from_icon_name("go-previous-symbolic")
        self.up_button = Gtk.Button.new_from_icon_name("go-up-symbolic")
        self.refresh_button = Gtk.Button.new_from_icon_name("view-refresh-symbolic")
        self.new_folder_button = Gtk.Button.new_from_icon_name("folder-new-symbolic")
        for widget in (
            self.back_button,
            self.up_button,
            self.refresh_button,
            self.new_folder_button,
        ):
            widget.set_valign(Gtk.Align.CENTER)
        for widget in (self.back_button, self.up_button, self.refresh_button, self.new_folder_button):
            widget.add_css_class("flat")
        self.append(self.back_button)
        self.append(self.up_button)
        self.append(self.refresh_button)
        self.append(self.new_folder_button)


class PaneToolbar(Gtk.Box):
    __gsignals__ = {
        "view-changed": (GObject.SignalFlags.RUN_LAST, None, (str,)),
    }

    def __init__(self):
        super().__init__(orientation=Gtk.Orientation.VERTICAL)

        # Build a custom top bar: WindowHandle -> Box [ left | ENTRY (expands) | right ]
        handle = Gtk.WindowHandle()                    # gives draggable area like a headerbar
        bar = Gtk.Box(orientation=Gtk.Orientation.HORIZONTAL, spacing=6)
        handle.set_child(bar)

        # Left side (compact)
        self._pane_label = Gtk.Label()
        self._pane_label.set_css_classes(["title"])
        self.controls = PaneControls()
        left = Gtk.Box(orientation=Gtk.Orientation.HORIZONTAL, spacing=6)
        left.set_margin_start(12)  # Add margin before Remote/Local labels
        left.append(self._pane_label)
        left.append(self.controls)
        bar.append(left)

        # Entry (fills all remaining space)
        self.path_entry = PathEntry()
        self.path_entry.set_hexpand(True)
        self.path_entry.set_halign(Gtk.Align.FILL)
        self.path_entry.set_width_chars(0)
        self.path_entry.set_max_width_chars(0)
        bar.append(self.path_entry)

        # Right side (compact, flush-right)
        right = Gtk.Box(orientation=Gtk.Orientation.HORIZONTAL, spacing=6)
        self._current_view = "list"
        self.sort_split_button = self._create_sort_split_button()
        right.append(self.sort_split_button)
        bar.append(right)

        # Wrap the bar in ToolbarView so it looks native
        tv = Adw.ToolbarView()
        tv.add_top_bar(handle)
        # NOTE: Put your pane's main scroller/content with tv.set_content(content) elsewhere.
        self.append(tv)

    # Keep your factory
    def _create_sort_split_button(self) -> Adw.SplitButton:
        menu_model = Gio.Menu()
        sort_section = Gio.Menu()
        sort_section.append("Name", "pane.sort-by-name")
        sort_section.append("Size", "pane.sort-by-size")
        sort_section.append("Modified", "pane.sort-by-modified")
        menu_model.append_section("Sort by", sort_section)
        direction_section = Gio.Menu()
        direction_section.append("Ascending", "pane.sort-direction-asc")
        direction_section.append("Descending", "pane.sort-direction-desc")
        menu_model.append_section("Order", direction_section)
        split_button = Adw.SplitButton()
        split_button.set_menu_model(menu_model)
        split_button.set_tooltip_text("Toggle view mode")
        split_button.set_dropdown_tooltip("Sort files and folders")
        split_button.set_icon_name("view-list-symbolic")
        split_button.connect("clicked", self._on_view_toggle_clicked)
        return split_button

    # Example handler
    def _on_view_toggle_clicked(self, *_):
        self._current_view = "grid" if self._current_view == "list" else "list"
        self.sort_split_button.set_icon_name("view-grid-symbolic" if self._current_view == "grid" else "view-list-symbolic")
        self.emit("view-changed", self._current_view)
    
    def get_header_bar(self):
        """Get the actual header bar for toolbar view."""
        return None  # No longer using Adw.HeaderBar


# ---------- Helper functions for properties dialog ----------
def _human_size(n: int) -> str:
    """Convert bytes to human readable format."""
    for unit in ("B", "KB", "MB", "GB", "TB", "PB"):
        if n < 1024 or unit == "PB":
            return f"{n:.0f} {unit}" if n >= 10 or unit == "B" else f"{n:.1f} {unit}"
        n /= 1024
    return "0 B"


def _human_time(ts: float) -> str:
    """Convert timestamp to human readable format."""
    try:
        return datetime.fromtimestamp(ts).strftime("%Y-%m-%d %H:%M")
    except Exception:
        return "—"


def _mode_to_str(mode: int) -> str:
    """Convert file mode to string representation like -rw-r--r--."""
    is_dir = "d" if stat.S_ISDIR(mode) else "-"
    perm = ""
    for who, shift in (("USR", 6), ("GRP", 3), ("OTH", 0)):
        r = "r" if mode & (4 << shift) else "-"
        w = "w" if mode & (2 << shift) else "-"
        x = "x" if mode & (1 << shift) else "-"
        perm += r + w + x
    return is_dir + perm


class PropertiesDialog(Adw.Window):
    """Nautilus-style properties dialog using card-based design."""
    __gtype_name__ = "PropertiesDialog"

    def __init__(self, entry: "FileEntry", current_path: str, parent: Gtk.Window):
        super().__init__()
        self._entry = entry
        self._current_path = current_path
        self._parent_window = parent
        self.set_title("Properties")
        
        # Set window properties
        self.set_default_size(400, 500)
        self.set_resizable(True)
        self.set_modal(True)
        self.set_transient_for(parent)
        
        # Position window relative to parent
        if parent:
            try:
                # Get parent window position and size
                parent_alloc = parent.get_allocation()
                parent_width = parent_alloc.width
                parent_height = parent_alloc.height
                
                # Center the dialog on the parent window
                # For GTK4, we'll let the window manager handle positioning
                # The modal and transient_for properties should handle this
            except Exception:
                # Fallback: let window manager handle positioning
                pass

        # Build the dialog content
        self._build_dialog()

    def _build_dialog(self) -> None:
        """Build the Nautilus-style properties dialog content."""
        # Create AdwToolbarView as the main content (proper Adw.Window structure)
        toolbar_view = Adw.ToolbarView()
        
        # Create proper header bar for dragging
        header_bar = Adw.HeaderBar()
        header_bar.set_title_widget(Gtk.Label(label="Properties"))
        
        # Add header bar to toolbar view
        toolbar_view.add_top_bar(header_bar)
        
        # Main content box
        content = Gtk.Box(orientation=Gtk.Orientation.VERTICAL, spacing=16,
                         margin_top=16, margin_bottom=16, margin_start=16, margin_end=16)
        
        # Header with icon and name
        content.append(self._create_header_block())
        
        # Parent folder row
        content.append(self._create_parent_folder_row())
        
        # Size row
        content.append(self._create_size_row())
        
        # Modified and Created rows
        content.append(self._create_modified_row())
        content.append(self._create_created_row())
        
        # Permissions row
        content.append(self._create_permissions_row())
        
        # Set content in toolbar view
        toolbar_view.set_content(content)
        
        # Set the toolbar view as the window content
        self.set_content(toolbar_view)


    def _create_header_block(self) -> Gtk.Widget:
        """Create the header block with icon, name, and summary."""
        box = Gtk.Box(orientation=Gtk.Orientation.VERTICAL, spacing=8, halign=Gtk.Align.CENTER)
        
        # Icon
        if self._entry.is_dir:
            icon = Gtk.Image.new_from_icon_name("folder-symbolic")
        else:
            icon = Gtk.Image.new_from_icon_name("text-x-generic-symbolic")
        # Set a larger custom size instead of using predefined sizes
        icon.set_pixel_size(64)
        icon.add_css_class("icon-dropshadow")
        icon.add_css_class("card")
        box.append(icon)
        
        # Name (centered, bold)
        name_label = Gtk.Label(label=self._entry.name)
        name_label.add_css_class("title-3")
        box.append(name_label)
        
        # Summary
        summary_parts = []
        if self._entry.is_dir:
            if self._entry.item_count is not None:
                summary_parts.append(f"{self._entry.item_count} item{'s' if self._entry.item_count != 1 else ''}")
            else:
                summary_parts.append("Folder")
        else:
            if self._entry.size:
                summary_parts.append(_human_size(self._entry.size))
        
        # Add free space for local files
        if not self._is_remote_file():
            try:
                path = os.path.join(self._current_path, self._entry.name)
                if os.path.exists(path):
                    stat = os.statvfs(path)
                    free = stat.f_bavail * stat.f_frsize
                    summary_parts.append(f"{_human_size(free)} Free")
            except Exception:
                pass
        
        summary_text = " — ".join(summary_parts) if summary_parts else ""
        summary_label = Gtk.Label(label=summary_text)
        summary_label.add_css_class("dim-label")
        box.append(summary_label)
        
        return box

    def _create_size_row(self) -> Gtk.Widget:
        """Create the size row."""
        if self._entry.is_dir:
            if self._entry.item_count is not None:
                size_text = f"{self._entry.item_count} item{'s' if self._entry.item_count != 1 else ''}"
                # For local folders, start calculating actual size
                if not self._is_remote_file():
                    size_text += " (calculating size...)"
                    self._start_folder_size_calculation()
            else:
                size_text = "—"
        else:
            size_text = _human_size(self._entry.size) if self._entry.size else "—"
        
        # Store reference to size row for updating
        self._size_row = Adw.ActionRow(title="Size", subtitle=size_text)
        self._size_row.add_css_class("card")
        return self._size_row

    def _create_parent_folder_row(self) -> Gtk.Widget:
        """Create the parent folder row."""
        parent_path = os.path.dirname(os.path.join(self._current_path, self._entry.name))
        if not parent_path:
            parent_path = "/"
        
        row = Adw.ActionRow(title="Parent Folder", subtitle=parent_path)
        row.add_css_class("card")
        
        # Add folder open button for local files
        if not self._is_remote_file():
            btn = Gtk.Button.new_from_icon_name("folder-open-symbolic")
            btn.add_css_class("flat")
            btn.connect("clicked", self._on_open_parent)
            row.add_suffix(btn)
            row.set_activatable_widget(btn)
        
        return row

    def _create_modified_row(self) -> Gtk.Widget:
        """Create the modified date row."""
        modified_time = _human_time(self._entry.modified) if self._entry.modified else "—"
        row = Adw.ActionRow(title="Modified", subtitle=modified_time)
        row.add_css_class("card")
        return row

    def _create_created_row(self) -> Gtk.Widget:
        """Create the created date row (if available)."""
        # For remote files, we typically don't have creation time
        if self._is_remote_file():
            return Gtk.Box()  # Empty box widget
        
        # Try to get creation time for local files
        try:
            path = os.path.join(self._current_path, self._entry.name)
            if os.path.exists(path):
                stat_result = os.stat(path)
                if hasattr(stat_result, 'st_birthtime'):  # macOS
                    created_time = _human_time(stat_result.st_birthtime)
                elif hasattr(stat_result, 'st_ctime'):  # Linux
                    created_time = _human_time(stat_result.st_ctime)
                else:
                    return Gtk.Box()  # Empty box widget
            else:
                return Gtk.Box()  # Empty box widget
        except Exception:
            return Gtk.Box()  # Empty box widget
        
        row = Adw.ActionRow(title="Created", subtitle=created_time)
        row.add_css_class("card")
        return row

    def _create_permissions_row(self) -> Gtk.Widget:
        """Create the permissions row."""
        # Get actual permissions for local files
        if not self._is_remote_file():
            try:
                path = os.path.join(self._current_path, self._entry.name)
                if os.path.exists(path):
                    stat_result = os.stat(path)
                    mode = stat_result.st_mode
                    perms_text = _mode_to_str(mode)
                else:
                    perms_text = "—"
            except Exception:
                perms_text = "—"
        else:
            # For remote files, show simplified permissions
            if self._entry.is_dir:
                perms_text = "Create and Delete Files"
            else:
                perms_text = "Read and Write"
        
        row = Adw.ActionRow(title="Permissions", subtitle=perms_text)
        row.add_css_class("card")
        
        return row

    def _is_remote_file(self) -> bool:
        """Check if this is a remote file (from SFTP)."""
        # Simple heuristic - in a real implementation, you'd pass connection info
        return "://" in self._current_path or (self._current_path.startswith("/") and 
                not os.path.exists(os.path.join(self._current_path, self._entry.name)))

    def _on_open_parent(self, *_) -> None:
        """Open parent directory in system file manager."""
        try:
            if not self._is_remote_file():
                parent_dir = os.path.dirname(os.path.join(self._current_path, self._entry.name))
                if os.path.exists(parent_dir):
                    Gio.AppInfo.launch_default_for_uri(f"file://{parent_dir}", None)
        except Exception:
            pass

    def _start_folder_size_calculation(self):
        """Start calculating folder size in background thread."""
        import threading
        
        folder_path = os.path.join(self._current_path, self._entry.name)
        
        # Create and start the background thread
        thread = threading.Thread(target=self._calculate_folder_size, args=(folder_path,))
        thread.daemon = True  # Allows main program to exit even if thread is running
        thread.start()

    def _calculate_folder_size(self, path):
        """
        Recursively calculates the size of a folder.
        THIS RUNS ON A BACKGROUND THREAD.
        """
        total_size = 0
        try:
            for dirpath, dirnames, filenames in os.walk(path):
                for f in filenames:
                    fp = os.path.join(dirpath, f)
                    # Skip if it is a symlink or file doesn't exist
                    if not os.path.islink(fp):
                        try:
                            total_size += os.path.getsize(fp)
                        except FileNotFoundError:
                            # File might have been deleted while scanning
                            pass
                        except OSError:
                            # Permissions error, etc.
                            pass

        except Exception:
            total_size = -1  # Use a negative value to signal an error

        # When done, schedule the UI update on the main GTK thread
        GLib.idle_add(self._update_folder_size_ui, total_size)
        
    def _update_folder_size_ui(self, total_size):
        """
        Updates the size row with the final folder size.
        THIS RUNS ON THE MAIN GTK THREAD.
        """
        if hasattr(self, '_size_row') and self._size_row:
            if total_size >= 0:
                human_readable_size = _human_size(total_size)
                if self._entry.item_count is not None:
                    size_text = f"{self._entry.item_count} item{'s' if self._entry.item_count != 1 else ''} ({human_readable_size})"
                else:
                    size_text = human_readable_size
            else:
                if self._entry.item_count is not None:
                    size_text = f"{self._entry.item_count} item{'s' if self._entry.item_count != 1 else ''} (size unavailable)"
                else:
                    size_text = "Size unavailable"
            
            self._size_row.set_subtitle(size_text)
            
        # Returning GLib.SOURCE_REMOVE ensures this function only runs once
        return GLib.SOURCE_REMOVE


class FilePane(Gtk.Box):
    """Represents a single pane in the manager."""

    _TYPEAHEAD_TIMEOUT = 1.0

    __gsignals__ = {
        "path-changed": (GObject.SignalFlags.RUN_FIRST, None, (str,)),
        "request-operation": (
            GObject.SignalFlags.RUN_FIRST,
            None,
            (str, object),
        ),
    }

    def __init__(self, label: str) -> None:
        super().__init__(orientation=Gtk.Orientation.VERTICAL, spacing=6)
        self.toolbar = PaneToolbar()
        self.toolbar._pane_label.set_text(label)
        self.append(self.toolbar)

        self._is_remote = label.lower() == "remote"

        self._stack = Gtk.Stack()
        self._stack.set_transition_type(Gtk.StackTransitionType.CROSSFADE)
        self._stack.set_hexpand(True)
        self._stack.set_vexpand(True)

        self._list_store = Gio.ListStore(item_type=Gtk.StringObject)
        self._selection_model = Gtk.MultiSelection.new(self._list_store)

        list_factory = Gtk.SignalListItemFactory()
        list_factory.connect("setup", self._on_list_setup)
        list_factory.connect("bind", self._on_list_bind)
        list_factory.connect("unbind", self._on_list_unbind)
        list_view = Gtk.ListView(model=self._selection_model, factory=list_factory)
        list_view.add_css_class("rich-list")
        list_view.set_can_focus(True)  # Enable keyboard focus for typeahead
        # Navigate on row activation (double click / Enter)
        self._list_view = list_view
        list_view.connect("activate", self._on_list_activate)

        # Wrap list view in a scrolled window for proper scrolling
        list_scrolled = Gtk.ScrolledWindow()
        list_scrolled.set_policy(Gtk.PolicyType.NEVER, Gtk.PolicyType.AUTOMATIC)
        list_scrolled.set_child(list_view)

        grid_factory = Gtk.SignalListItemFactory()
        grid_factory.connect("setup", self._on_grid_setup)
        grid_factory.connect("bind", self._on_grid_bind)
        grid_factory.connect("unbind", self._on_grid_unbind)
        grid_view = Gtk.GridView(
            model=self._selection_model,
            factory=grid_factory,
            max_columns=6,
        )
        grid_view.set_enable_rubberband(True)
        grid_view.add_css_class("iconview")
        grid_view.set_can_focus(True)  # Enable keyboard focus for typeahead
        self._grid_view = grid_view
        # Navigate on grid item activation (double click / Enter)
        grid_view.connect("activate", self._on_grid_activate)

        # Wrap grid view in a scrolled window for proper scrolling
        grid_scrolled = Gtk.ScrolledWindow()
        grid_scrolled.set_policy(Gtk.PolicyType.NEVER, Gtk.PolicyType.AUTOMATIC)
        grid_scrolled.set_child(grid_view)

        self._stack.add_named(list_scrolled, "list")
        self._stack.add_named(grid_scrolled, "grid")


        overlay = Adw.ToastOverlay()
        self._overlay = overlay
        self._current_toast = None  # Keep reference to current toast for dismissal

        content_overlay = Gtk.Overlay()
        content_overlay.set_child(self._stack)

        overlay.set_child(content_overlay)
        self.append(overlay)

        # Add drop target for file operations - use string type for better compatibility
        drop_target = Gtk.DropTarget.new(type=GObject.TYPE_STRING, actions=Gdk.DragAction.COPY | Gdk.DragAction.MOVE)
        drop_target.connect("drop", self._on_drop_string)
        drop_target.connect("enter", self._on_drop_enter)
        drop_target.connect("leave", self._on_drop_leave)
        self.add_controller(drop_target)
        
        logger.debug(f"Added drop target to pane: {self._is_remote}")

        self._partner_pane: Optional["FilePane"] = None

        self._action_buttons: Dict[str, Gtk.Button] = {}
        action_bar = Gtk.ActionBar()
        action_bar.add_css_class("inline-toolbar")

        def _create_action_button(
            name: str,
            icon_name: str,
            label: str,
            callback: Callable[[Gtk.Button], None],
        ) -> Gtk.Button:
            button = Gtk.Button()
            
            # Only upload and download buttons get text labels
            if name in ["upload", "download"]:
                content = Adw.ButtonContent()
                content.set_icon_name(icon_name)
                content.set_label(label)
                button.set_child(content)
            else:
                # Icon-only buttons for other actions
                button.set_icon_name(icon_name)
                button.set_tooltip_text(label)
            
            # Improve button alignment and styling
            button.set_valign(Gtk.Align.CENTER)
            button.set_has_frame(False)
            button.add_css_class("flat")
            
            button.connect("clicked", callback)
            self._action_buttons[name] = button
            return button

        download_button = _create_action_button(
            "download",
            "document-save-symbolic",
            "Download",
            lambda _button: self._on_download_clicked(_button),
        )
        upload_button = _create_action_button(
            "upload",
            "document-send-symbolic",
            "Upload",
            lambda _button: self._on_upload_clicked(_button),
        )
        copy_button = _create_action_button(
            "copy",
            "edit-copy-symbolic",
            "Copy",
            lambda _button: self._emit_entry_operation("copy"),
        )
        cut_button = _create_action_button(
            "cut",
            "edit-cut-symbolic",
            "Cut",
            lambda _button: self._emit_entry_operation("cut"),
        )
        paste_button = _create_action_button(
            "paste",
            "edit-paste-symbolic",
            "Paste",
            lambda _button: self._emit_paste_operation(),
        )
        rename_button = _create_action_button(
            "rename",
            "document-edit-symbolic",
            "Rename",
            lambda _button: self._emit_entry_operation("rename"),
        )
        delete_button = _create_action_button(
            "delete",
            "user-trash-symbolic",
            "Delete",
            lambda _button: self._emit_entry_operation("delete"),
        )
        download_button.set_visible(self._is_remote)
        upload_button.set_visible(not self._is_remote)

        # Add Request Access button for local pane in Flatpak (always show when in Flatpak)
        request_access_button = None
        if not self._is_remote and is_flatpak():
            request_access_button = _create_action_button(
                "request_access",
                "folder-open-symbolic",
                "Request Access",
                lambda _button: self._on_request_access_clicked(),
            )
            # Use ButtonContent for this special button to make it more prominent
            content = Adw.ButtonContent()
            content.set_icon_name("folder-open-symbolic")
            content.set_label("Request Access")
            request_access_button.set_child(content)
            request_access_button.add_css_class("suggested-action")
            # Store reference to the button so we can hide it later
            self._request_access_button = request_access_button
        else:
            self._request_access_button = None

        action_bar.pack_start(upload_button)
        action_bar.pack_start(download_button)
        if request_access_button:
            action_bar.pack_start(request_access_button)
        action_bar.pack_end(delete_button)
        action_bar.pack_end(rename_button)
        action_bar.pack_end(cut_button)
        action_bar.pack_end(copy_button)
        action_bar.pack_end(paste_button)

        self._action_bar = action_bar
        self.append(action_bar)

        self._can_paste: bool = False

        # Connect to view-changed signal from toolbar
        self.toolbar.connect("view-changed", self._on_view_toggle)
        self.toolbar.path_entry.connect("activate", self._on_path_entry)
        # Wire navigation buttons
        self.toolbar.controls.up_button.connect("clicked", self._on_up_clicked)
        self.toolbar.controls.back_button.connect("clicked", self._on_back_clicked)
        self.toolbar.controls.refresh_button.connect("clicked", self._on_refresh_clicked)
        self.toolbar.controls.new_folder_button.connect(
            "clicked", lambda *_: self.emit("request-operation", "mkdir", None)
        )
        # Upload/download functionality is now available through action bar and context menu only

        self._history: List[str] = []
        self._current_path = "/"
        self._entries: List[FileEntry] = []
        self._cached_entries: List[FileEntry] = []
        self._raw_entries: List[FileEntry] = []
        self._show_hidden = False
        self._sort_key = "name"  # Default sort by name
        self._sort_descending = False  # Default ascending order

        self._suppress_history_push: bool = False
        self._selection_model.connect("selection-changed", self._on_selection_changed)

        self._menu_actions: Dict[str, Gio.SimpleAction] = {}
        self._menu_action_group = Gio.SimpleActionGroup()
        self.insert_action_group("pane", self._menu_action_group)
        self._menu_popover: Gtk.PopoverMenu = self._create_menu_model()
        self._add_context_controller(list_view)
        self._add_context_controller(grid_view)

        for view in (list_view, grid_view):
            controller = Gtk.EventControllerKey.new()
            controller.connect("key-pressed", self._on_typeahead_key_pressed)
            view.add_controller(controller)
            self._attach_shortcuts(view)


        self._update_menu_state()
        # Set up sorting actions for the split button
        self._setup_sorting_actions()
        
        # Initialize view button icon and direction states
        self._update_view_button_icon()
        self._update_sort_direction_states()

        self._typeahead_buffer: str = ""
        self._typeahead_last_time: float = 0.0

    # -- drop zone & drag support -------------------------------------

    def set_partner_pane(self, partner: Optional["FilePane"]) -> None:
        self._partner_pane = partner






    # -- callbacks ------------------------------------------------------

    def _attach_shortcuts(self, view: Gtk.Widget) -> None:
        controller = Gtk.ShortcutController()
        controller.set_scope(Gtk.ShortcutScope.LOCAL)

        def add_shortcut(trigger: Gtk.ShortcutTrigger, handler: Callable[[], bool]) -> None:
            if trigger is None:
                return
            action = Gtk.CallbackAction.new(lambda _widget, _args: handler())
            controller.add_shortcut(Gtk.Shortcut.new(trigger, action))

        def add_trigger_string(trigger_str: str, handler: Callable[[], bool]) -> None:
            if not trigger_str:
                return
            trigger = Gtk.ShortcutTrigger.parse_string(trigger_str)
            add_shortcut(trigger, handler)

        add_trigger_string("<primary>l", self._shortcut_focus_path_entry)
        add_trigger_string("<primary>r", self._shortcut_refresh)
        add_shortcut(Gtk.KeyvalTrigger.new(Gdk.KEY_F5, Gdk.ModifierType(0)), self._shortcut_refresh)
        add_trigger_string("<primary>c", lambda: self._shortcut_operation("copy"))
        add_trigger_string("<primary>x", lambda: self._shortcut_operation("cut"))
        add_trigger_string("<primary>v", lambda: self._shortcut_operation("paste"))
        add_trigger_string(
            "<shift><primary>v",
            lambda: self._shortcut_operation("paste", force_move=True),
        )

        delete_triggers = [
            Gtk.KeyvalTrigger.new(Gdk.KEY_Delete, Gdk.ModifierType(0)),
            Gtk.KeyvalTrigger.new(Gdk.KEY_KP_Delete, Gdk.ModifierType(0)),
            Gtk.KeyvalTrigger.new(Gdk.KEY_Delete, Gdk.ModifierType.SHIFT_MASK),
            Gtk.KeyvalTrigger.new(Gdk.KEY_KP_Delete, Gdk.ModifierType.SHIFT_MASK),
        ]
        for trigger in delete_triggers:
            add_shortcut(trigger, self._shortcut_delete)

        view.add_controller(controller)

    def _shortcut_focus_path_entry(self) -> bool:
        entry = getattr(self.toolbar, "path_entry", None)
        if isinstance(entry, Gtk.Entry):
            try:
                entry.grab_focus()
                entry.select_region(0, -1)
            except Exception:
                pass
        return True

    def _shortcut_refresh(self) -> bool:
        self._on_refresh_clicked(None)
        return True

    def _shortcut_delete(self) -> bool:
        self._emit_entry_operation("delete")
        return True

    def _on_view_toggle(self, toolbar, view_name: str) -> None:
        self._stack.set_visible_child_name(view_name)
        # Update the split button icon to reflect current view
        self._update_view_button_icon()

    def _on_path_entry(self, entry: Gtk.Entry) -> None:
        self.emit("path-changed", entry.get_text() or "/")

    def _on_list_setup(self, factory: Gtk.SignalListItemFactory, item):
        box = Gtk.Box(orientation=Gtk.Orientation.HORIZONTAL, spacing=12)
        icon = Gtk.Image.new_from_icon_name("folder-symbolic")
        icon.set_valign(Gtk.Align.CENTER)
        name_label = Gtk.Label(xalign=0)
        name_label.set_ellipsize(Pango.EllipsizeMode.MIDDLE)
        name_label.set_max_width_chars(40)
        name_label.set_hexpand(True)
        metadata_label = Gtk.Label(xalign=1)
        metadata_label.set_halign(Gtk.Align.END)
        metadata_label.set_ellipsize(Pango.EllipsizeMode.END)
        metadata_label.add_css_class("dim-label")
        box.append(icon)
        box.append(name_label)
        box.append(metadata_label)
        box.set_hexpand(True)
        # Store references as Python attributes instead of deprecated set_data
        box.icon = icon
        box.name_label = name_label
        box.metadata_label = metadata_label
        
        # Add drag source for file operations
        drag_source = Gtk.DragSource()
        drag_source.set_actions(Gdk.DragAction.COPY | Gdk.DragAction.MOVE)
        drag_source.connect("prepare", self._on_drag_prepare)
        drag_source.connect("drag-begin", self._on_drag_begin)
        drag_source.connect("drag-end", self._on_drag_end)
        box.add_controller(drag_source)
        
        item.set_child(box)

    def _on_list_bind(self, factory: Gtk.SignalListItemFactory, item):
        box = item.get_child()
        # Access references as Python attributes instead of deprecated get_data
        icon: Gtk.Image = box.icon
        name_label: Gtk.Label = box.name_label
        metadata_label: Gtk.Label = box.metadata_label

        position = item.get_position()
        entry: Optional[FileEntry] = None
        if position is not None and 0 <= position < len(self._entries):
            entry = self._entries[position]
            
        # Store position in the box for drag operations
        box.drag_position = position

        if entry is None:
            value = item.get_item().get_string()
            name_label.set_text(value)
            name_label.set_tooltip_text(value)
            metadata_label.set_text("—")
            metadata_label.set_tooltip_text(None)
            icon.set_from_icon_name("folder-symbolic" if value.endswith('/') else "text-x-generic-symbolic")
            return

        display_name = entry.name + ("/" if entry.is_dir else "")
        name_label.set_text(display_name)
        name_label.set_tooltip_text(display_name)

        if entry.is_dir:
            if entry.item_count is not None:
                count_text = f"{entry.item_count} items"
                metadata_label.set_text(count_text)
                metadata_label.set_tooltip_text(count_text)
            else:
                metadata_label.set_text("—")
                metadata_label.set_tooltip_text(None)
        else:
            size_text = self._format_size(entry.size)
            metadata_label.set_text(size_text)
            metadata_label.set_tooltip_text(size_text)

        if entry.is_dir:
            icon.set_from_icon_name("folder-symbolic")
        else:
            icon.set_from_icon_name("text-x-generic-symbolic")

        box._pane_entry = entry
        box._pane_index = position

    def _on_list_unbind(self, factory: Gtk.SignalListItemFactory, item):
        box = item.get_child()
        if box is None:
            return

    @staticmethod
    def _format_size(size_bytes: int) -> str:
        if size_bytes < 1024:
            return f"{size_bytes} B"
        units = ["KB", "MB", "GB", "TB", "PB"]
        value = float(size_bytes)
        for unit in units:
            value /= 1024.0
            if value < 1024.0:
                return f"{value:.1f} {unit}"
        return f"{value:.1f} EB"

    def _on_grid_setup(self, factory: Gtk.SignalListItemFactory, item):
        button = Gtk.Button()
        button.set_has_frame(False)
        content = Gtk.Box(
            orientation=Gtk.Orientation.VERTICAL,
            spacing=6,
        )
        content.set_halign(Gtk.Align.CENTER)
        content.set_valign(Gtk.Align.CENTER)

        image = Gtk.Image.new_from_icon_name("folder-symbolic")
        image.set_pixel_size(64)
        image.set_halign(Gtk.Align.CENTER)
        content.append(image)

        label = Gtk.Label()
        label.set_halign(Gtk.Align.CENTER)
        label.set_justify(Gtk.Justification.CENTER)
        label.set_ellipsize(Pango.EllipsizeMode.END)
        label.set_wrap(True)
        label.set_wrap_mode(Pango.WrapMode.WORD_CHAR)
        label.set_lines(2)
        content.append(label)

        button.set_child(content)
        
        # Add drag source for file operations
        drag_source = Gtk.DragSource()
        drag_source.set_actions(Gdk.DragAction.COPY | Gdk.DragAction.MOVE)
        drag_source.connect("prepare", self._on_drag_prepare)
        drag_source.connect("drag-begin", self._on_drag_begin)
        drag_source.connect("drag-end", self._on_drag_end)
        button.add_controller(drag_source)
        
        item.set_child(button)

    def _on_grid_bind(self, factory: Gtk.SignalListItemFactory, item):
        # Grid view uses the same icon for now but honours the entry name as
        # tooltip so users can differentiate.
        button = item.get_child()
        content = button.get_child()
        image = content.get_first_child()
        label = content.get_last_child()

        value = item.get_item().get_string()
        display_text = value[:-1] if value.endswith('/') else value

        label.set_text(display_text)
        label.set_tooltip_text(display_text)
        button.set_tooltip_text(display_text)

        # Update the image icon based on type
        if value.endswith('/'):
            image.set_from_icon_name("folder-symbolic")
        else:
            image.set_from_icon_name("text-x-generic-symbolic")

        entry: Optional[FileEntry] = None
        position = item.get_position()
        if position is not None and 0 <= position < len(self._entries):
            entry = self._entries[position]
            
        # Store position in the button for drag operations
        button.drag_position = position


    def _on_grid_unbind(self, factory: Gtk.SignalListItemFactory, item):
        button = item.get_child()
        if button is None:
            return

    def _on_selection_changed(self, model, position, n_items):
        self._update_menu_state()

    def _setup_sorting_actions(self) -> None:
        """Set up sorting actions for the split button menu."""
        # Create actions for sorting
        self._menu_actions["sort-by-name"] = Gio.SimpleAction.new("sort-by-name", None)
        self._menu_actions["sort-by-size"] = Gio.SimpleAction.new("sort-by-size", None)
        self._menu_actions["sort-by-modified"] = Gio.SimpleAction.new("sort-by-modified", None)
        
        # Create stateful actions for sort direction (radio buttons)
        self._menu_actions["sort-direction-asc"] = Gio.SimpleAction.new_stateful(
            "sort-direction-asc", None, GLib.Variant.new_boolean(not self._sort_descending)
        )
        self._menu_actions["sort-direction-desc"] = Gio.SimpleAction.new_stateful(
            "sort-direction-desc", None, GLib.Variant.new_boolean(self._sort_descending)
        )
        
        # Connect action handlers
        self._menu_actions["sort-by-name"].connect("activate", lambda *_: self._on_sort_by("name"))
        self._menu_actions["sort-by-size"].connect("activate", lambda *_: self._on_sort_by("size"))
        self._menu_actions["sort-by-modified"].connect("activate", lambda *_: self._on_sort_by("modified"))
        self._menu_actions["sort-direction-asc"].connect("activate", lambda *_: self._on_sort_direction(False))
        self._menu_actions["sort-direction-desc"].connect("activate", lambda *_: self._on_sort_direction(True))
        
        # Add actions to action group
        for action in self._menu_actions.values():
            self._menu_action_group.add_action(action)

    def _on_sort_by(self, sort_key: str) -> None:
        """Handle sort by selection from menu."""
        if self._sort_key != sort_key:
            self._sort_key = sort_key
            self._refresh_sorted_entries(preserve_selection=True)

    def _on_sort_direction(self, descending: bool) -> None:
        """Handle sort direction selection from menu."""
        if self._sort_descending != descending:
            self._sort_descending = descending
            self._refresh_sorted_entries(preserve_selection=True)
            self._update_sort_direction_states()

    def _update_view_button_icon(self) -> None:
        """Update the split button icon based on current view mode."""
        # Check which view is currently active
        if hasattr(self.toolbar, '_current_view') and self.toolbar._current_view == "list":
            icon = "view-list-symbolic"
        else:
            icon = "view-grid-symbolic"
        
        self.toolbar.sort_split_button.set_icon_name(icon)

    def _update_sort_direction_states(self) -> None:
        """Update the radio button states for sort direction."""
        asc_action = self._menu_actions["sort-direction-asc"]
        desc_action = self._menu_actions["sort-direction-desc"]
        
        asc_action.set_state(GLib.Variant.new_boolean(not self._sort_descending))
        desc_action.set_state(GLib.Variant.new_boolean(self._sort_descending))

    def _create_menu_model(self) -> Gtk.PopoverMenu:
        # Create menu actions first
        def _add_action(name: str, callback: Callable[[], None]) -> None:
            if name not in self._menu_actions:
                action = Gio.SimpleAction.new(name, None)

                def _on_activate(_action: Gio.SimpleAction, _param: Optional[GLib.Variant]) -> None:
                    callback()

                action.connect("activate", _on_activate)
                self._menu_action_group.add_action(action)
                self._menu_actions[name] = action

        _add_action("download", self._on_menu_download)
        _add_action("upload", self._on_menu_upload)
        _add_action("copy", lambda: self._emit_entry_operation("copy"))
        _add_action("cut", lambda: self._emit_entry_operation("cut"))
        _add_action("paste", self._emit_paste_operation)
        _add_action("rename", lambda: self._emit_entry_operation("rename"))
        _add_action("delete", lambda: self._emit_entry_operation("delete"))
        _add_action("new_folder", lambda: self.emit("request-operation", "mkdir", None))
        _add_action("properties", self._on_menu_properties)

        # Create menu model dynamically based on pane type and selection state
        menu_model = self._create_context_menu_model()

        # Create popover and connect action group
        popover = Gtk.PopoverMenu.new_from_model(menu_model)
        popover.set_has_arrow(True)
        popover.insert_action_group("pane", self._menu_action_group)
        return popover

    def _create_context_menu_model(self) -> Gio.Menu:
        """Create context menu model based on current selection state."""
        menu_model = Gio.Menu()
        
        # Check if items are selected
        try:
            # Check if _entries is initialized
            if not hasattr(self, '_entries') or not self._entries:
                has_selection = False
            else:
                selected_entries = self.get_selected_entries()
                has_selection = len(selected_entries) > 0
        except AttributeError:
            # Handle case where _entries is not initialized yet (during testing)
            has_selection = False
        
        # Add Download/Upload based on pane type and selection
        if self._is_remote and has_selection:
            menu_model.append("Download", "pane.download")
        elif not self._is_remote and has_selection:
            menu_model.append("Upload…", "pane.upload")

        if has_selection:
            clipboard_section = Gio.Menu()
            clipboard_section.append("Copy", "pane.copy")
            clipboard_section.append("Cut", "pane.cut")
            menu_model.append_section(None, clipboard_section)

        if getattr(self, "_can_paste", False):
            menu_model.append("Paste", "pane.paste")

        # Add management section only if items are selected
        if has_selection:
            manage_section = Gio.Menu()
            manage_section.append("Rename…", "pane.rename")
            manage_section.append("Delete", "pane.delete")
            menu_model.append_section(None, manage_section)
        
        # Always add Properties (it will be enabled/disabled by _update_menu_state)
        menu_model.append("Properties…", "pane.properties")
        
        # Add New Folder only if no items are selected (this is the main change)
        if not has_selection:
            menu_model.append("New Folder", "pane.new_folder")
        
        return menu_model

    def _add_context_controller(self, widget: Gtk.Widget) -> None:
        gesture = Gtk.GestureClick()
        gesture.set_button(Gdk.BUTTON_SECONDARY)

        def _on_pressed(_gesture: Gtk.GestureClick, n_press: int, x: float, y: float) -> None:
            self._show_context_menu(widget, x, y)

        gesture.connect("pressed", _on_pressed)
        widget.add_controller(gesture)

        long_press = Gtk.GestureLongPress()

        def _on_long_press(_gesture: Gtk.GestureLongPress, x: float, y: float) -> None:
            self._show_context_menu(widget, x, y)

        long_press.connect("pressed", _on_long_press)
        widget.add_controller(long_press)




    def _show_context_menu(self, widget: Gtk.Widget, x: float, y: float) -> None:
        self._update_selection_for_menu(widget, x, y)
        self._update_menu_state()
        try:
            widget.grab_focus()
        except Exception:
            pass
        
        # Create a new menu model based on current selection state
        new_menu_model = self._create_context_menu_model()
        self._menu_popover.set_menu_model(new_menu_model)
        
        # Create a rectangle for the popover positioning
        rect = Gdk.Rectangle()
        rect.x = int(x)
        rect.y = int(y)
        rect.width = 1
        rect.height = 1
        
        # Set parent and show popover
        if self._menu_popover.get_parent() != widget:
            self._menu_popover.set_parent(widget)
        
        self._menu_popover.set_pointing_to(rect)
        self._menu_popover.popup()

    def _update_selection_for_menu(self, widget: Gtk.Widget, x: float, y: float) -> None:
        # In GTK4, we can't easily get the item at a specific position
        # Instead, we'll show the context menu based on the current selection
        # The user should select items first, then right-click for context menu
        # This is actually more consistent with modern file manager behavior
        
        # Keep the current selection as-is for the context menu
        pass

    def _get_selected_indices(self) -> List[int]:
        indices: List[int] = []
        total = len(self._entries)
        if hasattr(self._selection_model, "is_selected"):
            for index in range(total):
                try:
                    if self._selection_model.is_selected(index):
                        indices.append(index)
                except AttributeError:
                    break
        else:
            getter = getattr(self._selection_model, "get_selected", None)
            if callable(getter):
                try:
                    selected_index = getter()
                except Exception:
                    selected_index = None
                if isinstance(selected_index, int) and 0 <= selected_index < total:
                    indices.append(selected_index)
        return indices

    def _get_primary_selection_index(self) -> Optional[int]:
        indices = self._get_selected_indices()
        return indices[0] if indices else None

    def get_selected_entries(self) -> List[FileEntry]:
        return [self._entries[index] for index in self._get_selected_indices()]


    def _update_menu_state(self) -> None:
        selected_entries = self.get_selected_entries()
        selection_count = len(selected_entries)
        has_selection = selection_count > 0
        single_selection = selection_count == 1

        def _set_enabled(name: str, enabled: bool) -> None:
            action = self._menu_actions.get(name)
            if action is not None:
                action.set_enabled(enabled)

        def _set_button(name: str, enabled: bool) -> None:
            button = self._action_buttons.get(name)
            if button is not None:
                button.set_sensitive(enabled)


        # For context menu, actions are always enabled since menu items are shown/hidden dynamically
        can_paste = bool(getattr(self, "_can_paste", False))

        _set_enabled("download", self._is_remote and has_selection)
        _set_enabled("upload", (not self._is_remote) and has_selection)
        _set_enabled("copy", has_selection)
        _set_enabled("cut", has_selection)
        _set_enabled("paste", can_paste)
        _set_enabled("rename", single_selection)
        _set_enabled("delete", has_selection)
        _set_enabled("properties", single_selection)
        # new_folder is available in context menu only now

        # Action bar buttons still use the old logic
        _set_button("download", self._is_remote and has_selection)
        _set_button("upload", (not self._is_remote) and has_selection)
        _set_button("copy", has_selection)
        _set_button("cut", has_selection)
        _set_button("paste", can_paste)
        _set_button("rename", single_selection)
        _set_button("delete", has_selection)

    def _emit_entry_operation(self, action: str) -> None:
        entries = self.get_selected_entries()
        if not entries:
            self.show_toast("Select at least one item first")
            return
        if action == "rename" and len(entries) != 1:
            self.show_toast("Select a single item to rename")
            return
        payload = {"entries": entries, "directory": self._current_path}
        self.emit("request-operation", action, payload)

    def _emit_paste_operation(self, *, force_move: bool = False) -> None:
        payload = {"directory": self._current_path}
        if force_move:
            payload["force_move"] = True
        self.emit("request-operation", "paste", payload)

    def _shortcut_operation(self, action: str, *, force_move: bool = False) -> bool:
        if action in {"copy", "cut", "rename", "delete"}:
            self._emit_entry_operation(action)
            return True
        if action == "paste":
            self._emit_paste_operation(force_move=force_move)
            return True
        return False

    def set_can_paste(self, can_paste: bool) -> None:
        current = bool(getattr(self, "_can_paste", False))
        if current == can_paste:
            return
        self._can_paste = can_paste
        self._update_menu_state()

    def _on_menu_download(self) -> None:
        if not self._is_remote:
            return
        entries = self.get_selected_entries()
        if not entries:
            self.show_toast("Select items to download first")
            return
        self._on_download_clicked(None)

    def _on_menu_upload(self) -> None:
        if self._is_remote:
            return
        entries = self.get_selected_entries()
        if not entries:
            self.show_toast("Select items to upload first")
            return
        self._on_upload_clicked(None)


    def get_selected_entry(self) -> Optional[FileEntry]:
        selected_entries = self.get_selected_entries()
        if not selected_entries:
            return None
        return selected_entries[0]

    def _on_upload_clicked(self, _button: Gtk.Button) -> None:
        window = self.get_root()
        if not isinstance(window, FileManagerWindow):
            return

        local_pane = getattr(window, "_left_pane", None)
        if not isinstance(local_pane, FilePane):
            self.show_toast("Local pane is unavailable")
            return

        destination_pane: Optional[FilePane]
        if self._is_remote:
            destination_pane = self
        else:
            destination_pane = getattr(window, "_right_pane", None)
            if not isinstance(destination_pane, FilePane) or not destination_pane._is_remote:
                destination_pane = None

        if destination_pane is None:
            self.show_toast("Remote pane is unavailable")
            return

        entries = local_pane.get_selected_entries()
        if not entries:
            self.show_toast("Select items in the local pane to upload")
            return

        # Use the actual current path instead of the display path from path entry
        # This handles Flatpak portal paths correctly
        base_dir = getattr(local_pane, '_current_path', None)
        if not base_dir:
            # Fallback to normalized path entry text for non-portal paths
            base_dir = window._normalize_local_path(local_pane.toolbar.path_entry.get_text())
        source_paths = [pathlib.Path(os.path.join(base_dir, entry.name)) for entry in entries]

        destination = destination_pane.toolbar.path_entry.get_text() or "/"
        payload = {"paths": source_paths, "destination": destination}
        self.emit("request-operation", "upload", payload)
        if len(entries) == 1:
            self.show_toast(f"Uploading {entries[0].name}…")
        else:
            self.show_toast(f"Uploading {len(entries)} items…")


    def _on_download_clicked(self, _button: Gtk.Button) -> None:
        entries = self.get_selected_entries()
        if not entries:
            self.show_toast("Select items to download")
            return

        window = self.get_root()
        if not isinstance(window, FileManagerWindow):
            return

        local_pane = getattr(window, "_left_pane", None)
        if local_pane is None:
            self.show_toast("Local pane is unavailable")
            return

        # Use the actual current path instead of the display path from path entry
        # This handles Flatpak portal paths correctly
        destination_root = getattr(local_pane, '_current_path', None)
        if not destination_root:
            # Fallback to normalized path entry text for non-portal paths
            destination_root = window._normalize_local_path(local_pane.toolbar.path_entry.get_text())
        
        if not os.path.isdir(destination_root):
            self.show_toast("Local destination is not accessible")
            return
        payload = {
            "entries": entries,
            "directory": self._current_path,
            "destination": pathlib.Path(destination_root),
        }
        self.emit("request-operation", "download", payload)
        if len(entries) == 1:
            self.show_toast(f"Downloading {entries[0].name}…")
        else:
            self.show_toast(f"Downloading {len(entries)} items…")

    def _on_request_access_clicked(self) -> None:
        """Handle Request Access button click in Flatpak environment."""
        # Create a confirmation dialog
        window = self.get_root()
        dialog = Adw.MessageDialog.new(
            window,
            "Request Folder Access",
            "You are using the app in a sandbox. Please grant access to your home folder to use the File Manager."
        )
        dialog.add_response("cancel", "Cancel")
        dialog.add_response("ok", "OK")
        dialog.set_response_appearance("ok", Adw.ResponseAppearance.SUGGESTED)
        dialog.set_default_response("ok")
        dialog.set_close_response("cancel")
        
        def on_response(dialog, response):
            if response == "ok":
                self._show_folder_picker()
        
        dialog.connect("response", on_response)
        dialog.present()

    def _hide_request_access_button(self) -> None:
        """Hide the Request Access button after access has been granted.
        In Flatpak, always keep the button visible as requested."""
        if hasattr(self, '_request_access_button') and self._request_access_button:
            # Don't hide the button in Flatpak - always keep it visible
            if not is_flatpak():
                self._request_access_button.set_visible(False)
                logger.debug("Hid Request Access button after granting access")
            else:
                logger.debug("Keeping Request Access button visible in Flatpak")

    def _show_folder_picker(self) -> None:
        """Show a portal-aware folder picker for Flatpak with persistent access."""
        dlg = Gtk.FileChooserNative(
            title="Select Folder to Grant Access",
            action=Gtk.FileChooserAction.SELECT_FOLDER,
            transient_for=self.get_root(),
            modal=True,
        )
        
        def _resp(_dlg, resp):
            if resp == Gtk.ResponseType.ACCEPT:
                gfile = dlg.get_file()
                if gfile:
                    try:
                        path = gfile.get_path()
                        logger.debug(f"FileChooserNative returned path: {path}")
                        
                        # Grant persistent access via Document portal
                        doc_id = _grant_persistent_access(gfile)
                        if doc_id:
                            _save_doc(path, doc_id)
                            logger.info(f"Persisted access to {path} (ID={doc_id})")
                        else:
                            logger.warning(f"Could not grant persistent access to: {path}")
                        
                        # Switch to it immediately
                        self.toolbar.path_entry.set_text(path)
                        self.toolbar.path_entry.emit("activate")
                        self.show_toast(f"Access granted to: {_pretty_path_for_display(path)}")
                        
                        # Hide the Request Access button since access is now granted
                        self._hide_request_access_button()
                    except Exception as e:
                        logger.warning(f"Failed to persist folder access: {e}")
                        # Still navigate to folder even if persistence fails
                        path = gfile.get_path()
                        if path:
                            self.toolbar.path_entry.set_text(path)
                            self.toolbar.path_entry.emit("activate")
                            self.show_toast(f"Access granted to: {_pretty_path_for_display(path)}")
                            # Hide the Request Access button since access is now granted
                            self._hide_request_access_button()
            dlg.destroy()
        
        dlg.connect("response", _resp)
        dlg.show()

    def restore_persisted_folder(self) -> None:
        """Restore access to a previously granted folder on app launch (Flatpak only)."""
        if not is_flatpak():
            return
            
        logger.debug("Attempting to restore persisted folder...")
        portal_result = _load_first_doc_path()
        if portal_result:
            portal_path, doc_id, entry = portal_result
            logger.debug(f"Found persisted path: {portal_path} (doc_id={doc_id})")
            try:
                # Directly trigger the path change instead of relying on path entry activation
                self.emit("path-changed", portal_path)
                logger.info(f"Restored access to folder: {portal_path}")
            except Exception as e:
                logger.warning(f"Failed to restore folder access: {e}")
        else:
            logger.debug("No persisted path found")

    def _set_current_pathbar_text(self, path: str) -> None:
        """Set the path bar text with human-friendly display formatting."""
        display_path = _pretty_path_for_display(path)
        self.toolbar.path_entry.set_text(display_path)

    @staticmethod
    def _dialog_dismissed(error: GLib.Error) -> bool:
        dialog_error = getattr(Gtk, "DialogError", None)
        if dialog_error is not None and error.matches(dialog_error, dialog_error.DISMISSED):
            return True
        return error.matches(Gio.IOErrorEnum, Gio.IOErrorEnum.CANCELLED)

    def _build_properties_details(self, entry: FileEntry) -> Dict[str, str]:
        base_path = self._current_path or "/"
        location = os.path.join(base_path, entry.name)

        entry_type = "Folder" if entry.is_dir else "File"
        if entry.is_dir:
            size_text = "—"
        else:
            size_text = self._format_size(entry.size)

        try:
            modified_dt = datetime.fromtimestamp(entry.modified)
            modified_text = modified_dt.strftime("%Y-%m-%d %H:%M:%S")
        except (OSError, OverflowError, ValueError, TypeError):
            modified_text = "Unknown"

        return {
            "name": entry.name,
            "type": entry_type,
            "size": size_text,
            "modified": modified_text,
            "location": location,
        }

    def _on_menu_properties(self) -> None:
        entry = self.get_selected_entry()
        if entry is None:
            self.show_toast("Select a single item to view properties")
            return
        details = self._build_properties_details(entry)
        self._show_properties_dialog(entry, details)

    def _show_properties_dialog(self, entry: FileEntry, details: Dict[str, str]) -> None:
        """Show modern properties dialog."""
        window = self.get_root()
        if window is None:
            return
        
        try:
            # Create and show the modern properties dialog
            dialog = PropertiesDialog(entry, self._current_path, window)
            dialog.present()
        except Exception as e:
            # Fallback to simple message dialog if modern dialog fails
            self._show_fallback_properties_dialog(entry, details, window)

    def _show_fallback_properties_dialog(self, entry: FileEntry, details: Dict[str, str], window: Gtk.Window) -> None:
        """Fallback to simple properties dialog if modern dialog fails."""
        heading = f"{entry.name} Properties" if entry.name else "Properties"
        body_lines = [
            f"Name: {details['name']}",
            f"Type: {details['type']}",
            f"Size: {details['size']}",
            f"Modified: {details['modified']}",
            f"Location: {details['location']}",
        ]
        body_text = "\n".join(body_lines)

        try:
            dialog = Adw.MessageDialog(
                transient_for=window,
                modal=True,
                heading=heading,
                body=body_text
            )
            dialog.add_response("ok", "OK")
            dialog.set_default_response("ok")
            dialog.connect("response", lambda d, *_: d.destroy())
            dialog.present()
        except Exception:
            # Final fallback to basic Gtk dialog
            dialog = Gtk.MessageDialog(
                transient_for=window,
                modal=True,
                message_type=Gtk.MessageType.INFO,
                buttons=Gtk.ButtonsType.OK,
                text=heading,
                secondary_text=body_text
            )
            dialog.connect("response", lambda d, *_: d.destroy())
            dialog.present()

    # -- public API -----------------------------------------------------

    def show_entries(self, path: str, entries: Iterable[FileEntry]) -> None:
        entries_list = list(entries)
        pane_type = "remote" if self._is_remote else "local"
        logger.debug(f"FilePane.show_entries: {pane_type} pane updating with {len(entries_list)} entries for path {path}")
        
        self._current_path = path
        self._set_current_pathbar_text(path)
        self._cached_entries = entries_list
        self._apply_entry_filter(preserve_selection=False)
        
        logger.debug(f"FilePane.show_entries: {pane_type} pane update completed")

    def highlight_entry(self, name: str) -> None:
        if not name:
            return
        match: Optional[int] = None
        for index, entry in enumerate(self._entries):
            if entry.name == name:
                match = index
                break
        if match is None:
            return
        self._selection_model.unselect_all()
        self._selection_model.select_item(match, False)
        self._scroll_to_position(match)

    def _apply_entry_filter(self, *, preserve_selection: bool) -> None:
        selected_names: set[str] = set()
        if preserve_selection:
            for entry in self.get_selected_entries():
                selected_names.add(entry.name)

        # Filter for hidden files and store as raw entries
        self._raw_entries = [
            entry
            for entry in self._cached_entries
            if self._show_hidden or not entry.name.startswith(".")
        ]

        # Apply sorting to get final entries
        self._entries = self._sort_entries(self._raw_entries)
        
        # Update the list store
        self._list_store.remove_all()
        restored_selection: List[int] = []
        for idx, entry in enumerate(self._entries):
            suffix = "/" if entry.is_dir else ""
            self._list_store.append(Gtk.StringObject.new(entry.name + suffix))
            if preserve_selection and entry.name in selected_names:
                restored_selection.append(idx)

        self._selection_model.unselect_all()
        for index in restored_selection:
            self._selection_model.select_item(index, False)

        self._update_menu_state()



    # -- navigation helpers --------------------------------------------

    def _on_list_activate(self, _list_view: Gtk.ListView, position: int) -> None:
        if position is not None and 0 <= position < len(self._entries):
            entry = self._entries[position]
            if entry.is_dir:
                self.emit("path-changed", os.path.join(self._current_path, entry.name))

    def _sort_entries(self, entries: Iterable[FileEntry]) -> List[FileEntry]:
        def key_func(item: FileEntry):
            if self._sort_key == "size":
                return item.size
            if self._sort_key == "modified":
                return item.modified
            return item.name.casefold()

        dirs = [entry for entry in entries if entry.is_dir]
        files = [entry for entry in entries if not entry.is_dir]

        dirs_sorted = sorted(dirs, key=key_func, reverse=self._sort_descending)
        files_sorted = sorted(files, key=key_func, reverse=self._sort_descending)
        return dirs_sorted + files_sorted

    def _refresh_sorted_entries(self, *, preserve_selection: bool) -> None:
        # Simply re-apply the filter which now includes sorting
        self._apply_entry_filter(preserve_selection=preserve_selection)

    def _on_grid_activate(self, _grid_view: Gtk.GridView, position: int) -> None:
        if position is not None and 0 <= position < len(self._entries):
            entry = self._entries[position]
            if entry.is_dir:
                self.emit("path-changed", os.path.join(self._current_path, entry.name))

    def _on_drag_prepare(self, drag_source: Gtk.DragSource, x: float, y: float) -> Gdk.ContentProvider:
        """Prepare drag data when drag operation starts."""
        # Get the widget that initiated the drag
        widget = drag_source.get_widget()
        
        # Get the position that was stored during binding
        position = getattr(widget, 'drag_position', None)
        
        logger.debug(f"Drag prepare: position={position}, entries_count={len(self._entries)}")
        
        # Create a string representation of the drag data
        if position is not None and 0 <= position < len(self._entries):
            entry = self._entries[position]
            drag_data_string = f"sshpilot_drag:{id(self)}:{self._current_path}:{position}:{entry.name}"
        else:
            drag_data_string = "sshpilot_drag:invalid"
        
        return Gdk.ContentProvider.new_for_value(drag_data_string)

    def _on_drag_begin(self, drag_source: Gtk.DragSource, drag: Gdk.Drag) -> None:
        """Called when drag operation begins - set drag icon."""
        logger.debug(f"Drag begin: pane={self._is_remote}")
        # Create a simple icon for the drag operation
        widget = drag_source.get_widget()
        if widget:
            # Create a paintable from the widget to use as drag icon
            paintable = Gtk.WidgetPaintable.new(widget)
            drag_source.set_icon(paintable, 0, 0)

    def _on_drag_end(self, drag_source: Gtk.DragSource, drag: Gdk.Drag, delete_data: bool) -> None:
        """Called when drag operation ends."""
        # Clean up any drag-related state if needed
        pass

    def _on_drop_string(self, drop_target: Gtk.DropTarget, value: str, x: float, y: float) -> bool:
        """Handle dropped files from string data."""
        logger.debug(f"Drop received: value={value}")
        
        if not isinstance(value, str) or not value.startswith("sshpilot_drag:"):
            logger.debug("Drop rejected: invalid drag data")
            return False
            
        # Parse the drag data string
        parts = value.split(":")
        if len(parts) < 5:
            logger.debug("Drop rejected: invalid drag data format")
            return False
            
        source_pane_id = int(parts[1])
        source_path = parts[2]
        position = int(parts[3])
        entry_name = parts[4]
        
        # Find the source pane by ID
        source_pane = None
        window = self.get_root()
        if isinstance(window, FileManagerWindow):
            if id(window._left_pane) == source_pane_id:
                source_pane = window._left_pane
            elif id(window._right_pane) == source_pane_id:
                source_pane = window._right_pane
        
        if source_pane is None:
            logger.debug("Drop rejected: source pane not found")
            return False
            
        logger.debug(f"Drop data: source_pane={source_pane._is_remote}, target_pane={self._is_remote}, position={position}")
        
        # Don't allow dropping on the same pane
        if source_pane == self:
            logger.debug("Drop rejected: same pane")
            return False
            
        # Get the entry from the source pane
        if position < 0 or position >= len(source_pane._entries):
            logger.debug(f"Drop rejected: invalid position {position}, entries count: {len(source_pane._entries)}")
            return False
            
        entry = source_pane._entries[position]
        source_file_path = os.path.join(source_path, entry.name)
        
        logger.debug(f"Drop operation: {entry.name} from {source_file_path}")
        
        # Determine operation type based on source and target panes
        if self._is_remote and not source_pane._is_remote:
            # Local to remote - upload
            logger.debug("Starting upload operation")
            self._handle_upload_from_drag(source_file_path, entry)
        elif not self._is_remote and source_pane._is_remote:
            # Remote to local - download
            logger.debug("Starting download operation")
            self._handle_download_from_drag(source_file_path, entry)
        else:
            # Same type of pane - not supported for now
            logger.debug("Drop rejected: same pane type")
            return False
        
        return True

    def _handle_upload_from_drag(self, source_path: str, entry: FileEntry) -> None:
        """Handle upload operation from drag and drop."""
        try:
            import pathlib
            source_path_obj = pathlib.Path(source_path)
            destination_path = posixpath.join(self._current_path, entry.name)
            
            # Get the file manager window to access the SFTP manager
            window = self.get_root()
            if not isinstance(window, FileManagerWindow):
                self.show_toast("Upload failed: Invalid window context")
                return
                
            manager = window._manager
            
            # Check for file conflicts first
            files_to_transfer = [(str(source_path_obj), destination_path)]
            
            def _proceed_with_upload(resolved_files: List[Tuple[str, str]]) -> None:
                for local_path_str, dest_path in resolved_files:
                    path_obj = pathlib.Path(local_path_str)
                    
                    if entry.is_dir:
                        # Upload directory
                        future = manager.upload_directory(path_obj, dest_path)
                    else:
                        # Upload file
                        future = manager.upload(path_obj, dest_path)
                    
                    # Show progress dialog for upload
                    window._show_progress_dialog("upload", entry.name, future)
                    window._attach_refresh(
                        future,
                        refresh_remote=self,
                        highlight_name=entry.name,
                    )
            
            window._check_file_conflicts(files_to_transfer, "upload", _proceed_with_upload)
            
        except Exception as e:
            self.show_toast(f"Upload failed: {str(e)}")

    def _handle_download_from_drag(self, source_path: str, entry: FileEntry) -> None:
        """Handle download operation from drag and drop."""
        try:
            import pathlib
            destination_path = pathlib.Path(self._current_path) / entry.name
            
            # Get the file manager window to access the SFTP manager
            window = self.get_root()
            if not isinstance(window, FileManagerWindow):
                self.show_toast("Download failed: Invalid window context")
                return
                
            manager = window._manager
            
            # Check for file conflicts first
            files_to_transfer = [(source_path, str(destination_path))]
            
            def _proceed_with_download(resolved_files: List[Tuple[str, str]]) -> None:
                for source, target_path_str in resolved_files:
                    target_path = pathlib.Path(target_path_str)
                    
                    if entry.is_dir:
                        # Download directory
                        future = manager.download_directory(source, target_path)
                    else:
                        # Download file
                        future = manager.download(source, target_path)
                    
                    # Show progress dialog for download
                    window._show_progress_dialog("download", entry.name, future)
                    window._attach_refresh(
                        future,
                        refresh_local_path=str(self._current_path),
                        highlight_name=entry.name,
                    )
            
            window._check_file_conflicts(files_to_transfer, "download", _proceed_with_download)
            
        except Exception as e:
            self.show_toast(f"Download failed: {str(e)}")

    def _on_drop_enter(self, drop_target: Gtk.DropTarget, x: float, y: float) -> Gdk.DragAction:
        """Called when drag enters drop target."""
        logger.debug(f"Drop enter: pane={self._is_remote}")
        # Add visual feedback - could highlight the drop area
        self.add_css_class("drop-target-active")
        return Gdk.DragAction.COPY

    def _on_drop_leave(self, drop_target: Gtk.DropTarget) -> None:
        """Called when drag leaves drop target."""
        logger.debug(f"Drop leave: pane={self._is_remote}")
        # Remove visual feedback
        self.remove_css_class("drop-target-active")

    def _on_up_clicked(self, _button) -> None:
        parent = os.path.dirname(self._current_path.rstrip('/')) or '/'
        # Avoid navigating past root repeatedly
        if parent != self._current_path:
            self.emit("path-changed", parent)

    def _on_back_clicked(self, _button) -> None:
        prev = self.pop_history()
        if prev:
            # Suppress history push for back navigation
            self._suppress_history_push = True
            self.emit("path-changed", prev)

    def _on_refresh_clicked(self, _button) -> None:
        # Refresh the current directory
        current_path = self._current_path or "/"
        self.emit("path-changed", current_path)

    def push_history(self, path: str) -> None:
        if self._history and self._history[-1] == path:
            return
        self._history.append(path)

    def pop_history(self) -> Optional[str]:
        if len(self._history) > 1:
            self._history.pop()
            return self._history[-1]
        return None

    def show_toast(self, text: str, timeout: int = -1) -> None:
        """Show a toast message safely."""
        try:
            # Dismiss any existing toast first
            if self._current_toast:
                self._current_toast.dismiss()
                self._current_toast = None
            
            toast = Adw.Toast.new(text)
            if timeout >= 0:
                toast.set_timeout(timeout)
            self._overlay.add_toast(toast)
            self._current_toast = toast  # Keep reference for dismissal
        except (AttributeError, RuntimeError, GLib.GError):
            # Overlay might be destroyed or invalid, ignore
            pass

    def dismiss_toasts(self) -> None:
        """Dismiss all toasts from the overlay."""
        try:
            # Dismiss the current toast if it exists
            if self._current_toast:
                self._current_toast.dismiss()
                self._current_toast = None
        except (AttributeError, RuntimeError, GLib.GError):
            # Overlay might be destroyed or invalid, ignore
            pass

    # -- type-ahead search ----------------------------------------------

    def _current_time(self) -> float:
        getter = getattr(GLib, "get_monotonic_time", None)
        if callable(getter):
            try:
                return getter() / 1_000_000
            except Exception:
                pass
        return time.monotonic()

    def _find_prefix_match(self, prefix: str, start_index: int) -> Optional[int]:
        if not prefix or not self._entries:
            return None

        total = len(self._entries)
        if total <= 0:
            return None

        start = 0 if start_index is None else start_index
        if start < 0:
            start = 0

        prefix_casefold = prefix.casefold()
        for offset in range(total):
            index = (start + offset) % total
            if self._entries[index].name.casefold().startswith(prefix_casefold):
                return index
        return None

    def _scroll_to_position(self, position: int) -> None:
        visible = self._stack.get_visible_child_name()
        view: Optional[Gtk.Widget] = None
        if visible == "list":
            view = self._list_view
        elif visible == "grid":
            view = self._grid_view

        if view is None:
            return

        scroll_to = getattr(view, "scroll_to", None)
        if callable(scroll_to):
            flags = getattr(Gtk, "ListScrollFlags", None)
            focus_flag = getattr(flags, "FOCUS", 1) if flags is not None else 1
            try:
                scroll_to(position, focus_flag)
            except Exception:
                pass

    def _on_typeahead_key_pressed(
        self,
        _controller: Gtk.EventControllerKey,
        keyval: int,
        _keycode: int,
        state: Gdk.ModifierType,
    ) -> bool:
        if not self._entries:
            return False

        if state & (
            Gdk.ModifierType.CONTROL_MASK
            | Gdk.ModifierType.ALT_MASK
            | getattr(Gdk.ModifierType, "ALT_MASK", 0)
            | getattr(Gdk.ModifierType, "SUPER_MASK", 0)
        ):
            return False

        char_code = Gdk.keyval_to_unicode(keyval)
        if not char_code:
            return False

        char = chr(char_code)
        if not char or not char.isprintable():
            return False

        now = self._current_time()
        if now - self._typeahead_last_time > self._TYPEAHEAD_TIMEOUT:
            self._typeahead_buffer = ""

        self._typeahead_last_time = now

        repeat_cycle = (
            bool(self._typeahead_buffer)
            and len(self._typeahead_buffer) == 1
            and char.casefold() == self._typeahead_buffer.casefold()
        )

        selected = self._get_primary_selection_index()
        if selected is None or selected < 0:
            selected_index = 0
        else:
            selected_index = selected

        start_index = selected_index
        match: Optional[int] = None
        prefix: Optional[str] = None

        if repeat_cycle:
            candidate = self._typeahead_buffer + char
            match = self._find_prefix_match(candidate, start_index)
            if match is not None:
                self._typeahead_buffer = candidate
            else:
                start_index += 1
                prefix = self._typeahead_buffer
        else:
            self._typeahead_buffer += char
            prefix = self._typeahead_buffer

        if match is None and prefix is not None:
            match = self._find_prefix_match(prefix, start_index)

        if match is None and not repeat_cycle:
            self._typeahead_buffer = char
            match = self._find_prefix_match(self._typeahead_buffer, selected_index)

        if match is None:
            return False

        setter = getattr(self._selection_model, "select_item", None)
        if callable(setter):
            setter(match, True)
        else:
            fallback = getattr(self._selection_model, "set_selected", None)
            if callable(fallback):
                fallback(match)

        self._scroll_to_position(match)
        return True


class FileManagerWindow(Adw.Window):
    """Top-level window hosting two :class:`FilePane` instances."""

    def __init__(
        self,
        application: Adw.Application,
        *,
        host: str,
        username: str,
        port: int = 22,
        initial_path: str = "~",
        nickname: Optional[str] = None,
        connection: Any = None,
        connection_manager: Any = None,
        ssh_config: Optional[Dict[str, Any]] = None,
    ) -> None:
        super().__init__(title="")
        self._host = host
        self._username = username
        self._nickname = nickname
        self._connection = connection
        self._connection_manager = connection_manager
        self._ssh_config = dict(ssh_config) if ssh_config else None
        # Set default and minimum sizes following GNOME HIG
        self.set_default_size(1000, 640)
        # Set minimum size to ensure usability (GNOME HIG recommends minimum 360px width)
        self.set_size_request(600, 400)
        # Ensure window is resizable (this is the default, but being explicit)
        self.set_resizable(True)
        # Ensure window decorations are shown (minimize, maximize, close buttons)
        self.set_decorated(True)
        
        # Progress state
        self._current_future: Optional[Future] = None

        # Use ToolbarView like other Adw.Window instances
        toolbar_view = Adw.ToolbarView()
        self.set_content(toolbar_view)
        self._toolbar_view = toolbar_view
        self._embedded_parent: Optional[Gtk.Widget] = None
        
        # Create header bar with window controls
        header_bar = Adw.HeaderBar()
        self._header_bar = header_bar
        title_parts = []
        if nickname and nickname.strip():
            title_parts.append(str(nickname).strip())
        base_identity = f"{username}@{host}"
        if not title_parts or title_parts[0] != base_identity:
            title_parts.append(base_identity)
        header_bar.set_title_widget(Gtk.Label(label=" ".join(title_parts)))
        # Enable window controls (minimize, maximize, close) following GNOME HIG
        header_bar.set_show_start_title_buttons(True)
        header_bar.set_show_end_title_buttons(True)
        
        # Add toggle button to hide/show local pane
        self._local_pane_toggle = Gtk.ToggleButton()
        self._local_pane_toggle.set_icon_name("view-dual-symbolic")
        self._local_pane_toggle.set_tooltip_text("Hide Local Pane")
        self._local_pane_toggle.set_active(False)  # Start unselected
        self._local_pane_toggle.add_css_class("flat")  # Flat style
        self._local_pane_toggle.connect("toggled", self._on_local_pane_toggle)
        header_bar.pack_start(self._local_pane_toggle)
        
        # Create menu button for headerbar
        self._create_headerbar_menu(header_bar)
        
        # Create toast overlay first and set it as toolbar content
        self._toast_overlay = Adw.ToastOverlay()
        self._progress_dialog: Optional[SFTPProgressDialog] = None
        self._connection_error_reported = False
        
        # Apply custom styling to toasts
        css_provider = Gtk.CssProvider()
        toast_css = """
        toast {
            /* Frosted glass effect */
            background-color: alpha(black, 0.6);

            /* Pill shape */
            border-radius: 99px; /* A large value creates the pill shape */

            /* Clean typography */
            color: white;
            font-weight: 500; /* Medium weight for a modern feel */
            font-size: 1.05em;

            /* Subtle details */
            padding: 8px 20px;
            margin: 10px;
            border: 1px solid alpha(white, 0.1);
            box-shadow: 0 5px 15px alpha(black, 0.2);
        }
        
        toast label {
            /* Style toast labels */
            color: white;
            font-weight: 500;
        }
        
        toast button {
            /* Style toast buttons if any */
            color: white;
            background-color: alpha(white, 0.2);
            border: 1px solid alpha(white, 0.3);
            border-radius: 6px;
            padding: 4px 8px;
        }
        
        toast button.circular.flat {
            /* Style close button */
            color: white;
            background-color: alpha(black, 0.6);
            border: 1px solid alpha(white, 0.1);
        }
        
        /* Drop target styling */
        .drop-target-active {
            background-color: alpha(@accent_color, 0.1);
            border: 2px dashed @accent_color;
            border-radius: 8px;
        }
        """
        css_provider.load_from_data(toast_css.encode())
        self._toast_overlay.get_style_context().add_provider(
            css_provider, Gtk.STYLE_PROVIDER_PRIORITY_USER
        )
        
        # Also apply to the main window's display for global coverage
        display = Gdk.Display.get_default()
        Gtk.StyleContext.add_provider_for_display(
            display, css_provider, Gtk.STYLE_PROVIDER_PRIORITY_USER
        )
        
        toolbar_view.set_content(self._toast_overlay)
        toolbar_view.add_top_bar(header_bar)

        # Create the main content area and set it as toast overlay child
        panes = Gtk.Paned.new(Gtk.Orientation.HORIZONTAL)
        panes.set_wide_handle(True)
        # Set position to split evenly by default (50%)
        panes.set_position(500)  # This will be adjusted when window is resized
        # Enable resizing and shrinking for both panes following GNOME HIG
        panes.set_resize_start_child(True)
        panes.set_resize_end_child(True)
        panes.set_shrink_start_child(False)
        panes.set_shrink_end_child(False)
        
        # Set panes as the child of toast overlay
        self._toast_overlay.set_child(panes)
<<<<<<< HEAD
        panes.connect("size-allocate", self._on_content_size_allocate)
=======
        self._toast_overlay.connect("size-allocate", self._on_content_size_allocate)
>>>>>>> 3e11e424

        self._left_pane = FilePane("Local")
        self._right_pane = FilePane("Remote")
        self._left_pane.set_partner_pane(self._right_pane)
        self._right_pane.set_partner_pane(self._left_pane)
        panes.set_start_child(self._left_pane)
        panes.set_end_child(self._right_pane)
        
        # Store reference to panes for resize handling
        self._panes = panes
        self._last_split_width = 0

        # Connect to size-allocate to maintain proportional split
        self.connect("notify::default-width", self._on_window_resize)

        # Initialize panes: left is LOCAL home, right is REMOTE home (~)
        self._pending_paths: Dict[FilePane, Optional[str]] = {
            self._left_pane: None,
            self._right_pane: initial_path,
        }
        self._pending_highlights: Dict[FilePane, Optional[str]] = {
            self._left_pane: None,
            self._right_pane: None,
        }


        self._clipboard_entries: List[FileEntry] = []
        self._clipboard_directory: Optional[str] = None
        self._clipboard_source_pane: Optional[FilePane] = None
        self._clipboard_operation: Optional[str] = None


        # Prime the left (local) pane with local home directory initially
        try:
            local_home = os.path.expanduser("~")
            self._load_local(local_home)
            self._left_pane.push_history(local_home)
        except Exception as exc:
            self._left_pane.show_toast(f"Failed to load local home: {exc}")

        # Connect pane signals
        for pane in (self._left_pane, self._right_pane):
            pane.connect("path-changed", self._on_path_changed, pane)
            pane.connect("request-operation", self._on_request_operation, pane)
            pane.set_can_paste(False)

        # In Flatpak, schedule restoration after initialization is complete
        if is_flatpak():
            GLib.idle_add(self._restore_flatpak_folder)

        # Initialize SFTP manager and connect signals
        initial_password = None
        if connection is not None:
            initial_password = getattr(connection, "password", None) or None

        self._manager = AsyncSFTPManager(
            host,
            username,
            port,
            password=initial_password,
            connection=connection,
            connection_manager=connection_manager,
            ssh_config=self._ssh_config,
        )
        
        # Connect signals with error handling
        try:
            self._manager.connect("connected", self._on_connected)
            self._manager.connect("connection-error", self._on_connection_error)
            self._manager.connect("progress", self._on_progress)
            self._manager.connect("operation-error", self._on_operation_error)
            self._manager.connect("directory-loaded", self._on_directory_loaded)
        except Exception as exc:
            print(f"Error connecting signals: {exc}")
        
        # Show initial progress before connecting
        try:
            self._show_progress(0.1, "Connecting…")
        except Exception as exc:
            print(f"Error showing progress: {exc}")
        
        # Show loading toast in remote pane (infinite timeout until manually dismissed)
        try:
            self._right_pane.show_toast("Loading remote directory...", timeout=0)
        except (AttributeError, RuntimeError, GLib.GError):
            # Overlay might be destroyed or invalid, ignore
            pass
        
        # Start connection after everything is set up
        try:
            self._manager.connect_to_server()
        except Exception as exc:
            print(f"Error connecting to server: {exc}")

    def detach_for_embedding(self, parent: Optional[Gtk.Widget] = None) -> Gtk.Widget:
        """Detach the window content for embedding in another container."""

        self._embedded_parent = parent
        content = getattr(self, '_toolbar_view', None)
        if content is None:
            raise RuntimeError("File manager UI is not initialised")

        enable_embedding_mode = getattr(self, 'enable_embedding_mode', None)
        if callable(enable_embedding_mode):
            enable_embedding_mode()

        try:
            current_child = self.get_content()
        except Exception:
            current_child = None

        if current_child is content:
            try:
                self.set_content(None)
            except Exception:
                # Fallback to unparent if set_content is unavailable
                try:
                    content.unparent()
                except Exception:
                    pass

        return content

    def enable_embedding_mode(self) -> None:
        """Adjust the window chrome for embedded usage."""

        if getattr(self, '_embedded_mode', False):
            return

        self._embedded_mode = True

        try:
            self.set_decorated(False)
        except Exception:  # pragma: no cover - defensive
            pass

        header_bar = getattr(self, '_header_bar', None)
        if header_bar is not None:
            try:
                header_bar.set_show_start_title_buttons(False)
                header_bar.set_show_end_title_buttons(False)
                header_bar.set_visible(False)
            except Exception:  # pragma: no cover - defensive UI cleanup
                try:
                    header_bar.hide()
                except Exception:
                    pass

        toolbar_view = getattr(self, '_toolbar_view', None)
        if toolbar_view is not None:
            try:
                toolbar_view.add_css_class('embedded')
            except Exception:  # pragma: no cover - optional styling
                pass

    # -- signal handlers ------------------------------------------------



    def _clear_progress_toast(self) -> None:
        """Clear the progress dialog safely."""
        if hasattr(self, '_progress_dialog') and self._progress_dialog is not None:
            try:
                self._progress_dialog.close()
            except (AttributeError, RuntimeError, GLib.GError):
                # Dialog might be destroyed or invalid, ignore
                pass
            finally:
                self._progress_dialog = None


    def _show_progress(self, fraction: float, message: str) -> None:
        """Update progress dialog if active."""
        if hasattr(self, '_progress_dialog') and self._progress_dialog is not None:
            try:
                self._progress_dialog.update_progress(fraction, message)
            except (AttributeError, RuntimeError, GLib.GError):
                # Dialog might be destroyed or invalid, ignore
                pass

    def _create_headerbar_menu(self, header_bar: Adw.HeaderBar) -> None:
        """Create and add menu button to headerbar."""
        # Create menu model
        menu_model = Gio.Menu()
        
        # Add "Show Hidden Files" toggle action
        menu_model.append("Show Hidden Files", "win.show-hidden")
        
        # Create action group for window actions
        self._window_action_group = Gio.SimpleActionGroup()
        self.insert_action_group("win", self._window_action_group)
        
        # Create action for show hidden files
        self._show_hidden_action = Gio.SimpleAction.new_stateful(
            "show-hidden", 
            None, 
            GLib.Variant.new_boolean(False)
        )
        self._show_hidden_action.connect("activate", self._on_show_hidden_action)
        self._window_action_group.add_action(self._show_hidden_action)
        
        # Create menu button
        menu_button = Gtk.MenuButton()
        menu_button.set_icon_name("open-menu-symbolic")
        menu_button.set_menu_model(menu_model)
        menu_button.set_tooltip_text("Main menu")
        
        # Add to headerbar
        header_bar.pack_end(menu_button)

    def _on_show_hidden_action(self, action: Gio.SimpleAction, _parameter: Optional[GLib.Variant]) -> None:
        """Handle show hidden files action from menu."""
        # Toggle the state
        current_state = action.get_state().get_boolean()
        new_state = not current_state
        action.set_state(GLib.Variant.new_boolean(new_state))
        
        # Apply to both panes
        self._left_pane._show_hidden = new_state
        self._right_pane._show_hidden = new_state
        
        # Refresh both panes
        self._left_pane._apply_entry_filter(preserve_selection=True)
        self._right_pane._apply_entry_filter(preserve_selection=True)

    def _on_local_pane_toggle(self, toggle_button: Gtk.ToggleButton) -> None:
        """Handle local pane toggle button."""
        is_active = toggle_button.get_active()
        
        if is_active:
            # Hide local pane (button is pressed/selected)
            self._left_pane.set_visible(False)
            toggle_button.set_tooltip_text("Show Local Pane")
        else:
            # Show local pane (button is unpressed/unselected)
            self._left_pane.set_visible(True)
            toggle_button.set_tooltip_text("Hide Local Pane")

    def _on_connected(self, *_args) -> None:
        self._show_progress(0.4, "Connected")
        
        # Trigger directory loads for all panes that have a pending initial path
        for pane, pending in self._pending_paths.items():
            if pending:
                self._manager.listdir(pending)


    def _on_progress(self, _manager, fraction: float, message: str) -> None:
        self._show_progress(fraction, message)

    def _on_operation_error(self, _manager, message: str) -> None:
        """Handle operation error with toast."""
        try:
            toast = Adw.Toast.new(message)
            toast.set_priority(Adw.ToastPriority.HIGH)
            self._toast_overlay.add_toast(toast)
        except (AttributeError, RuntimeError, GLib.GError):
            # Overlay might be destroyed or invalid, ignore
            pass

    def _on_connection_error(self, _manager, message: str) -> None:
        """Handle connection error with toast."""
        self._clear_progress_toast()
        
        if self._connection_error_reported:
            return
        
        try:
            toast = Adw.Toast.new(message or "Connection failed")
            toast.set_priority(Adw.ToastPriority.HIGH)
            self._toast_overlay.add_toast(toast)
        except (AttributeError, RuntimeError, GLib.GError):
            # Overlay might be destroyed or invalid, ignore
            pass
        finally:
            self._connection_error_reported = True

    def _on_directory_loaded(
        self, _manager, path: str, entries: Iterable[FileEntry]
    ) -> None:
        entries_list = list(entries)  # Convert to list for logging and reuse
        logger.debug(f"_on_directory_loaded: path={path}, entries_count={len(entries_list)}")
        
        # Prefer the pane explicitly waiting for this exact path; otherwise
        # assign to the next pane that still has a pending request. This makes
        # initial dual loads robust even if the backend normalizes paths.
        target = next((pane for pane, pending in self._pending_paths.items() if pending == path), None)
        logger.debug(f"_on_directory_loaded: target pane found by exact path match: {target is not None}")
        
        if target is None:
            # Prefer whichever pane still has an outstanding remote refresh. If
            # no pane recorded the request (e.g. backend normalised the path
            # before we tracked it) make the remote pane the default so results
            # are never routed to the local view.
            target = next(
                (pane for pane, pending in self._pending_paths.items() if pending is not None),
                None,
            )
            if target is None and self._right_pane in self._pending_paths:
                target = self._right_pane
            if target is None:
                target = self._left_pane
            logger.debug(f"_on_directory_loaded: fallback target pane: {target == self._right_pane and 'remote' or 'local'}")
        
        # Clear the pending flag for the resolved pane
        logger.debug(f"_on_directory_loaded: clearing pending path for target pane")
        self._pending_paths[target] = None

        logger.debug(f"_on_directory_loaded: calling show_entries on target pane")
        target.show_entries(path, entries_list)
        self._apply_pending_highlight(target)
        target.push_history(path)
        
        # Dismiss any loading toast after directory load is fully complete
        # The loading toast was shown on the right pane, so dismiss it specifically
        try:
            if target == self._right_pane:
                target.dismiss_toasts()
                logger.debug(f"_on_directory_loaded: dismissed loading toasts for right pane")
            else:
                # If target is not right pane, still dismiss any loading toasts on right pane
                self._right_pane.dismiss_toasts()
                logger.debug(f"_on_directory_loaded: dismissed loading toasts for right pane (fallback)")
        except (AttributeError, RuntimeError, GLib.GError):
            # Method might not exist or overlay might be destroyed, ignore
            pass
        
        logger.debug(f"_on_directory_loaded: completed directory load for {path}")

    # -- local filesystem helpers ---------------------------------------

    def _load_local(self, path: str) -> None:
        """Load local directory contents into the left pane.

        This is a synchronous operation using the local filesystem.
        """
        try:
            path = os.path.expanduser(path or "~")
            if not os.path.isabs(path):
                path = os.path.abspath(path)
            if not os.path.isdir(path):
                raise NotADirectoryError(f"Not a directory: {path}")

            entries: List[FileEntry] = []
            with os.scandir(path) as it:
                for dirent in it:
                    try:
                        stat = dirent.stat(follow_symlinks=False)
                        is_dir = dirent.is_dir(follow_symlinks=False)
                        item_count = None
                        
                        # Count items in directory
                        if is_dir:
                            try:
                                with os.scandir(dirent.path) as dir_it:
                                    item_count = len(list(dir_it))
                            except Exception:
                                # If we can't read the directory, set count to None
                                item_count = None
                        
                        entries.append(
                            FileEntry(
                                name=dirent.name,
                                is_dir=is_dir,
                                size=getattr(stat, "st_size", 0) or 0,
                                modified=getattr(stat, "st_mtime", 0.0) or 0.0,
                                item_count=item_count,
                            )
                        )
                    except Exception:
                        # Skip entries we cannot stat
                        continue

            # Show results in the left pane
            self._left_pane.show_entries(path, entries)
            self._apply_pending_highlight(self._left_pane)
        except Exception as exc:
            self._left_pane.show_toast(str(exc))

    def _on_path_changed(self, pane: FilePane, path: str, user_data=None) -> None:
        # Route local vs remote browsing
        if pane is self._left_pane:
            # Local pane: expand ~ and navigate local filesystem
            local_path = os.path.expanduser(path) if path.startswith("~") else path
            if not local_path:
                local_path = os.path.expanduser("~")
            try:
                self._load_local(local_path)
                # Only push history if not triggered by Back
                if getattr(pane, "_suppress_history_push", False):
                    pane._suppress_history_push = False
                else:
                    pane.push_history(local_path)
            except Exception as exc:
                pane.show_toast(str(exc))
        else:
            # Remote pane: use SFTP manager
            self._pending_paths[pane] = path
            # Only push history if not triggered by Back
            if getattr(pane, "_suppress_history_push", False):
                pane._suppress_history_push = False
            else:
                pane.push_history(path)
            self._manager.listdir(path)

    def _restore_flatpak_folder(self) -> bool:
        """Restore Flatpak folder access after window initialization is complete."""
        try:
            portal_result = _load_first_doc_path()
            if portal_result:
                portal_path, doc_id, entry = portal_result
                logger.debug(f"Scheduled restoration of: {portal_path} (doc_id={doc_id})")
                # Directly call _load_local instead of emitting signals
                self._load_local(portal_path)
                self._left_pane.push_history(portal_path)
                logger.info(f"Successfully restored access to folder: {portal_path}")
        except Exception as e:
            logger.warning(f"Failed to restore Flatpak folder access: {e}")
        return False  # Don't repeat this idle callback

    def _check_file_conflicts(self, files_to_transfer: List[Tuple[str, str]], operation_type: str, callback: Callable[[List[Tuple[str, str]]], None]) -> None:
        """Check for file conflicts and show resolution dialog if needed.

        Args:
            files_to_transfer: List of (source, destination) tuples
            operation_type: "upload" or "download"
            callback: Function to call with resolved file list
        """
        print(f"=== CHECKING FILE CONFLICTS ===")
        print(f"Operation type: {operation_type}")
        print(f"Files to transfer: {files_to_transfer}")
        
        conflicts = []
        
        # Check for conflicts
        for source, dest in files_to_transfer:
            print(f"Checking: {source} -> {dest}")
            if operation_type == "download":
                # For downloads, check if local file exists
                exists = os.path.exists(dest)
                print(f"  Local file exists: {exists}")
                if exists:
                    conflicts.append((source, dest))
                    print(f"  CONFLICT DETECTED: {dest}")
            else:  # upload
                # For uploads, we'd need to check remote files - this is more complex
                # For now, let the upload proceed (remote conflict handling would require SFTP stat calls)
                print(f"  Upload conflict checking not implemented yet")
                pass
        
        print(f"Total conflicts found: {len(conflicts)}")
        
        if not conflicts:
            # No conflicts, proceed with all transfers
            print("No conflicts, proceeding with transfers")
            callback(files_to_transfer)
            return
            
        # Show conflict resolution dialog
        conflict_count = len(conflicts)
        total_count = len(files_to_transfer)
        
        if conflict_count == 1:
            filename = os.path.basename(conflicts[0][1])
            title = "File Already Exists"
            message = f"'{filename}' already exists in the destination folder."
        else:
            title = "Files Already Exist"
            message = f"{conflict_count} of {total_count} files already exist in the destination folder."
            
        dialog = Adw.AlertDialog.new(title, message)
        dialog.add_response("cancel", "Cancel")
        dialog.add_response("skip", "Skip Existing")
        dialog.add_response("replace", "Replace All")
        dialog.set_default_response("skip")
        dialog.set_close_response("cancel")
        
        def _on_conflict_response(_dialog, response: str) -> None:
            dialog.close()
            
            if response == "cancel":
                return
            elif response == "skip":
                # Only transfer files that don't conflict
                non_conflicting = [item for item in files_to_transfer if item not in conflicts]
                if non_conflicting:
                    callback(non_conflicting)
                    # Show toast about skipped files
                    if conflict_count == 1:
                        filename = os.path.basename(conflicts[0][1])
                        self._left_pane.show_toast(f"Skipped existing file: {filename}")
                    else:
                        self._left_pane.show_toast(f"Skipped {conflict_count} existing files")
            elif response == "replace":
                # Transfer all files, replacing existing ones
                callback(files_to_transfer)
                
        dialog.connect("response", _on_conflict_response)
        dialog.present()

    def _on_request_operation(self, pane: FilePane, action: str, payload, user_data=None) -> None:
        if action in {"copy", "cut"} and isinstance(payload, dict):
            entries = list(payload.get("entries") or [])
            if not entries:
                pane.show_toast("Nothing selected")
                return

            directory = payload.get("directory") or pane.toolbar.path_entry.get_text() or "/"
            if pane is self._left_pane:
                # Use the actual current path instead of the display path from path entry
                # This handles Flatpak portal paths correctly
                current_path = getattr(pane, '_current_path', None)
                if current_path:
                    directory = current_path
                else:
                    directory = self._normalize_local_path(directory)
            else:
                directory = directory or "/"

            self._clipboard_entries = [dataclasses.replace(entry) for entry in entries]
            self._clipboard_directory = directory
            self._clipboard_source_pane = pane
            self._clipboard_operation = action
            self._update_paste_targets()

            if len(entries) == 1:
                message = f"{'Cut' if action == 'cut' else 'Copied'} {entries[0].name}"
            else:
                message = f"{'Cut' if action == 'cut' else 'Copied'} {len(entries)} items"
            pane.show_toast(message)
            return

        if action == "paste":
            if not self._clipboard_entries or self._clipboard_source_pane is None:
                pane.show_toast("Clipboard is empty")
                return

            destination = ""
            force_move = False
            if isinstance(payload, dict):
                destination = payload.get("directory") or pane.toolbar.path_entry.get_text() or "/"
                force_move = bool(payload.get("force_move"))
            
            # For local pane destinations, use actual current path instead of display path
            if pane is self._left_pane:
                current_path = getattr(pane, '_current_path', None)
                if current_path:
                    destination = current_path
                else:
                    destination = self._normalize_local_path(destination or pane.toolbar.path_entry.get_text() or "/")
            else:
                destination = pane.toolbar.path_entry.get_text() or "/"

            move_requested = force_move or self._clipboard_operation == "cut"
            source_pane = self._clipboard_source_pane
            source_dir = self._clipboard_directory or "/"
            entries = list(self._clipboard_entries)

            if source_pane is self._left_pane and pane is self._left_pane:
                self._perform_local_clipboard_operation(entries, source_dir, destination, move_requested)
            elif source_pane is self._right_pane and pane is self._right_pane:
                self._perform_remote_clipboard_operation(entries, source_dir, destination, move_requested)
            elif source_pane is self._left_pane and pane is self._right_pane:
                self._perform_local_to_remote_clipboard_operation(entries, source_dir, destination, move_requested)
            elif source_pane is self._right_pane and pane is self._left_pane:
                # Remote to local clipboard operation not supported
                pane.show_toast("Remote to local clipboard operation not supported")
            else:
                pane.show_toast("Paste target is unavailable")
                return

            if move_requested:
                self._clear_clipboard()
            else:
                self._update_paste_targets()
            return

        if action == "mkdir":
            dialog = Adw.AlertDialog.new("New Folder", "Enter a name for the new folder")
            entry = Gtk.Entry()
            dialog.set_extra_child(entry)
            dialog.add_response("cancel", "Cancel")
            dialog.add_response("ok", "Create")
            dialog.set_default_response("ok")
            dialog.set_close_response("cancel")

            def _on_response(_dialog, response: str) -> None:
                if response == "ok":
                    name = entry.get_text().strip()
                    if name:
                        current_dir = pane.toolbar.path_entry.get_text() or "/"
                        if pane is self._left_pane:
                            target_dir = self._normalize_local_path(current_dir)
                            new_path = os.path.join(target_dir, name)
                        else:
                            new_path = posixpath.join(current_dir or "/", name)
                        if pane is self._left_pane:
                            try:
                                os.makedirs(new_path, exist_ok=False)
                            except FileExistsError:
                                pane.show_toast("Folder already exists")
                            except Exception as exc:
                                pane.show_toast(str(exc))
                            else:
                                # Refresh local listing
                                self._pending_highlights[self._left_pane] = name
                                self._load_local(os.path.dirname(new_path) or "/")
                        else:
                            future = self._manager.mkdir(new_path)
                            
                            # Simple direct refresh after operation completes
                            def _on_mkdir_done(completed_future):
                                try:
                                    completed_future.result()  # Check for errors
                                    logger.debug(f"mkdir completed successfully, refreshing pane")
                                    # Direct refresh of the current directory
                                    GLib.idle_add(lambda: self._force_refresh_pane(pane, highlight_name=name))
                                except Exception as e:
                                    logger.error(f"mkdir failed: {e}")
                            
                            future.add_done_callback(_on_mkdir_done)
                dialog.close()

            dialog.connect("response", _on_response)
            dialog.present()
        elif action == "rename" and isinstance(payload, dict):
            entries = payload.get("entries") or []
            directory = payload.get("directory") or pane.toolbar.path_entry.get_text() or "/"
            if not entries:
                return

            entry = entries[0]

            if pane is self._left_pane:
                base_dir = self._normalize_local_path(directory)
                source = os.path.join(base_dir, entry.name)
                join = os.path.join
            else:
                base_dir = directory or "/"
                source = posixpath.join(base_dir, entry.name)
                join = posixpath.join

            dialog = Adw.AlertDialog.new("Rename Item", f"Enter a new name for {entry.name}")
            name_entry = Gtk.Entry()
            name_entry.set_text(entry.name)
            dialog.set_extra_child(name_entry)
            dialog.add_response("cancel", "Cancel")
            dialog.add_response("ok", "Rename")
            dialog.set_default_response("ok")
            dialog.set_close_response("cancel")

            def _on_rename(_dialog, response: str) -> None:
                if response != "ok":
                    dialog.close()
                    return
                new_name = name_entry.get_text().strip()
                if not new_name:
                    pane.show_toast("Name cannot be empty")
                    dialog.close()
                    return
                if new_name == entry.name:
                    dialog.close()
                    return
                target = join(base_dir, new_name)
                if pane is self._left_pane:
                    try:
                        os.rename(source, target)
                    except Exception as exc:
                        pane.show_toast(str(exc))
                    else:
                        pane.show_toast(f"Renamed to {new_name}")
                        self._pending_highlights[self._left_pane] = new_name
                        self._load_local(base_dir)
                else:
                    future = self._manager.rename(source, target)
                    
                    # Simple direct refresh after operation completes
                    def _on_rename_done(completed_future):
                        try:
                            completed_future.result()  # Check for errors
                            logger.debug(f"rename completed successfully, refreshing pane")
                            # Direct refresh of the current directory
                            GLib.idle_add(lambda: self._force_refresh_pane(pane, highlight_name=new_name))
                        except Exception as e:
                            logger.error(f"rename failed: {e}")
                    
                    future.add_done_callback(_on_rename_done)
                    pane.show_toast(f"Renaming to {new_name}…")
                dialog.close()

            dialog.connect("response", _on_rename)
            dialog.present()
        elif action == "delete" and isinstance(payload, dict):
            entries = payload.get("entries") or []
            directory = payload.get("directory") or pane.toolbar.path_entry.get_text() or "/"
            if not entries:
                return

            if pane is self._left_pane:
                base_dir = self._normalize_local_path(directory)
            else:
                base_dir = directory or "/"

            count = len(entries)
            if count == 1:
                message = f"Delete {entries[0].name}?"
                title = "Delete Item"
            else:
                message = f"Delete {count} items?"
                title = "Delete Items"

            dialog = Adw.AlertDialog.new(title, message)
            dialog.add_response("cancel", "Cancel")
            dialog.add_response("ok", "Delete")
            dialog.set_default_response("cancel")
            dialog.set_close_response("cancel")

            def _on_delete(_dialog, response: str) -> None:
                if response != "ok":
                    dialog.close()
                    return
                if pane is self._left_pane:
                    deleted = 0
                    errors: List[str] = []
                    for selected_entry in entries:
                        target_path = os.path.join(base_dir, selected_entry.name)
                        try:
                            if selected_entry.is_dir:
                                shutil.rmtree(target_path)
                            else:
                                os.remove(target_path)
                            deleted += 1
                        except FileNotFoundError:
                            errors.append(f"{selected_entry.name} no longer exists")
                        except Exception as exc:
                            errors.append(str(exc))
                    if deleted:
                        message = (
                            "Deleted 1 item"
                            if deleted == 1
                            else f"Deleted {deleted} items"
                        )
                        pane.show_toast(message)
                        self._load_local(base_dir)
                    if errors:
                        pane.show_toast(errors[0])
                else:
                    for selected_entry in entries:
                        target_path = posixpath.join(base_dir, selected_entry.name)
                        future = self._manager.remove(target_path)
                        self._attach_refresh(future, refresh_remote=pane)
                    pane.show_toast(
                        "Deleting 1 item…" if count == 1 else f"Deleting {count} items…"
                    )
                dialog.close()

            dialog.connect("response", _on_delete)
            dialog.present()
        elif action == "upload":
            # Upload can be triggered from either pane, but we need to determine the target pane
            if pane is self._left_pane:
                # Upload from local to remote
                target_pane = self._right_pane
            elif pane is self._right_pane:
                # Upload from local to remote (when triggered from remote pane)
                target_pane = pane
            else:
                return

            remote_root = target_pane.toolbar.path_entry.get_text() or "/"
            raw_items: object | None = None

            move_sources: List[pathlib.Path] = []
            move_source_dir: Optional[str] = None
            if isinstance(user_data, dict):
                move_sources = list(user_data.get("move_sources") or [])
                move_source_dir = user_data.get("move_source_dir")
            move_sources_set = {path.resolve() for path in move_sources}

            if isinstance(payload, dict):
                destination = payload.get("destination")
                if isinstance(destination, pathlib.Path):
                    remote_root = destination.as_posix()
                elif isinstance(destination, str) and destination:
                    remote_root = destination
                raw_items = payload.get("paths")
            else:
                raw_items = payload

            paths: List[pathlib.Path] = []

            def _collect(item: object | None) -> None:
                if item is None:
                    return
                if isinstance(item, (list, tuple, set, frozenset)):
                    for value in item:
                        _collect(value)
                    return
                if isinstance(item, pathlib.Path):
                    paths.append(item)
                elif isinstance(item, Gio.File):
                    local_path = item.get_path()
                    if local_path:
                        paths.append(pathlib.Path(local_path))
                elif isinstance(item, str):
                    paths.append(pathlib.Path(item))

            _collect(raw_items)

            if not paths:
                pane.show_toast("No files selected for upload")
                return

            available_paths: List[pathlib.Path] = []
            missing: List[pathlib.Path] = []
            for candidate in paths:
                try:
                    if candidate.exists():
                        available_paths.append(candidate)
                    else:
                        missing.append(candidate)
                except OSError:
                    missing.append(candidate)

            if missing and not available_paths:
                pane.show_toast("Selected items are not accessible")
                return
            if missing and available_paths:
                pane.show_toast(f"Skipping inaccessible items: {missing[0].name}")

            # Prepare list of files to transfer for conflict checking
            files_to_transfer = []
            for path_obj in available_paths:
                destination = posixpath.join(remote_root or "/", path_obj.name)
                files_to_transfer.append((str(path_obj), destination))
            
            # Check for conflicts and handle accordingly  
            def _proceed_with_upload(resolved_files: List[Tuple[str, str]]) -> None:
                for local_path_str, destination in resolved_files:
                    path_obj = pathlib.Path(local_path_str)

                    try:
                        if path_obj.is_dir():
                            future = self._manager.upload_directory(path_obj, destination)
                        else:
                            future = self._manager.upload(path_obj, destination)

                        # Show progress dialog for upload
                        self._show_progress_dialog("upload", path_obj.name, future)
                        self._attach_refresh(
                            future,
                            refresh_remote=target_pane,
                            highlight_name=path_obj.name,
                        )
                        if move_sources_set and path_obj.resolve() in move_sources_set:
                            cleanup_dir = move_source_dir or str(path_obj.parent)
                            self._schedule_local_move_cleanup(future, path_obj, cleanup_dir)
                    except Exception as e:
                        pane.show_toast(f"Error uploading {path_obj.name}: {str(e)}")

            self._check_file_conflicts(files_to_transfer, "upload", _proceed_with_upload)
        elif action == "download" and isinstance(payload, dict):
            print(f"=== DOWNLOAD OPERATION CALLED ===")
            print(f"Payload: {payload}")

            if pane is self._left_pane and payload.get("entries"):
                remote_pane = getattr(self, "_right_pane", None)
                if isinstance(remote_pane, FilePane):
                    pane = remote_pane

            move_remote_sources: List[str] = []
            move_remote_pane: Optional[FilePane] = None
            if isinstance(user_data, dict):
                move_remote_sources = list(user_data.get("move_remote_sources") or [])
                move_remote_pane = user_data.get("move_remote_pane")
            move_remote_set = set(move_remote_sources)

            entries = payload.get("entries") or []
            directory = payload.get("directory")
            print(f"Entries to download: {[e.name for e in entries]}")
            print(f"Directory: {directory}")
            if not directory:
                if pane is self._right_pane:
                    directory = pane.toolbar.path_entry.get_text() or "/"
                else:
                    remote_pane = getattr(self, "_right_pane", None)
                    if isinstance(remote_pane, FilePane):
                        directory = remote_pane.toolbar.path_entry.get_text() or "/"
                    else:
                        directory = "/"
            destination_base = payload.get("destination")

            if not entries or destination_base is None:
                pane.show_toast("Invalid download request")
                return

            if not isinstance(destination_base, pathlib.Path):
                destination_base = pathlib.Path(destination_base)

            # Prepare list of files to transfer for conflict checking
            files_to_transfer = []
            for entry in entries:
                source = posixpath.join(directory or "/", entry.name)
                target_path = destination_base / entry.name
                files_to_transfer.append((source, str(target_path)))
            
            # Check for conflicts and handle accordingly
            def _proceed_with_download(resolved_files: List[Tuple[str, str]]) -> None:
                for source, target_path_str in resolved_files:
                    target_path = pathlib.Path(target_path_str)
                    entry_name = os.path.basename(target_path_str)

                    # Find the original entry to check if it's a directory
                    entry_is_dir = False
                    for entry in entries:
                        if entry.name == entry_name:
                            entry_is_dir = entry.is_dir
                            break
                    
                    try:
                        if entry_is_dir:
                            future = self._manager.download_directory(source, target_path)
                        else:
                            future = self._manager.download(source, target_path)
                        self._show_progress_dialog("download", entry_name, future)
                        self._attach_refresh(
                            future,
                            refresh_local_path=str(destination_base),
                            highlight_name=entry_name,
                        )
                        if move_remote_set and source in move_remote_set:
                            self._schedule_remote_move_cleanup(
                                future,
                                source,
                                move_remote_pane or pane,
                            )
                    except Exception as e:
                        pane.show_toast(f"Error downloading {entry_name}: {str(e)}")

            self._check_file_conflicts(files_to_transfer, "download", _proceed_with_download)

    def _on_window_resize(self, window, pspec) -> None:
        """Maintain proportional paned split when window is resized following GNOME HIG"""
        self._update_split_position()

    def _on_content_size_allocate(self, _widget: Gtk.Widget, allocation: Gdk.Rectangle) -> None:
        """Adjust split position based on the actual allocated width of the content."""
        width = getattr(allocation, "width", 0) or 0
        if width <= 0:
            return
        self._update_split_position(width)

    def _compute_effective_split_width(self) -> int:
        """Determine the appropriate width to use when sizing the split view."""
        panes = getattr(self, "_panes", None)
        if panes is None:
            return 0

        if getattr(self, "_embedded_mode", False):
            overlay = getattr(self, "_toast_overlay", None)
            if overlay is not None:
                try:
                    width = overlay.get_allocated_width()
                except Exception:
                    width = 0
                if width:
                    return width

            try:
                width = panes.get_allocated_width()
            except Exception:
                width = 0
            if width:
                return width

        try:
            return self.get_width()
        except Exception:
            return 0

    def _update_split_position(self, width: Optional[int] = None) -> None:
        """Update the split position, preserving user adjustments where possible."""
        panes = getattr(self, "_panes", None)
        if panes is None:
            return

        if width is None or width <= 0:
            width = self._compute_effective_split_width()

        if not width:
            return

        last_width = getattr(self, "_last_split_width", 0)
        if width == last_width:
            return

        self._last_split_width = width

        try:
            panes.set_position(max(width // 2, 1))
        except Exception:
            pass

    def _attach_refresh(
        self,
        future: Optional[Future],
        *,
        refresh_remote: Optional[FilePane] = None,
        refresh_local_path: Optional[str] = None,
        highlight_name: Optional[str] = None,
    ) -> None:
        if future is None:
            logger.debug("_attach_refresh: future is None, skipping")
            return

        logger.debug(f"_attach_refresh: attaching refresh callback, refresh_remote={refresh_remote is not None}, highlight_name={highlight_name}")

        def _on_done(completed: Future) -> None:
            try:
                completed.result()
                logger.debug("_attach_refresh: operation completed successfully")
            except Exception as e:
                logger.debug(f"_attach_refresh: operation failed with {e}")
                return
            if highlight_name:
                if refresh_remote is not None:
                    self._pending_highlights[refresh_remote] = highlight_name
                    logger.debug(f"_attach_refresh: set pending highlight {highlight_name} for remote pane")
                elif refresh_local_path is not None:
                    self._pending_highlights[self._left_pane] = highlight_name
                    logger.debug(f"_attach_refresh: set pending highlight {highlight_name} for local pane")
            if refresh_remote is not None:
                logger.debug("_attach_refresh: scheduling remote refresh")
                GLib.idle_add(self._refresh_remote_listing, refresh_remote)
            if refresh_local_path:
                logger.debug(f"_attach_refresh: scheduling local refresh for {refresh_local_path}")
                GLib.idle_add(self._refresh_local_listing, refresh_local_path)

        future.add_done_callback(_on_done)

    def _apply_pending_highlight(self, pane: FilePane) -> None:
        name = self._pending_highlights.get(pane)
        if not name:
            return
        self._pending_highlights[pane] = None
        pane.highlight_entry(name)

    def _force_refresh_pane(self, pane: FilePane, highlight_name: Optional[str] = None) -> None:
        """Force refresh a pane by directly calling listdir and updating UI"""
        path = pane.toolbar.path_entry.get_text() or "/"
        logger.debug(f"_force_refresh_pane: refreshing {('remote' if pane._is_remote else 'local')} pane for path: {path}")
        
        if highlight_name:
            self._pending_highlights[pane] = highlight_name
            logger.debug(f"_force_refresh_pane: set pending highlight {highlight_name}")
        
        if pane._is_remote:
            # For remote pane, use SFTP
            self._pending_paths[pane] = path
            
            def _refresh_impl():
                try:
                    logger.debug(f"_force_refresh_pane: calling manager.listdir for {path}")
                    self._manager.listdir(path)
                except Exception as e:
                    logger.error(f"_force_refresh_pane: listdir failed: {e}")
                    pane.show_toast(f"Refresh failed: {e}")
            
            # Submit directly to executor to avoid callback issues
            if hasattr(self._manager, '_executor'):
                self._manager._executor.submit(_refresh_impl)
            else:
                _refresh_impl()
        else:
            # For local pane, refresh directly
            try:
                self._load_local(path)
            except Exception as e:
                logger.error(f"_force_refresh_pane: local refresh failed: {e}")
                pane.show_toast(f"Refresh failed: {e}")

    def _refresh_remote_listing(self, pane: FilePane) -> bool:
        """Legacy method - use _force_refresh_pane instead"""
        self._force_refresh_pane(pane)
        return False

    def _refresh_local_listing(self, path: str) -> bool:
        target = self._normalize_local_path(path)
        # Use the actual current path instead of the display path from path entry
        # This handles Flatpak portal paths correctly
        current_path = getattr(self._left_pane, '_current_path', None)
        if current_path:
            current = current_path
        else:
            current = self._normalize_local_path(self._left_pane.toolbar.path_entry.get_text())
        if target == current:
            self._load_local(target)
        else:
            self._pending_highlights[self._left_pane] = None
        return False

    def _update_paste_targets(self) -> None:
        can_paste = bool(self._clipboard_entries)
        for pane in (self._left_pane, self._right_pane):
            if isinstance(pane, FilePane):
                pane.set_can_paste(can_paste)

    def _clear_clipboard(self) -> None:
        self._clipboard_entries = []
        self._clipboard_directory = None
        self._clipboard_source_pane = None
        self._clipboard_operation = None
        self._update_paste_targets()

    def _resolve_local_entry_path(self, directory: str, entry: FileEntry) -> pathlib.Path:
        base = pathlib.Path(self._normalize_local_path(directory))
        return base / entry.name

    def _resolve_remote_entry_path(self, directory: str, entry: FileEntry) -> str:
        base = directory or "/"
        return posixpath.join(base, entry.name)

    def _perform_local_clipboard_operation(
        self,
        entries: List[FileEntry],
        source_dir: str,
        destination_dir: str,
        move: bool,
    ) -> None:
        source_dir_norm = self._normalize_local_path(source_dir)
        destination_dir_norm = self._normalize_local_path(destination_dir)
        source_base = pathlib.Path(source_dir_norm)
        destination_base = pathlib.Path(destination_dir_norm)
        destination_base.mkdir(parents=True, exist_ok=True)

        completed = 0
        errors: List[str] = []

        for entry in entries:
            source_path = source_base / entry.name
            destination_path = destination_base / entry.name
            try:
                if move:
                    shutil.move(str(source_path), str(destination_path))
                else:
                    if entry.is_dir:
                        if destination_path.exists():
                            raise FileExistsError(f"{entry.name} already exists")
                        shutil.copytree(source_path, destination_path)
                    else:
                        if destination_path.exists():
                            raise FileExistsError(f"{entry.name} already exists")
                        shutil.copy2(source_path, destination_path)
                completed += 1
            except FileExistsError as exc:
                errors.append(str(exc))
            except Exception as exc:
                errors.append(f"{entry.name}: {exc}")

        if completed:
            if entries:
                self._pending_highlights[self._left_pane] = entries[0].name
            GLib.idle_add(self._refresh_local_listing, destination_dir_norm)
            if move and destination_dir_norm != source_dir_norm:
                GLib.idle_add(self._refresh_local_listing, source_dir_norm)
            message = (
                "Moved 1 item"
                if move and completed == 1
                else f"Moved {completed} items"
                if move
                else "Copied 1 item"
                if completed == 1
                else f"Copied {completed} items"
            )
            self._left_pane.show_toast(message)

        if errors:
            self._left_pane.show_toast(errors[0])

    def _perform_remote_clipboard_operation(
        self,
        entries: List[FileEntry],
        source_dir: str,
        destination_dir: str,
        move: bool,
    ) -> None:
        if not entries:
            return
        manager = getattr(self, "_manager", None)
        if manager is None:
            self._right_pane.show_toast("Remote connection unavailable")
            return

        skipped: List[str] = []
        scheduled_any = False

        for entry in entries:
            source_path = self._resolve_remote_entry_path(source_dir, entry)
            destination_path = self._resolve_remote_entry_path(destination_dir, entry)

            if entry.is_dir and self._is_remote_descendant(source_path, destination_path):
                skipped.append(
                    f"Cannot paste '{entry.name}' into its own subdirectory"
                )
                continue


            def _impl(src=source_path, dest=destination_path, is_dir=entry.is_dir):
                sftp = getattr(manager, "_sftp", None)
                if sftp is None:
                    raise RuntimeError("SFTP session is not connected")
                self._ensure_remote_directory(sftp, posixpath.dirname(dest))
                if is_dir:
                    self._copy_remote_directory(sftp, src, dest)
                else:
                    self._copy_remote_file(sftp, src, dest)

            future = manager._submit(_impl)
            self._attach_refresh(
                future,
                refresh_remote=self._right_pane,
                highlight_name=entry.name,
            )
            if move:
                self._schedule_remote_move_cleanup(future, source_path, self._right_pane)
            scheduled_any = True

        if scheduled_any:
            self._right_pane.show_toast(
                "Moving items…" if move else "Copying items…"
            )
        elif skipped:
            self._right_pane.show_toast(skipped[0])


    def _perform_local_to_remote_clipboard_operation(
        self,
        entries: List[FileEntry],
        source_dir: str,
        destination_dir: str,
        move: bool,
    ) -> None:
        source_dir_norm = self._normalize_local_path(source_dir)
        paths: List[pathlib.Path] = []
        for entry in entries:
            path = pathlib.Path(source_dir_norm) / entry.name
            if path.exists():
                paths.append(path)
        if not paths:
            self._left_pane.show_toast("Files are no longer available")
            return

        payload = {"paths": paths, "destination": destination_dir}
        user_data = None
        if move:
            user_data = {
                "move_sources": paths,
                "move_source_dir": source_dir_norm,
            }
        self._on_request_operation(self._left_pane, "upload", payload, user_data=user_data)


    def _schedule_local_move_cleanup(
        self,
        future: Future,
        source_path: pathlib.Path,
        source_dir: str,
    ) -> None:
        def _cleanup(completed: Future, path: pathlib.Path = source_path, base_dir: str = source_dir) -> None:
            try:
                completed.result()
            except Exception:
                return
            try:
                if path.is_dir():
                    shutil.rmtree(path)
                else:
                    path.unlink()
            except FileNotFoundError:
                pass
            except Exception as exc:
                GLib.idle_add(self._left_pane.show_toast, f"Failed to remove {path.name}: {exc}")
            GLib.idle_add(self._refresh_local_listing, base_dir)

        future.add_done_callback(_cleanup)

    def _schedule_remote_move_cleanup(
        self,
        future: Future,
        source_path: str,
        pane: FilePane,
    ) -> None:
        def _cleanup(completed: Future, path: str = source_path, target_pane: FilePane = pane) -> None:
            try:
                completed.result()
            except Exception:
                return
            cleanup_future = self._manager.remove(path)
            self._attach_refresh(cleanup_future, refresh_remote=target_pane)

        future.add_done_callback(_cleanup)

    @staticmethod
    def _ensure_remote_directory(sftp: paramiko.SFTPClient, path: str) -> None:
        if not path:
            return
        components = []
        while path and path not in {"/", ""}:
            components.append(path)
            path = posixpath.dirname(path)
        for component in reversed(components):
            try:
                sftp.mkdir(component)
            except IOError:
                continue

    @staticmethod
    def _remote_path_exists(sftp: paramiko.SFTPClient, path: str) -> bool:
        try:
            sftp.stat(path)
        except FileNotFoundError:
            return False
        except IOError as exc:
            error_code = getattr(exc, "errno", None)
            if error_code is None and exc.args:
                first_arg = exc.args[0]
                if isinstance(first_arg, int):
                    error_code = first_arg
            if error_code in {errno.ENOENT, errno.EINVAL}:
                return False
            raise
        return True

    @staticmethod
    def _is_remote_descendant(source_path: str, destination_path: str) -> bool:
        source_norm = posixpath.normpath(source_path)
        dest_norm = posixpath.normpath(destination_path)
        if source_norm in {"", ".", "/"}:
            return False
        if dest_norm == source_norm:
            return True
        source_prefix = source_norm.rstrip("/")
        if not source_prefix:
            return False
        return dest_norm.startswith(f"{source_prefix}/")

    def _copy_remote_file(
        self, sftp: paramiko.SFTPClient, source_path: str, destination_path: str
    ) -> None:
        if self._remote_path_exists(sftp, destination_path):
            raise FileExistsError(f"{posixpath.basename(destination_path)} already exists")

        with sftp.open(source_path, "rb") as src_file, sftp.open(destination_path, "wb") as dst_file:
            while True:
                chunk = src_file.read(32768)
                if not chunk:
                    break
                dst_file.write(chunk)

    def _copy_remote_directory(
        self, sftp: paramiko.SFTPClient, source_path: str, destination_path: str
    ) -> None:
        if self._is_remote_descendant(source_path, destination_path):
            raise ValueError(
                f"Cannot paste '{posixpath.basename(posixpath.normpath(source_path))}' into itself"
            )
        if self._remote_path_exists(sftp, destination_path):
            raise FileExistsError(
                f"{posixpath.basename(posixpath.normpath(destination_path))} already exists"
            )
        sftp.mkdir(destination_path)

        for entry in sftp.listdir_attr(source_path):
            child_source = posixpath.join(source_path, entry.filename)
            child_destination = posixpath.join(destination_path, entry.filename)
            if stat_isdir(entry):
                self._copy_remote_directory(sftp, child_source, child_destination)
            else:
                self._copy_remote_file(sftp, child_source, child_destination)

    def _show_progress_dialog(self, operation_type: str, filename: str, future: Future) -> None:
        """Show and manage the progress dialog for a file operation."""
        try:
            print(f"DEBUG: _show_progress_dialog called for {operation_type} {filename}")
            
            # Dismiss any existing progress dialog
            if hasattr(self, '_progress_dialog') and self._progress_dialog:
                try:
                    self._progress_dialog.close()
                except (AttributeError, RuntimeError):
                    pass
                self._progress_dialog = None
            
            # Create new progress dialog
            print(f"DEBUG: Creating progress dialog")
            dialog_parent = self
            if self._embedded_parent is not None:
                dialog_parent = self._embedded_parent
            else:
                try:
                    transient = self.get_transient_for()
                    if transient is not None:
                        dialog_parent = transient
                except Exception:
                    pass

            self._progress_dialog = SFTPProgressDialog(parent=dialog_parent, operation_type=operation_type)
            self._progress_dialog.set_operation_details(total_files=1, filename=filename)
            self._progress_dialog.set_future(future)
            
            # Try to get file size for better progress display
            try:
                if operation_type == "download":
                    # For downloads, we'll get the size from the SFTP manager if available
                    # This is a rough estimate, the actual implementation would need to
                    # query the remote file size
                    self._progress_dialog.total_bytes = 1024 * 1024  # Default to 1MB estimate
                else:  # upload
                    # For uploads, we could get the local file size
                    self._progress_dialog.total_bytes = 1024 * 1024  # Default to 1MB estimate
            except Exception:
                self._progress_dialog.total_bytes = 0
            
            # Show the dialog
            self._progress_dialog.present()
            print(f"DEBUG: Progress dialog created and shown successfully")
            
        except Exception as exc:
            print(f"DEBUG: Error in _show_progress_dialog: {exc}")
            import traceback
            traceback.print_exc()
            return
        
        # Store references for cleanup
        self._progress_handler_id = None
        
        # Connect progress signal
        def _on_progress(manager, progress: float, message: str) -> None:
            # Check if dialog exists and operation hasn't been cancelled
            if (self._progress_dialog and 
                not self._progress_dialog.is_cancelled and
                self._current_future and 
                not self._current_future.cancelled()):
                try:
                    self._progress_dialog.update_progress(progress, message)
                except (AttributeError, RuntimeError, GLib.GError):
                    # Dialog may have been destroyed
                    pass
        
        # Connect progress signal and store handler ID
        self._progress_handler_id = self._manager.connect("progress", _on_progress)
        
        def _on_complete(future_result) -> None:
            # Use GLib.idle_add to ensure we're on the main thread
            def _cleanup():
                # Disconnect progress signal
                if hasattr(self, '_progress_handler_id') and self._progress_handler_id:
                    try:
                        self._manager.disconnect(self._progress_handler_id)
                    except (TypeError, RuntimeError):
                        pass
                    self._progress_handler_id = None
                
                # Update dialog to show completion
                if self._progress_dialog:
                    try:
                        if future_result.exception():
                            error_msg = str(future_result.exception())
                            self._progress_dialog.show_completion(success=False, error_message=error_msg)
                        else:
                            self._progress_dialog.increment_file_count()
                            self._progress_dialog.show_completion(success=True)
                    except (AttributeError, RuntimeError, GLib.GError):
                        # Dialog may have been destroyed
                        pass
                
                self._current_future = None
            
            GLib.idle_add(_cleanup)
        
        # Connect future completion
        future.add_done_callback(_on_complete)

    @staticmethod
    def _normalize_local_path(path: Optional[str]) -> str:
        expanded = os.path.expanduser(path or "/")
        return os.path.abspath(expanded)


def launch_file_manager_window(
    *,
    host: str,
    username: str,
    port: int = 22,
    path: str = "~",
    parent: Optional[Gtk.Window] = None,
    transient_for_parent: bool = True,
    nickname: Optional[str] = None,
    connection: Any = None,
    connection_manager: Any = None,
    ssh_config: Optional[Dict[str, Any]] = None,
) -> FileManagerWindow:
    """Create and present the :class:`FileManagerWindow`.

    The function obtains the default application instance (``Gtk.Application``)
    if available; otherwise the caller must ensure the returned window remains
    referenced for the duration of its lifetime.

    Parameters
    ----------
    host, username, port, path
        Connection details used by :class:`FileManagerWindow`.
    parent
        Optional window that should act as the logical parent for stacking
        purposes.  When provided the new window may be set as transient for
        this parent depending on ``transient_for_parent``.
    transient_for_parent
        Set to ``False`` to avoid establishing a transient relationship with
        ``parent``.  This allows callers to request a free-floating window even
        when a parent reference is supplied.
    nickname, connection, connection_manager, ssh_config
        Optional context propagated to :class:`FileManagerWindow` so it can
        reuse saved credentials and SSH preferences.
    """

    app = Gtk.Application.get_default()
    if app is None:
        raise RuntimeError("An application instance is required to show the window")

    window = FileManagerWindow(
        application=app,
        host=host,
        username=username,
        port=port,
        initial_path=path,
        nickname=nickname,
        connection=connection,
        connection_manager=connection_manager,
        ssh_config=ssh_config,
    )
    if parent is not None and transient_for_parent:
        window.set_transient_for(parent)
    window.present()
    return window


__all__ = [
    "AsyncSFTPManager",
    "FileEntry",
    "FileManagerWindow",
    "SFTPProgressDialog",
    "launch_file_manager_window",
]
<|MERGE_RESOLUTION|>--- conflicted
+++ resolved
@@ -3844,11 +3844,8 @@
         
         # Set panes as the child of toast overlay
         self._toast_overlay.set_child(panes)
-<<<<<<< HEAD
         panes.connect("size-allocate", self._on_content_size_allocate)
-=======
-        self._toast_overlay.connect("size-allocate", self._on_content_size_allocate)
->>>>>>> 3e11e424
+
 
         self._left_pane = FilePane("Local")
         self._right_pane = FilePane("Remote")
