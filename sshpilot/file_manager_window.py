"""In-app two-pane SFTP file manager window.

This module provides a libadwaita based window that mimics a traditional
file manager experience while running entirely inside sshPilot.  It exposes
two panes that can each browse an independent remote path.  All filesystem
operations are executed on background worker threads to keep the UI
responsive and results are marshalled back to the main GTK loop using
``GLib.idle_add``.  The implementation intentionally favours clarity over raw
performance – the goal is to provide a dependable fallback for situations
where a native GVFS/GIO based file manager is not available (e.g. Flatpak
deployments).

The window follows the GNOME HIG by composing libadwaita widgets such as
``Adw.ToolbarView`` and ``Adw.HeaderBar``.  Each pane exposes both list and
grid representations of directory contents, navigation controls, progress
indicators and toast based feedback.
"""

from __future__ import annotations

import dataclasses
import os
import pathlib
import posixpath
import shutil
import threading
import time
from concurrent.futures import Future, ThreadPoolExecutor
from typing import Callable, Dict, Iterable, List, Optional, Tuple


import paramiko
from gi.repository import Adw, Gio, GLib, GObject, Gdk, Gtk, Pango


# ---------------------------------------------------------------------------
# Utility data structures


@dataclasses.dataclass
class FileEntry:
    """Light weight description of a directory entry."""

    name: str
    is_dir: bool
    size: int
    modified: float


class _MainThreadDispatcher:
    """Helper that marshals callbacks back to the GTK main loop."""

    @staticmethod
    def dispatch(func: Callable, *args, **kwargs) -> None:
        GLib.idle_add(lambda: func(*args, **kwargs))


# ---------------------------------------------------------------------------
# Asynchronous SFTP layer


class AsyncSFTPManager(GObject.GObject):
    """Small wrapper around :mod:`paramiko` that performs operations in
    worker threads.

    The class exposes a queue of operations and emits signals when important
    events happen.  Tests can monkeypatch :class:`paramiko.SSHClient` to avoid
    talking to a real server.
    """

    __gsignals__ = {
        "connected": (GObject.SignalFlags.RUN_FIRST, None, tuple()),
        "connection-error": (
            GObject.SignalFlags.RUN_FIRST,
            None,
            (str,),
        ),
        "progress": (GObject.SignalFlags.RUN_FIRST, None, (float, str)),
        "operation-error": (
            GObject.SignalFlags.RUN_FIRST,
            None,
            (str,),
        ),
        "directory-loaded": (
            GObject.SignalFlags.RUN_FIRST,
            None,
            (str, object),
        ),
    }

    def __init__(
        self,
        host: str,
        username: str,
        port: int = 22,
        password: Optional[str] = None,
        *,
        dispatcher: Callable[[Callable, tuple, dict], None] | None = None,
    ) -> None:
        super().__init__()
        self._host = host
        self._username = username
        self._password = password
        self._port = port
        self._client: Optional[paramiko.SSHClient] = None
        self._sftp: Optional[paramiko.SFTPClient] = None
        self._executor = ThreadPoolExecutor(max_workers=4)
        self._dispatcher = dispatcher or (
            lambda cb, args=(), kwargs=None: _MainThreadDispatcher.dispatch(
                cb, *args, **(kwargs or {})
            )
        )
        self._lock = threading.Lock()

    # -- connection -----------------------------------------------------

    def connect_to_server(self) -> None:
        self._submit(
            self._connect_impl,
            on_success=lambda *_: self.emit("connected"),
            on_error=lambda exc: self.emit("connection-error", str(exc)),
        )

    def close(self) -> None:
        with self._lock:
            if self._sftp is not None:
                self._sftp.close()
                self._sftp = None
            if self._client is not None:
                self._client.close()
                self._client = None
        self._executor.shutdown(wait=False)

    # -- helpers --------------------------------------------------------

    def _submit(
        self,
        func: Callable[[], object],
        *,
        on_success: Optional[Callable[[object], None]] = None,
        on_error: Optional[Callable[[Exception], None]] = None,
    ) -> Future:
        future = self._executor.submit(func)

        def _done(fut: Future) -> None:
            try:
                result = fut.result()
            except Exception as exc:  # pragma: no cover - errors handled uniformly
                if on_error:
                    self._dispatcher(on_error, (exc,), {})
                else:
                    self._dispatcher(self.emit, ("operation-error", str(exc)), {})
            else:
                if on_success:
                    self._dispatcher(on_success, (result,), {})

        future.add_done_callback(_done)
        return future

    # -- actual work ----------------------------------------------------

    def _connect_impl(self) -> None:
        client = paramiko.SSHClient()
        client.set_missing_host_key_policy(paramiko.AutoAddPolicy())
        client.connect(
            hostname=self._host,
            username=self._username,
            password=self._password,
            port=self._port,
            allow_agent=True,
            look_for_keys=True,
            timeout=15,
        )
        sftp = client.open_sftp()
        with self._lock:
            self._client = client
            self._sftp = sftp

    # -- public operations ----------------------------------------------

    def listdir(self, path: str) -> None:
        def _impl() -> Tuple[str, List[FileEntry]]:
            entries: List[FileEntry] = []
            assert self._sftp is not None
            
            # Expand ~ to user's home directory
            expanded_path = path
            if path == "~" or path.startswith("~/"):
                # Use the most reliable method to get home directory
                # The SFTP normalize method with "." should give us the initial directory
                # which is typically the user's home directory
                try:
                    if path == "~":
                        # For just ~, resolve to the absolute home directory
                        expanded_path = self._sftp.normalize(".")
                    else:
                        # For ~/subpath, we need to resolve the home directory first
                        # Try to get the actual home directory path
                        home_path = self._sftp.normalize(".")
                        expanded_path = home_path + path[1:]  # Replace ~ with home_path
                except Exception:
                    # If normalize fails, try common patterns
                    try:
                        possible_homes = [
                            f"/home/{self._username}",
                            f"/Users/{self._username}",  # macOS
                            f"/export/home/{self._username}",  # Solaris
                        ]
                        for possible_home in possible_homes:
                            try:
                                # Test if this directory exists
                                self._sftp.listdir_attr(possible_home)
                                if path == "~":
                                    expanded_path = possible_home
                                else:
                                    expanded_path = possible_home + path[1:]
                                break
                            except Exception:
                                continue
                        else:
                            # Final fallback
                            expanded_path = f"/home/{self._username}" + (path[1:] if path.startswith("~/") else "")
                    except Exception:
                        # Ultimate fallback
                        expanded_path = f"/home/{self._username}" + (path[1:] if path.startswith("~/") else "")
            
            for attr in self._sftp.listdir_attr(expanded_path):
                entries.append(
                    FileEntry(
                        name=attr.filename,
                        is_dir=stat_isdir(attr),
                        size=attr.st_size,
                        modified=attr.st_mtime,
                    )
                )
            return expanded_path, entries

        self._submit(
            _impl,
            on_success=lambda result: self.emit("directory-loaded", *result),
            on_error=lambda exc: self.emit("operation-error", str(exc)),
        )

    def mkdir(self, path: str) -> Future:
        return self._submit(
            lambda: self._sftp.mkdir(path),
            on_success=lambda *_: self.listdir(os.path.dirname(path) or "/"),
        )

    def remove(self, path: str) -> Future:
        def _impl() -> None:
            assert self._sftp is not None
            try:
                self._sftp.remove(path)
            except IOError:
                # fallback to directory remove
                for entry in self._sftp.listdir(path):
                    self.remove(os.path.join(path, entry))
                self._sftp.rmdir(path)

        parent = os.path.dirname(path) or "/"
        return self._submit(_impl, on_success=lambda *_: self.listdir(parent))

    def rename(self, source: str, target: str) -> Future:
        return self._submit(
            lambda: self._sftp.rename(source, target),
            on_success=lambda *_: self.listdir(os.path.dirname(target) or "/"),
        )

    def download(self, source: str, destination: pathlib.Path) -> Future:
        destination.parent.mkdir(parents=True, exist_ok=True)

        def _impl() -> None:
            assert self._sftp is not None
            self.emit("progress", 0.0, "Starting download…")
            self._sftp.get(source, str(destination))
            self.emit("progress", 1.0, "Download complete")

        return self._submit(_impl)

    def upload(self, source: pathlib.Path, destination: str) -> Future:
        def _impl() -> None:
            assert self._sftp is not None
            self.emit("progress", 0.0, "Starting upload…")
            self._sftp.put(str(source), destination)
            self.emit("progress", 1.0, "Upload complete")

        return self._submit(_impl)

    # Helpers for directory recursion – these are intentionally simplistic
    # and rely on Paramiko's high level API.

    def download_directory(self, source: str, destination: pathlib.Path) -> Future:
        def _impl() -> None:
            assert self._sftp is not None
            self.emit("progress", 0.0, "Preparing download…")
            for root, dirs, files in walk_remote(self._sftp, source):
                rel_root = os.path.relpath(root, source)
                target_root = destination / rel_root
                target_root.mkdir(parents=True, exist_ok=True)
                for name in files:
                    self._sftp.get(os.path.join(root, name), str(target_root / name))
            self.emit("progress", 1.0, "Directory downloaded")

        return self._submit(_impl)

    def upload_directory(self, source: pathlib.Path, destination: str) -> Future:
        def _impl() -> None:
            assert self._sftp is not None
            self.emit("progress", 0.0, "Preparing upload…")
            for root, dirs, files in os.walk(source):
                rel_root = os.path.relpath(root, str(source))
                remote_root = (
                    destination if rel_root == "." else os.path.join(destination, rel_root)
                )
                try:
                    self._sftp.mkdir(remote_root)
                except IOError:
                    pass
                for name in files:
                    self._sftp.put(
                        os.path.join(root, name), os.path.join(remote_root, name)
                    )
            self.emit("progress", 1.0, "Directory uploaded")

        return self._submit(_impl)


def stat_isdir(attr: paramiko.SFTPAttributes) -> bool:
    """Return ``True`` when the attribute represents a directory."""

    return bool(attr.st_mode & 0o40000)


def walk_remote(sftp: paramiko.SFTPClient, root: str) -> Iterable[Tuple[str, List[str], List[str]]]:
    """Yield a remote directory tree similar to :func:`os.walk`."""

    dirs: List[str] = []
    files: List[str] = []
    for entry in sftp.listdir_attr(root):
        if stat_isdir(entry):
            dirs.append(entry.filename)
        else:
            files.append(entry.filename)
    yield root, dirs, files
    for directory in dirs:
        new_root = os.path.join(root, directory)
        yield from walk_remote(sftp, new_root)


# ---------------------------------------------------------------------------
# UI widgets


class PathEntry(Gtk.Entry):
    """Simple entry used for the editable pathbar."""

    def __init__(self) -> None:
        super().__init__()
        self.set_hexpand(True)
        self.set_placeholder_text("/remote/path")


class ViewToggle(Gtk.ToggleButton):
    def __init__(self, icon_name: str, tooltip: str) -> None:
        super().__init__()
        self.set_icon_name(icon_name)
        self.set_valign(Gtk.Align.CENTER)
        self.set_tooltip_text(tooltip)


class PaneControls(Gtk.Box):
    def __init__(self) -> None:
        super().__init__(orientation=Gtk.Orientation.HORIZONTAL, spacing=6)
        self.set_valign(Gtk.Align.CENTER)
        self.back_button = Gtk.Button.new_from_icon_name("go-previous-symbolic")
        self.up_button = Gtk.Button.new_from_icon_name("go-up-symbolic")
        self.new_folder_button = Gtk.Button.new_from_icon_name("folder-new-symbolic")
        self.upload_button = Gtk.Button(label="Upload")
        self.download_button = Gtk.Button(label="Download")
        self.show_hidden_toggle = Gtk.ToggleButton(label="Show Hidden")
        self.show_hidden_toggle.set_tooltip_text("Toggle display of hidden files")
        for widget in (
            self.back_button,
            self.up_button,
            self.new_folder_button,
            self.upload_button,
            self.download_button,
            self.show_hidden_toggle,
        ):
            widget.set_valign(Gtk.Align.CENTER)
        for widget in (self.back_button, self.up_button, self.new_folder_button):
            widget.add_css_class("flat")
        self.append(self.back_button)
        self.append(self.up_button)
        self.append(self.new_folder_button)
        self.append(self.upload_button)
        self.append(self.download_button)
        self.append(self.show_hidden_toggle)


class PaneToolbar(Gtk.Box):
    def __init__(self) -> None:
        super().__init__(orientation=Gtk.Orientation.VERTICAL)

        # Create the actual header bar
        self._header_bar = Adw.HeaderBar()
        self._header_bar.set_title_widget(Gtk.Label(label=""))

        self.controls = PaneControls()
        self.path_entry = PathEntry()
        self.list_toggle = ViewToggle("view-list-symbolic", "List view")
        self.grid_toggle = ViewToggle("view-grid-symbolic", "Icon view")
        self.grid_toggle.set_group(self.list_toggle)
        self.list_toggle.set_active(True)
        action_box = Gtk.Box(orientation=Gtk.Orientation.HORIZONTAL, spacing=6)
        action_box.append(self.list_toggle)
        action_box.append(self.grid_toggle)

        sort_box = Gtk.Box(orientation=Gtk.Orientation.HORIZONTAL, spacing=6)
        sort_box.set_valign(Gtk.Align.CENTER)

        sort_label = Gtk.Label(label="Sort")
        sort_label.add_css_class("dim-label")
        sort_label.set_valign(Gtk.Align.CENTER)

        self.sort_dropdown = Gtk.DropDown.new_from_strings(["Name", "Size", "Modified"])
        self.sort_dropdown.set_selected(0)
        self.sort_dropdown.set_valign(Gtk.Align.CENTER)
        self.sort_dropdown.set_tooltip_text("Choose how to sort entries")

        self.sort_direction_button = Gtk.ToggleButton()
        self.sort_direction_button.set_valign(Gtk.Align.CENTER)
        self.sort_direction_button.set_tooltip_text("Toggle ascending or descending order")

        sort_box.append(sort_label)
        sort_box.append(self.sort_dropdown)
        sort_box.append(self.sort_direction_button)

        action_box.append(sort_box)
        self._header_bar.pack_start(self.controls)
        self._header_bar.pack_start(self.path_entry)
        self._header_bar.pack_end(action_box)

        self.append(self._header_bar)
    
    def get_header_bar(self):
        """Get the actual header bar for toolbar view."""
        return self._header_bar


class FilePane(Gtk.Box):
    """Represents a single pane in the manager."""

    _TYPEAHEAD_TIMEOUT = 1.0

    __gsignals__ = {
        "path-changed": (GObject.SignalFlags.RUN_FIRST, None, (str,)),
        "request-operation": (
            GObject.SignalFlags.RUN_FIRST,
            None,
            (str, object),
        ),
    }

    def __init__(self, label: str) -> None:
        super().__init__(orientation=Gtk.Orientation.VERTICAL, spacing=6)
        self.toolbar = PaneToolbar()
        self.toolbar.get_header_bar().get_title_widget().set_text(label)
        self.append(self.toolbar)

        self._is_remote = label.lower() == "remote"

        self._stack = Gtk.Stack()
        self._stack.set_transition_type(Gtk.StackTransitionType.CROSSFADE)
        self._stack.set_hexpand(True)
        self._stack.set_vexpand(True)

        self._list_store = Gio.ListStore(item_type=Gtk.StringObject)
        self._selection_model = Gtk.SingleSelection(model=self._list_store)

        list_factory = Gtk.SignalListItemFactory()
        list_factory.connect("setup", self._on_list_setup)
        list_factory.connect("bind", self._on_list_bind)
        list_view = Gtk.ListView(model=self._selection_model, factory=list_factory)
        list_view.add_css_class("rich-list")
        # Navigate on row activation (double click / Enter)
        self._list_view = list_view
        list_view.connect("activate", self._on_list_activate)
        
        # Wrap list view in a scrolled window for proper scrolling
        list_scrolled = Gtk.ScrolledWindow()
        list_scrolled.set_policy(Gtk.PolicyType.NEVER, Gtk.PolicyType.AUTOMATIC)
        list_scrolled.set_child(list_view)

        grid_factory = Gtk.SignalListItemFactory()
        grid_factory.connect("setup", self._on_grid_setup)
        grid_factory.connect("bind", self._on_grid_bind)
        grid_view = Gtk.GridView(
            model=self._selection_model,
            factory=grid_factory,
            max_columns=6,
        )
        grid_view.add_css_class("iconview")
        self._grid_view = grid_view
        # Navigate on grid item activation (double click / Enter)
        grid_view.connect("activate", self._on_grid_activate)
        
        # Wrap grid view in a scrolled window for proper scrolling
        grid_scrolled = Gtk.ScrolledWindow()
        grid_scrolled.set_policy(Gtk.PolicyType.NEVER, Gtk.PolicyType.AUTOMATIC)
        grid_scrolled.set_child(grid_view)

        self._stack.add_named(list_scrolled, "list")
        self._stack.add_named(grid_scrolled, "grid")

        overlay = Adw.ToastOverlay()
        overlay.set_child(self._stack)
        self._overlay = overlay
        self.append(overlay)

        self._action_buttons: Dict[str, Gtk.Button] = {}
        action_bar = Adw.ActionBar()
        action_bar.add_css_class("inline-toolbar")

        def _create_action_button(
            name: str,
            icon_name: str,
            label: str,
            callback: Callable[[Gtk.Button], None],
        ) -> Gtk.Button:
            button = Gtk.Button()
            content = Adw.ButtonContent()
            content.set_icon_name(icon_name)
            content.set_label(label)
            button.set_child(content)
            button.connect("clicked", callback)
            self._action_buttons[name] = button
            return button

        download_button = _create_action_button(
            "download",
            "document-save-symbolic",
            "Download",
            lambda _button: self._on_download_clicked(_button),
        )
        upload_button = _create_action_button(
            "upload",
            "document-send-symbolic",
            "Upload",
            lambda _button: self._on_upload_clicked(_button),
        )
        rename_button = _create_action_button(
            "rename",
            "document-edit-symbolic",
            "Rename",
            lambda _button: self._emit_entry_operation("rename"),
        )
        delete_button = _create_action_button(
            "delete",
            "user-trash-symbolic",
            "Delete",
            lambda _button: self._emit_entry_operation("delete"),
        )
        new_folder_button = _create_action_button(
            "new_folder",
            "folder-new-symbolic",
            "New Folder",
            lambda _button: self.emit("request-operation", "mkdir", None),
        )

        download_button.set_visible(self._is_remote)
        upload_button.set_visible(not self._is_remote)

        action_bar.pack_start(upload_button)
        action_bar.pack_start(download_button)
        action_bar.pack_end(delete_button)
        action_bar.pack_end(rename_button)
        action_bar.set_center_widget(new_folder_button)

        self._action_bar = action_bar
        self.append(action_bar)

        self.toolbar.list_toggle.connect("toggled", self._on_view_toggle, "list")
        self.toolbar.grid_toggle.connect("toggled", self._on_view_toggle, "grid")
        self.toolbar.path_entry.connect("activate", self._on_path_entry)
        # Wire navigation buttons
        self.toolbar.controls.up_button.connect("clicked", self._on_up_clicked)
        self.toolbar.controls.back_button.connect("clicked", self._on_back_clicked)
        self.toolbar.controls.new_folder_button.connect(
            "clicked", lambda *_: self.emit("request-operation", "mkdir", None)
        )
        if self._is_remote:
            self.toolbar.controls.upload_button.connect("clicked", self._on_upload_clicked)
            self.toolbar.controls.download_button.set_visible(False)
        else:
            self.toolbar.controls.upload_button.set_visible(False)
            self.toolbar.controls.download_button.connect("clicked", self._on_download_clicked)

        self._history: List[str] = []
        self._current_path = "/"
        self._entries: List[FileEntry] = []
        self._cached_entries: List[FileEntry] = []
        self._show_hidden = False
        self.toolbar.controls.show_hidden_toggle.set_active(self._show_hidden)
        self.toolbar.controls.show_hidden_toggle.connect(
            "toggled", self._on_show_hidden_toggled
        )

        self._suppress_history_push: bool = False
        self._selection_model.connect("selection-changed", self._on_selection_changed)

        self._menu_actions: Dict[str, Gio.SimpleAction] = {}
        self._menu_action_group = Gio.SimpleActionGroup()
        self.insert_action_group("pane", self._menu_action_group)
        self._menu_popover: Gtk.PopoverMenu = self._create_menu_model()
        self._add_context_controller(list_view)
        self._add_context_controller(grid_view)

        for view in (list_view, grid_view):
            controller = Gtk.EventControllerKey.new()
            controller.connect("key-pressed", self._on_typeahead_key_pressed)
            view.add_controller(controller)

        # Drag and drop controllers – these provide the visual affordance and
        # forward requests to the window which understands the context.
        drop_target = Gtk.DropTarget.new(Gio.File, Gdk.DragAction.COPY)
        drop_target.connect("accept", lambda *_: True)
        drop_target.connect("drop", self._on_drop)
        self.add_controller(drop_target)
        self._update_menu_state()
        self.toolbar.sort_dropdown.connect("notify::selected", self._on_sort_key_changed)
        self.toolbar.sort_direction_button.connect("toggled", self._on_sort_direction_toggled)
        self._update_sort_direction_icon()

        self._typeahead_buffer: str = ""
        self._typeahead_last_time: float = 0.0

    # -- callbacks ------------------------------------------------------

    def _on_view_toggle(self, button: Gtk.ToggleButton, name: str) -> None:
        if button.get_active():
            self._stack.set_visible_child_name(name)

    def _on_path_entry(self, entry: Gtk.Entry) -> None:
        self.emit("path-changed", entry.get_text() or "/")

    def _on_list_setup(self, factory: Gtk.SignalListItemFactory, item):
        box = Gtk.Box(orientation=Gtk.Orientation.HORIZONTAL, spacing=12)
        icon = Gtk.Image.new_from_icon_name("folder-symbolic")
        icon.set_valign(Gtk.Align.CENTER)
        label = Gtk.Label(xalign=0)
        label.set_ellipsize(Pango.EllipsizeMode.MIDDLE)
        label.set_max_width_chars(40)
        label.set_hexpand(True)
        box.append(icon)
        box.append(label)
        item.set_child(box)

    def _on_list_bind(self, factory, item):
        box = item.get_child()
        label = box.get_last_child()
        icon = box.get_first_child()
        value = item.get_item().get_string()
        label.set_text(value)
        label.set_tooltip_text(value)
        # Choose icon based on whether value ends with '/'
        if value.endswith('/'):
            icon.set_from_icon_name("folder-symbolic")
        else:
            icon.set_from_icon_name("text-x-generic-symbolic")

    def _on_grid_setup(self, factory, item):
        button = Gtk.Button()
        button.set_has_frame(False)
        image = Gtk.Image.new_from_icon_name("folder-symbolic")
        button.set_child(image)
        item.set_child(button)

    def _on_grid_bind(self, factory, item):
        # Grid view uses the same icon for now but honours the entry name as
        # tooltip so users can differentiate.
        button = item.get_child()
        value = item.get_item().get_string()
        button.set_tooltip_text(value)
        # Update the image icon based on type
        image = button.get_child()
        if value.endswith('/'):
            image.set_from_icon_name("folder-symbolic")
        else:
            image.set_from_icon_name("text-x-generic-symbolic")

    def _on_selection_changed(self, model, position, n_items):
        self._update_menu_state()

    def _on_sort_key_changed(self, dropdown: Gtk.DropDown, _param: GObject.ParamSpec) -> None:
        mapping = {0: "name", 1: "size", 2: "modified"}
        selected = dropdown.get_selected()
        new_key = mapping.get(selected, "name")
        if new_key != self._sort_key:
            self._sort_key = new_key
            self._refresh_sorted_entries(preserve_selection=True)

    def _on_sort_direction_toggled(self, button: Gtk.ToggleButton) -> None:
        self._sort_descending = button.get_active()
        self._update_sort_direction_icon()
        self._refresh_sorted_entries(preserve_selection=True)

    def _update_sort_direction_icon(self) -> None:
        icon = "view-sort-descending-symbolic" if self._sort_descending else "view-sort-ascending-symbolic"
        tooltip = "Sorted descending" if self._sort_descending else "Sorted ascending"
        self.toolbar.sort_direction_button.set_icon_name(icon)
        self.toolbar.sort_direction_button.set_tooltip_text(
            f"{tooltip}. Click to toggle order"
        )

    def _create_menu_model(self) -> Gtk.PopoverMenu:
        if not self._menu_actions:
            def _add_action(name: str, callback: Callable[[], None]) -> None:
                action = Gio.SimpleAction.new(name, None)

                def _on_activate(_action: Gio.SimpleAction, _param: Optional[GLib.Variant]) -> None:
                    callback()

                action.connect("activate", _on_activate)
                self._menu_action_group.add_action(action)
                self._menu_actions[name] = action

            _add_action("download", self._on_menu_download)
            _add_action("upload", self._on_menu_upload)
            _add_action("rename", lambda: self._emit_entry_operation("rename"))
            _add_action("delete", lambda: self._emit_entry_operation("delete"))
            _add_action("new_folder", lambda: self.emit("request-operation", "mkdir", None))

        menu_model = Gio.Menu()
        menu_model.append("Download", "pane.download")
        menu_model.append("Upload…", "pane.upload")

        manage_section = Gio.Menu()
        manage_section.append("Rename…", "pane.rename")
        manage_section.append("Delete", "pane.delete")
        menu_model.append_section(None, manage_section)
        menu_model.append("New Folder", "pane.new_folder")

        popover = Gtk.PopoverMenu.new_from_model(menu_model)
        popover.set_has_arrow(True)
        return popover

    def _add_context_controller(self, widget: Gtk.Widget) -> None:
        gesture = Gtk.GestureClick()
        gesture.set_button(Gdk.BUTTON_SECONDARY)

        def _on_pressed(_gesture: Gtk.GestureClick, n_press: int, x: float, y: float) -> None:
            self._show_context_menu(widget, x, y)

        gesture.connect("pressed", _on_pressed)
        widget.add_controller(gesture)

        long_press = Gtk.GestureLongPress()

        def _on_long_press(_gesture: Gtk.GestureLongPress, x: float, y: float) -> None:
            self._show_context_menu(widget, x, y)

        long_press.connect("pressed", _on_long_press)
        widget.add_controller(long_press)

    def _show_context_menu(self, widget: Gtk.Widget, x: float, y: float) -> None:
        self._update_selection_for_menu(widget, x, y)
        self._update_menu_state()
        try:
            widget.grab_focus()
        except Exception:
            pass
        rect = Gdk.Rectangle()
        rect.x = int(x)
        rect.y = int(y)
        rect.width = 1
        rect.height = 1
        self._menu_popover.set_parent(widget)
        self._menu_popover.set_pointing_to(rect)
        self._menu_popover.popup()

    def _update_selection_for_menu(self, widget: Gtk.Widget, x: float, y: float) -> None:
        position = Gtk.INVALID_LIST_POSITION
        int_x, int_y = int(x), int(y)

        if widget is self._list_view:
            item = self._list_view.get_item_at_pos(int_x, int_y)
            if item is not None:
                position = item.get_position()
        elif widget is self._grid_view:
            item = self._grid_view.get_item_at_pos(int_x, int_y)
            if item is not None:
                position = item.get_position()

        self._selection_model.set_selected(position)

    def _update_menu_state(self) -> None:
        entry = self.get_selected_entry()
        has_selection = entry is not None

        def _set_enabled(name: str, enabled: bool) -> None:
            action = self._menu_actions.get(name)
            if action is not None:
                action.set_enabled(enabled)

<<<<<<< HEAD
        def _set_button(name: str, enabled: bool) -> None:
            button = self._action_buttons.get(name)
            if button is not None:
                button.set_sensitive(enabled)
=======
        window = self.get_root()
        local_has_selection = False
        if self._is_remote and isinstance(window, FileManagerWindow):
            local_pane = getattr(window, "_left_pane", None)
            if isinstance(local_pane, FilePane):
                local_has_selection = local_pane.get_selected_entry() is not None
>>>>>>> 95e79534

        _set_enabled("download", self._is_remote and has_selection)
        _set_enabled("upload", self._is_remote and local_has_selection)
        _set_enabled("rename", has_selection)
        _set_enabled("delete", has_selection)
        _set_enabled("new_folder", True)

        _set_button("download", self._is_remote and has_selection)
        _set_button("upload", (not self._is_remote) and has_selection)
        _set_button("rename", has_selection)
        _set_button("delete", has_selection)
        _set_button("new_folder", True)

    def _emit_entry_operation(self, action: str) -> None:
        entry = self.get_selected_entry()
        if entry is None:
            if action != "new_folder":
                self.show_toast("Select an item first")
            return
        payload = {"entry": entry, "directory": self._current_path}
        self.emit("request-operation", action, payload)

    def _on_menu_download(self) -> None:
        if not self._is_remote:
            return
        self._on_download_clicked(None)

    def _on_menu_upload(self) -> None:
        self._on_upload_clicked(None)

    def _on_drop(self, target: Gtk.DropTarget, value: Gio.File, x: float, y: float):
        self.emit("request-operation", "upload", value)
        return True

    def get_selected_entry(self) -> Optional[FileEntry]:
        index = self._selection_model.get_selected()
        if index is None or index < 0 or index >= len(self._entries):
            return None
        return self._entries[index]

    def _on_upload_clicked(self, _button: Gtk.Button) -> None:
        window = self.get_root()
        if not isinstance(window, FileManagerWindow):
            return

        local_pane = getattr(window, "_left_pane", None)
        if not isinstance(local_pane, FilePane):
            self.show_toast("Local pane is unavailable")
            return

        destination_pane: Optional[FilePane]
        if self._is_remote:
            destination_pane = self
        else:
            destination_pane = getattr(window, "_right_pane", None)
            if not isinstance(destination_pane, FilePane) or not destination_pane._is_remote:
                destination_pane = None

        if destination_pane is None:
            self.show_toast("Remote pane is unavailable")
            return

        entry = local_pane.get_selected_entry()
        if entry is None:
            self.show_toast("Select an item in the local pane to upload")
            return

        base_dir = window._normalize_local_path(local_pane.toolbar.path_entry.get_text())
        source_path = pathlib.Path(os.path.join(base_dir, entry.name))
        if not source_path.exists():
            self.show_toast("Selected local item is not accessible")
            return

        destination = destination_pane.toolbar.path_entry.get_text() or "/"
        payload = {"paths": [source_path], "destination": destination}
        self.emit("request-operation", "upload", payload)


    def _on_download_clicked(self, _button: Gtk.Button) -> None:
        entry = self.get_selected_entry()
        if entry is None:
            self.show_toast("Select an item to download")
            return

        window = self.get_root()
        if not isinstance(window, FileManagerWindow):
            return

        local_pane = getattr(window, "_left_pane", None)
        if local_pane is None:
            self.show_toast("Local pane is unavailable")
            return

        destination_root = window._normalize_local_path(local_pane.toolbar.path_entry.get_text())
        if not os.path.isdir(destination_root):
            self.show_toast("Local destination is not accessible")
            return

        payload = {
            "source": posixpath.join(self._current_path or "/", entry.name),
            "is_dir": entry.is_dir,
            "destination": pathlib.Path(destination_root),
        }
        self.emit("request-operation", "download", payload)

    @staticmethod
    def _dialog_dismissed(error: GLib.Error) -> bool:
        dialog_error = getattr(Gtk, "DialogError", None)
        if dialog_error is not None and error.matches(dialog_error, dialog_error.DISMISSED):
            return True
        return error.matches(Gio.IOErrorEnum, Gio.IOErrorEnum.CANCELLED)

    # -- public API -----------------------------------------------------

    def show_entries(self, path: str, entries: Iterable[FileEntry]) -> None:
        self._current_path = path
        self.toolbar.path_entry.set_text(path)
        self._cached_entries = list(entries)
        self._apply_entry_filter(preserve_selection=False)

    def _apply_entry_filter(self, *, preserve_selection: bool) -> None:
        selected_name: Optional[str] = None
        if preserve_selection:
            selected = self.get_selected_entry()
            if selected is not None:
                selected_name = selected.name

        filtered = [
            entry
            for entry in self._cached_entries
            if self._show_hidden or not entry.name.startswith(".")
        ]

        self._list_store.remove_all()
        self._entries = []
        restored_selection: Optional[int] = None
        for idx, entry in enumerate(filtered):
            self._entries.append(entry)
            suffix = "/" if entry.is_dir else ""
            self._list_store.append(Gtk.StringObject.new(entry.name + suffix))
            if preserve_selection and selected_name == entry.name:
                restored_selection = idx

        if preserve_selection and restored_selection is not None:
            self._selection_model.set_selected(restored_selection)
        else:
            self._selection_model.unselect_all()

        self._update_menu_state()


    def _on_show_hidden_toggled(self, button: Gtk.ToggleButton) -> None:
        new_value = button.get_active()
        if self._show_hidden == new_value:
            return
        self._show_hidden = new_value
        self._apply_entry_filter(preserve_selection=True)

    # -- navigation helpers --------------------------------------------

    def _on_list_activate(self, _list_view: Gtk.ListView, position: int) -> None:
        if position is not None and 0 <= position < len(self._entries):
            entry = self._entries[position]
            if entry.is_dir:
                self.emit("path-changed", os.path.join(self._current_path, entry.name))

    def _sort_entries(self, entries: Iterable[FileEntry]) -> List[FileEntry]:
        def key_func(item: FileEntry):
            if self._sort_key == "size":
                return item.size
            if self._sort_key == "modified":
                return item.modified
            return item.name.casefold()

        dirs = [entry for entry in entries if entry.is_dir]
        files = [entry for entry in entries if not entry.is_dir]

        dirs_sorted = sorted(dirs, key=key_func, reverse=self._sort_descending)
        files_sorted = sorted(files, key=key_func, reverse=self._sort_descending)
        return dirs_sorted + files_sorted

    def _refresh_sorted_entries(self, *, preserve_selection: bool) -> None:
        selected_name: Optional[str] = None
        if preserve_selection:
            selected_entry = self.get_selected_entry()
            if selected_entry is not None:
                selected_name = selected_entry.name

        self._entries = self._sort_entries(self._raw_entries)
        self._list_store.remove_all()
        for entry in self._entries:
            suffix = "/" if entry.is_dir else ""
            self._list_store.append(Gtk.StringObject.new(entry.name + suffix))

        if preserve_selection and selected_name is not None:
            for index, entry in enumerate(self._entries):
                if entry.name == selected_name:
                    self._selection_model.select(index)
                    break
            else:
                self._selection_model.unselect_all()
        else:
            self._selection_model.unselect_all()

        self._update_menu_state()

    def _on_grid_activate(self, _grid_view: Gtk.GridView, position: int) -> None:
        if position is not None and 0 <= position < len(self._entries):
            entry = self._entries[position]
            if entry.is_dir:
                self.emit("path-changed", os.path.join(self._current_path, entry.name))

    def _on_up_clicked(self, _button) -> None:
        parent = os.path.dirname(self._current_path.rstrip('/')) or '/'
        # Avoid navigating past root repeatedly
        if parent != self._current_path:
            self.emit("path-changed", parent)

    def _on_back_clicked(self, _button) -> None:
        prev = self.pop_history()
        if prev:
            # Suppress history push for back navigation
            self._suppress_history_push = True
            self.emit("path-changed", prev)

    def push_history(self, path: str) -> None:
        if self._history and self._history[-1] == path:
            return
        self._history.append(path)

    def pop_history(self) -> Optional[str]:
        if len(self._history) > 1:
            self._history.pop()
            return self._history[-1]
        return None

    def show_toast(self, text: str) -> None:
        self._overlay.add_toast(Adw.Toast.new(text))

    # -- type-ahead search ----------------------------------------------

    def _current_time(self) -> float:
        getter = getattr(GLib, "get_monotonic_time", None)
        if callable(getter):
            try:
                return getter() / 1_000_000
            except Exception:
                pass
        return time.monotonic()

    def _find_prefix_match(self, prefix: str, start_index: int) -> Optional[int]:
        if not prefix or not self._entries:
            return None

        total = len(self._entries)
        if total <= 0:
            return None

        start = 0 if start_index is None else start_index
        if start < 0:
            start = 0

        prefix_casefold = prefix.casefold()
        for offset in range(total):
            index = (start + offset) % total
            if self._entries[index].name.casefold().startswith(prefix_casefold):
                return index
        return None

    def _scroll_to_position(self, position: int) -> None:
        visible = self._stack.get_visible_child_name()
        view: Optional[Gtk.Widget] = None
        if visible == "list":
            view = self._list_view
        elif visible == "grid":
            view = self._grid_view

        if view is None:
            return

        scroll_to = getattr(view, "scroll_to", None)
        if callable(scroll_to):
            flags = getattr(Gtk, "ListScrollFlags", None)
            none_flag = getattr(flags, "NONE", 0) if flags is not None else 0
            try:
                scroll_to(position, none_flag, 0.0)
            except TypeError:
                try:
                    scroll_to(position, none_flag, 0)
                except Exception:
                    pass

    def _on_typeahead_key_pressed(
        self,
        _controller: Gtk.EventControllerKey,
        keyval: int,
        _keycode: int,
        state: Gdk.ModifierType,
    ) -> bool:
        if not self._entries:
            return False

        if state & (
            Gdk.ModifierType.CONTROL_MASK
            | Gdk.ModifierType.MOD1_MASK
            | getattr(Gdk.ModifierType, "ALT_MASK", 0)
            | getattr(Gdk.ModifierType, "SUPER_MASK", 0)
        ):
            return False

        char_code = Gdk.keyval_to_unicode(keyval)
        if not char_code:
            return False

        char = chr(char_code)
        if not char or not char.isprintable():
            return False

        now = self._current_time()
        if now - self._typeahead_last_time > self._TYPEAHEAD_TIMEOUT:
            self._typeahead_buffer = ""

        self._typeahead_last_time = now

        repeat_cycle = (
            bool(self._typeahead_buffer)
            and len(self._typeahead_buffer) == 1
            and char.casefold() == self._typeahead_buffer.casefold()
        )

        selected = self._selection_model.get_selected()
        if selected is None or selected < 0:
            selected_index = 0
        else:
            selected_index = selected

        start_index = selected_index
        if repeat_cycle:
            start_index += 1
            prefix = self._typeahead_buffer
        else:
            self._typeahead_buffer += char
            prefix = self._typeahead_buffer

        match = self._find_prefix_match(prefix, start_index)

        if match is None and not repeat_cycle:
            self._typeahead_buffer = char
            match = self._find_prefix_match(self._typeahead_buffer, selected_index)

        if match is None:
            return False

        self._selection_model.set_selected(match)
        self._scroll_to_position(match)
        return True


class FileManagerWindow(Adw.Window):
    """Top-level window hosting two :class:`FilePane` instances."""

    def __init__(
        self,
        application: Adw.Application,
        *,
        host: str,
        username: str,
        port: int = 22,
        initial_path: str = "~",
    ) -> None:
        super().__init__(title="Remote Files")
        # Set default and minimum sizes following GNOME HIG
        self.set_default_size(1000, 640)
        # Set minimum size to ensure usability (GNOME HIG recommends minimum 360px width)
        self.set_size_request(600, 400)
        # Ensure window is resizable (this is the default, but being explicit)
        self.set_resizable(True)
        # Ensure window decorations are shown (minimize, maximize, close buttons)
        self.set_decorated(True)

        # Use ToolbarView like other Adw.Window instances
        toolbar_view = Adw.ToolbarView()
        self.set_content(toolbar_view)
        
        # Create header bar with window controls
        header_bar = Adw.HeaderBar()
        header_bar.set_title_widget(Gtk.Label(label=f"{username}@{host}"))
        # Enable window controls (minimize, maximize, close) following GNOME HIG
        header_bar.set_show_start_title_buttons(True)
        header_bar.set_show_end_title_buttons(True)
        toolbar_view.add_top_bar(header_bar)

        self._toast_overlay = Adw.ToastOverlay()
        toolbar_view.set_content(self._toast_overlay)
        self._progress_toast: Optional[Adw.Toast] = None
        self._connection_error_reported = False

        panes = Gtk.Paned.new(Gtk.Orientation.HORIZONTAL)
        panes.set_wide_handle(True)
        # Set position to split evenly by default (50%)
        panes.set_position(500)  # This will be adjusted when window is resized
        # Enable resizing and shrinking for both panes following GNOME HIG
        panes.set_resize_start_child(True)
        panes.set_resize_end_child(True)
        panes.set_shrink_start_child(False)
        panes.set_shrink_end_child(False)
        self._toast_overlay.set_child(panes)

        self._left_pane = FilePane("Local")
        self._right_pane = FilePane("Remote")
        panes.set_start_child(self._left_pane)
        panes.set_end_child(self._right_pane)
        
        # Store reference to panes for resize handling
        self._panes = panes
        
        # Connect to size-allocate to maintain proportional split
        self.connect("notify::default-width", self._on_window_resize)

        self._manager = AsyncSFTPManager(host, username, port)
        self._manager.connect("connected", self._on_connected)
        self._manager.connect("connection-error", self._on_connection_error)
        self._manager.connect("progress", self._on_progress)
        self._manager.connect("operation-error", self._on_operation_error)
        self._manager.connect("directory-loaded", self._on_directory_loaded)
        self._manager.connect_to_server()

        for pane in (self._left_pane, self._right_pane):
            pane.connect("path-changed", self._on_path_changed, pane)
            pane.connect("request-operation", self._on_request_operation, pane)

        # Initialize panes: left is LOCAL home, right is REMOTE home (~)
        self._pending_paths: Dict[FilePane, Optional[str]] = {
            self._left_pane: None,
            self._right_pane: initial_path,
        }

        # Prime the left (local) pane immediately with local home directory
        try:
            local_home = os.path.expanduser("~")
            self._load_local(local_home)
            self._left_pane.push_history(local_home)
        except Exception as exc:
            self._left_pane.show_toast(f"Failed to load local home: {exc}")

        self._show_progress(0.1, "Connecting…")

    # -- signal handlers ------------------------------------------------

    def _clear_progress_toast(self) -> None:
        if self._progress_toast is not None:
            self._progress_toast.dismiss()
            self._progress_toast = None

    def _show_progress(self, fraction: float, message: str) -> None:
        del fraction  # Fraction reserved for future progress UI enhancements
        self._clear_progress_toast()
        toast = Adw.Toast.new(message)
        self._toast_overlay.add_toast(toast)
        self._progress_toast = toast

    def _on_connected(self, *_args) -> None:
        self._show_progress(0.4, "Connected")
        # Trigger directory loads for all panes that have a pending initial path
        for pane, pending in self._pending_paths.items():
            if pending:
                self._manager.listdir(pending)


    def _on_progress(self, _manager, fraction: float, message: str) -> None:
        self._show_progress(fraction, message)

    def _on_operation_error(self, _manager, message: str) -> None:
        toast = Adw.Toast.new(message)
        toast.set_priority(Adw.ToastPriority.HIGH)
        self._toast_overlay.add_toast(toast)

    def _on_connection_error(self, _manager, message: str) -> None:
        self._clear_progress_toast()
        if self._connection_error_reported:
            return
        toast = Adw.Toast.new(message or "Connection failed")
        toast.set_priority(Adw.ToastPriority.HIGH)
        self._toast_overlay.add_toast(toast)
        self._connection_error_reported = True

    def _on_directory_loaded(
        self, _manager, path: str, entries: Iterable[FileEntry]
    ) -> None:
        # Prefer the pane explicitly waiting for this exact path; otherwise
        # assign to the next pane that still has a pending request. This makes
        # initial dual loads robust even if the backend normalizes paths.
        target = next((pane for pane, pending in self._pending_paths.items() if pending == path), None)
        if target is None:
            target = next((pane for pane, pending in self._pending_paths.items() if pending is not None), self._left_pane)
        # Clear the pending flag for the resolved pane
        self._pending_paths[target] = None

        target.show_entries(path, entries)
        target.push_history(path)
        target.show_toast(f"Loaded {path}")

    # -- local filesystem helpers ---------------------------------------

    def _load_local(self, path: str) -> None:
        """Load local directory contents into the left pane.

        This is a synchronous operation using the local filesystem.
        """
        try:
            path = os.path.expanduser(path or "~")
            if not os.path.isabs(path):
                path = os.path.abspath(path)
            if not os.path.isdir(path):
                raise NotADirectoryError(f"Not a directory: {path}")

            entries: List[FileEntry] = []
            with os.scandir(path) as it:
                for dirent in it:
                    try:
                        stat = dirent.stat(follow_symlinks=False)
                        entries.append(
                            FileEntry(
                                name=dirent.name,
                                is_dir=dirent.is_dir(follow_symlinks=False),
                                size=getattr(stat, "st_size", 0) or 0,
                                modified=getattr(stat, "st_mtime", 0.0) or 0.0,
                            )
                        )
                    except Exception:
                        # Skip entries we cannot stat
                        continue

            # Show results in the left pane
            self._left_pane.show_entries(path, entries)
        except Exception as exc:
            self._left_pane.show_toast(str(exc))

    def _on_path_changed(self, pane: FilePane, path: str, user_data=None) -> None:
        # Route local vs remote browsing
        if pane is self._left_pane:
            # Local pane: expand ~ and navigate local filesystem
            local_path = os.path.expanduser(path) if path.startswith("~") else path
            if not local_path:
                local_path = os.path.expanduser("~")
            try:
                self._load_local(local_path)
                # Only push history if not triggered by Back
                if getattr(pane, "_suppress_history_push", False):
                    pane._suppress_history_push = False
                else:
                    pane.push_history(local_path)
            except Exception as exc:
                pane.show_toast(str(exc))
        else:
            # Remote pane: use SFTP manager
            self._pending_paths[pane] = path
            # Only push history if not triggered by Back
            if getattr(pane, "_suppress_history_push", False):
                pane._suppress_history_push = False
            else:
                pane.push_history(path)
            self._manager.listdir(path)

    def _on_request_operation(self, pane: FilePane, action: str, payload, user_data=None) -> None:
        if action == "mkdir":
            dialog = Adw.MessageDialog.new(
                self,
                title="New Folder",
                body="Enter a name for the new folder",
            )
            entry = Gtk.Entry()
            dialog.set_extra_child(entry)
            dialog.add_response("cancel", "Cancel")
            dialog.add_response("ok", "Create")
            dialog.set_default_response("ok")
            dialog.set_close_response("cancel")

            def _on_response(_dialog, response: str) -> None:
                if response == "ok":
                    name = entry.get_text().strip()
                    if name:
                        current_dir = pane.toolbar.path_entry.get_text() or "/"
                        if pane is self._left_pane:
                            target_dir = self._normalize_local_path(current_dir)
                            new_path = os.path.join(target_dir, name)
                        else:
                            new_path = posixpath.join(current_dir or "/", name)
                        if pane is self._left_pane:
                            try:
                                os.makedirs(new_path, exist_ok=False)
                            except FileExistsError:
                                pane.show_toast("Folder already exists")
                            except Exception as exc:
                                pane.show_toast(str(exc))
                            else:
                                # Refresh local listing
                                self._load_local(os.path.dirname(new_path) or "/")
                        else:
                            future = self._manager.mkdir(new_path)
                            self._attach_refresh(future, refresh_remote=pane)
                dialog.destroy()

            dialog.connect("response", _on_response)
            dialog.present()
        elif action == "rename" and isinstance(payload, dict):
            entry = payload.get("entry")
            directory = payload.get("directory") or pane.toolbar.path_entry.get_text() or "/"
            if not isinstance(entry, FileEntry):
                return

            if pane is self._left_pane:
                base_dir = self._normalize_local_path(directory)
                source = os.path.join(base_dir, entry.name)
                join = os.path.join
            else:
                base_dir = directory or "/"
                source = posixpath.join(base_dir, entry.name)
                join = posixpath.join

            dialog = Adw.MessageDialog.new(
                self,
                title="Rename Item",
                body=f"Enter a new name for {entry.name}",
            )
            name_entry = Gtk.Entry()
            name_entry.set_text(entry.name)
            dialog.set_extra_child(name_entry)
            dialog.add_response("cancel", "Cancel")
            dialog.add_response("ok", "Rename")
            dialog.set_default_response("ok")
            dialog.set_close_response("cancel")

            def _on_rename(_dialog, response: str) -> None:
                if response != "ok":
                    dialog.destroy()
                    return
                new_name = name_entry.get_text().strip()
                if not new_name:
                    pane.show_toast("Name cannot be empty")
                    dialog.destroy()
                    return
                if new_name == entry.name:
                    dialog.destroy()
                    return
                target = join(base_dir, new_name)
                if pane is self._left_pane:
                    try:
                        os.rename(source, target)
                    except Exception as exc:
                        pane.show_toast(str(exc))
                    else:
                        pane.show_toast("Item renamed")
                        self._load_local(base_dir)
                else:
                    future = self._manager.rename(source, target)
                    self._attach_refresh(future, refresh_remote=pane)
                dialog.destroy()

            dialog.connect("response", _on_rename)
            dialog.present()
        elif action == "delete" and isinstance(payload, dict):
            entry = payload.get("entry")
            directory = payload.get("directory") or pane.toolbar.path_entry.get_text() or "/"
            if not isinstance(entry, FileEntry):
                return

            if pane is self._left_pane:
                base_dir = self._normalize_local_path(directory)
                target_path = os.path.join(base_dir, entry.name)
            else:
                base_dir = directory or "/"
                target_path = posixpath.join(base_dir, entry.name)

            dialog = Adw.MessageDialog.new(
                self,
                title="Delete Item",
                body=f"Delete {entry.name}?",
            )
            dialog.add_response("cancel", "Cancel")
            dialog.add_response("ok", "Delete")
            dialog.set_default_response("cancel")
            dialog.set_close_response("cancel")

            def _on_delete(_dialog, response: str) -> None:
                if response != "ok":
                    dialog.destroy()
                    return
                if pane is self._left_pane:
                    try:
                        if entry.is_dir:
                            shutil.rmtree(target_path)
                        else:
                            os.remove(target_path)
                    except FileNotFoundError:
                        pane.show_toast("Item no longer exists")
                    except Exception as exc:
                        pane.show_toast(str(exc))
                    else:
                        pane.show_toast("Item deleted")
                        self._load_local(base_dir)
                else:
                    future = self._manager.remove(target_path)
                    self._attach_refresh(future, refresh_remote=pane)
                dialog.destroy()

            dialog.connect("response", _on_delete)
            dialog.present()
        elif action == "upload":
            if pane is not self._right_pane:
                return

            remote_root = pane.toolbar.path_entry.get_text() or "/"
            raw_items: object | None = None

            if isinstance(payload, dict):
                destination = payload.get("destination")
                if isinstance(destination, pathlib.Path):
                    remote_root = destination.as_posix()
                elif isinstance(destination, str) and destination:
                    remote_root = destination
                raw_items = payload.get("paths")
            else:
                raw_items = payload

            paths: List[pathlib.Path] = []

            def _collect(item: object | None) -> None:
                if item is None:
                    return
                if isinstance(item, (list, tuple, set, frozenset)):
                    for value in item:
                        _collect(value)
                    return
                if isinstance(item, pathlib.Path):
                    paths.append(item)
                elif isinstance(item, Gio.File):
                    local_path = item.get_path()
                    if local_path:
                        paths.append(pathlib.Path(local_path))
                elif isinstance(item, str):
                    paths.append(pathlib.Path(item))

            _collect(raw_items)

            if not paths:
                pane.show_toast("No files selected for upload")
                return

            available_paths: List[pathlib.Path] = []
            missing: List[pathlib.Path] = []
            for candidate in paths:
                try:
                    if candidate.exists():
                        available_paths.append(candidate)
                    else:
                        missing.append(candidate)
                except OSError:
                    missing.append(candidate)

            if missing and not available_paths:
                pane.show_toast("Selected items are not accessible")
                return
            if missing and available_paths:
                pane.show_toast(f"Skipping inaccessible items: {missing[0].name}")

            for path_obj in available_paths:
                destination = posixpath.join(remote_root or "/", path_obj.name)
                toast_message = f"Uploading {path_obj.name}"
                self._toast_overlay.add_toast(Adw.Toast.new(toast_message))
                if path_obj.is_dir():
                    future = self._manager.upload_directory(path_obj, destination)
                else:
                    future = self._manager.upload(path_obj, destination)
                self._attach_refresh(future, refresh_remote=remote_pane)
        elif action == "download" and isinstance(payload, dict):
            source = payload.get("source")
            destination_base = payload.get("destination")
            is_dir = payload.get("is_dir", False)

            if not source or destination_base is None:
                pane.show_toast("Invalid download request")
                return

            if not isinstance(destination_base, pathlib.Path):
                destination_base = pathlib.Path(destination_base)

            name = os.path.basename(source.rstrip("/"))
            toast_message = f"Downloading {name}"
            self._toast_overlay.add_toast(Adw.Toast.new(toast_message))

            if is_dir:
                target_path = destination_base / name
                future = self._manager.download_directory(source, target_path)
            else:
                target_path = destination_base / name
                future = self._manager.download(source, target_path)

            self._attach_refresh(future, refresh_local_path=str(destination_base))

    def _on_window_resize(self, window, pspec) -> None:
        """Maintain proportional paned split when window is resized following GNOME HIG"""
        # Get current window width
        width = self.get_width()
        if width > 0:
            # Set paned position to half the window width (maintaining 50/50 split)
            self._panes.set_position(width // 2)

    def _attach_refresh(
        self,
        future: Optional[Future],
        *,
        refresh_remote: Optional[FilePane] = None,
        refresh_local_path: Optional[str] = None,
    ) -> None:
        if future is None:
            return

        def _on_done(completed: Future) -> None:
            try:
                completed.result()
            except Exception:
                return
            if refresh_remote is not None:
                GLib.idle_add(self._refresh_remote_listing, refresh_remote)
            if refresh_local_path:
                GLib.idle_add(self._refresh_local_listing, refresh_local_path)

        future.add_done_callback(_on_done)

    def _refresh_remote_listing(self, pane: FilePane) -> bool:
        path = pane.toolbar.path_entry.get_text() or "/"
        self._pending_paths[pane] = path
        self._manager.listdir(path)
        return False

    def _refresh_local_listing(self, path: str) -> bool:
        target = self._normalize_local_path(path)
        current = self._normalize_local_path(self._left_pane.toolbar.path_entry.get_text())
        if target == current:
            self._load_local(target)
        return False

    @staticmethod
    def _normalize_local_path(path: Optional[str]) -> str:
        expanded = os.path.expanduser(path or "/")
        return os.path.abspath(expanded)


def launch_file_manager_window(
    *,
    host: str,
    username: str,
    port: int = 22,
    path: str = "~",
    parent: Optional[Gtk.Window] = None,
    transient_for_parent: bool = True,
) -> FileManagerWindow:
    """Create and present the :class:`FileManagerWindow`.

    The function obtains the default application instance (``Gtk.Application``)
    if available; otherwise the caller must ensure the returned window remains
    referenced for the duration of its lifetime.

    Parameters
    ----------
    host, username, port, path
        Connection details used by :class:`FileManagerWindow`.
    parent
        Optional window that should act as the logical parent for stacking
        purposes.  When provided the new window may be set as transient for
        this parent depending on ``transient_for_parent``.
    transient_for_parent
        Set to ``False`` to avoid establishing a transient relationship with
        ``parent``.  This allows callers to request a free-floating window even
        when a parent reference is supplied.
    """

    app = Gtk.Application.get_default()
    if app is None:
        raise RuntimeError("An application instance is required to show the window")

    window = FileManagerWindow(
        application=app,
        host=host,
        username=username,
        port=port,
        initial_path=path,
    )
    if parent is not None and transient_for_parent:
        window.set_transient_for(parent)
    window.present()
    return window


__all__ = [
    "AsyncSFTPManager",
    "FileEntry",
    "FileManagerWindow",
    "launch_file_manager_window",
]
<|MERGE_RESOLUTION|>--- conflicted
+++ resolved
@@ -804,19 +804,11 @@
             if action is not None:
                 action.set_enabled(enabled)
 
-<<<<<<< HEAD
         def _set_button(name: str, enabled: bool) -> None:
             button = self._action_buttons.get(name)
             if button is not None:
                 button.set_sensitive(enabled)
-=======
-        window = self.get_root()
-        local_has_selection = False
-        if self._is_remote and isinstance(window, FileManagerWindow):
-            local_pane = getattr(window, "_left_pane", None)
-            if isinstance(local_pane, FilePane):
-                local_has_selection = local_pane.get_selected_entry() is not None
->>>>>>> 95e79534
+
 
         _set_enabled("download", self._is_remote and has_selection)
         _set_enabled("upload", self._is_remote and local_has_selection)
