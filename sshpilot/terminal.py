--- conflicted
+++ resolved
@@ -523,20 +523,11 @@
                 # Try to fetch stored password regardless of auth method
                 password_value = getattr(self.connection, 'password', None)
                 if (not password_value) and hasattr(self, 'connection_manager') and self.connection_manager:
-<<<<<<< HEAD
                     password_value = self.connection_manager.get_password(
                         _resolve_host_for_connection(),
                         self.connection.username,
                     )
-=======
-                    lookup_host = (
-                        getattr(self.connection, 'hostname', '')
-                        or getattr(self.connection, 'host', '')
-                        or getattr(self.connection, 'nickname', '')
-                    )
-                    if lookup_host:
-                        password_value = self.connection_manager.get_password(lookup_host, self.connection.username)
->>>>>>> 23192f4e
+
                 has_saved_password = bool(password_value)
             except Exception:
                 auth_method = 0
