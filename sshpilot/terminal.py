"""
Terminal Widget for sshPilot
Integrated VTE terminal with SSH connection handling using system SSH client
"""

import os
import sys
import logging
import signal
import time
import json
import re
import gi
from gettext import gettext as _
import asyncio
import threading
import weakref
import subprocess
import pwd
from datetime import datetime
from typing import Optional
from .port_utils import get_port_checker
from .platform_utils import is_macos
from .terminal_backends import BaseTerminalBackend, PyXtermTerminalBackend, VTETerminalBackend

gi.require_version('Gtk', '4.0')
gi.require_version('Vte', '3.91')

gi.require_version('Adw', '1')
from gi.repository import Gtk, GObject, GLib, Vte, Pango, Gdk, Gio, Adw

logger = logging.getLogger(__name__)

class SSHProcessManager:
    """Manages SSH processes and ensures proper cleanup"""
    _instance = None
    
    def __new__(cls):
        if cls._instance is None:
            cls._instance = super().__new__(cls)
            cls._instance.processes = {}
            cls._instance.terminals = weakref.WeakSet()
            cls._instance.lock = threading.Lock()
            cls._instance.cleanup_thread = None
            cls._instance._start_cleanup_thread()
        return cls._instance
    
    def _start_cleanup_thread(self):
        """Start background cleanup thread"""
        # Disable automatic cleanup thread to prevent race conditions
        # Manual cleanup will happen on app shutdown via cleanup_all()
        logger.debug("Automatic SSH cleanup thread disabled to prevent race conditions")
    
    def _cleanup_loop(self):
        """Background cleanup loop"""
        while True:
            try:
                time.sleep(60)  # Increased from 30s to 60s to reduce interference
                self._cleanup_orphaned_processes()
            except Exception as e:
                logger.error(f"Error in cleanup loop: {e}")
    
    def _cleanup_orphaned_processes(self):
        """Clean up processes not tracked by active terminals"""
        with self.lock:
            active_pids = set()
            for terminal in list(self.terminals):
                try:
                    # Use stored PID instead of calling _get_terminal_pid() which can hang
                    pid = getattr(terminal, 'process_pid', None)
                    if pid:
                        active_pids.add(pid)
                        logger.debug(f"Terminal {id(terminal)} has active PID {pid}")
                except Exception as e:
                    logger.debug(f"Error getting stored PID from terminal: {e}")
            
            # Only clean up processes that are definitely orphaned AND old enough
            import time
            current_time = time.time()
            orphaned_pids = []
            
            for pid in list(self.processes.keys()):
                if pid not in active_pids:
                    # Check if process is old enough to be considered orphaned (10+ minutes)
                    process_info = self.processes.get(pid, {})
                    start_time = process_info.get('start_time')
                    if start_time and hasattr(start_time, 'timestamp'):
                        process_age = current_time - start_time.timestamp()
                        if process_age < 600:  # Less than 10 minutes old - be very conservative
                            logger.debug(f"Process {pid} is only {process_age:.1f}s old, skipping cleanup")
                            continue
                    else:
                        # If we don't have start time info, assume it's recent and skip cleanup
                        logger.debug(f"Process {pid} has no start_time info, skipping cleanup")
                        continue
                    
                    # Double-check: make sure the process actually exists before trying to kill it
                    try:
                        os.kill(pid, 0)  # Test if process exists
                        orphaned_pids.append(pid)
                        logger.debug(f"Found orphaned process {pid} (age: {process_age:.1f}s)")
                    except ProcessLookupError:
                        # Process already gone, just remove from tracking
                        logger.debug(f"Process {pid} already gone, removing from tracking")
                        if pid in self.processes:
                            del self.processes[pid]
                    except Exception as e:
                        logger.debug(f"Error checking process {pid}: {e}")
            
            # Clean up confirmed orphaned processes
            for pid in orphaned_pids:
                logger.info(f"Cleaning up orphaned process {pid}")
                self._terminate_process_by_pid(pid)
    
    def _terminate_process_by_pid(self, pid):
        """Terminate a process by PID"""
        try:
            # Always try process group first
            pgid = os.getpgid(pid)
            os.killpg(pgid, signal.SIGTERM)

            # Wait with shorter timeout for faster cleanup
            for _ in range(3):  # 0.3 seconds max (reduced from 1 second)
                try:
                    os.killpg(pgid, 0)
                    time.sleep(0.1)
                except ProcessLookupError:
                    break
            else:
                # Force kill if still alive
                os.killpg(pgid, signal.SIGKILL)

            try:
                os.waitpid(pid, os.WNOHANG)
            except (ChildProcessError, OSError):
                pass
            return True
        except Exception:
            return False
    
    def register_terminal(self, terminal):
        """Register a terminal for tracking"""
        self.terminals.add(terminal)
        logger.debug(f"Registered terminal {id(terminal)}")
    
    def cleanup_all(self):
        """Clean up all managed processes"""
        import signal
        
        def timeout_handler(signum, frame):
            logger.warning("Cleanup timeout - forcing exit")
            os._exit(1)
        
        # Set 5-second timeout for entire cleanup
        signal.signal(signal.SIGALRM, timeout_handler)
        signal.alarm(5)
        
        try:
            logger.info("Cleaning up all SSH processes...")
            
            # First, mark all terminals as quitting to suppress signal handlers
            for terminal in list(self.terminals):
                terminal._is_quitting = True
            
            with self.lock:
                # Atomically extract and clear all processes
                processes_to_clean = dict(self.processes)
                self.processes.clear()
            
            # Clean up processes without holding the lock
            for pid, info in processes_to_clean.items():
                logger.debug(f"Cleaning up process {pid} (command: {info.get('command', 'unknown')})")
                self._terminate_process_by_pid(pid)
            
            # Clean up terminals separately
            for terminal in list(self.terminals):
                try:
                    if hasattr(terminal, 'disconnect') and hasattr(terminal, 'is_connected') and terminal.is_connected:
                        logger.debug(f"Disconnecting terminal {id(terminal)}")
                        terminal.disconnect()
                except Exception as e:
                    logger.error(f"Error cleaning up terminal {id(terminal)}: {e}")
            
            # Clear terminal references
            self.terminals.clear()
                
            logger.info("SSH process cleanup completed")
        finally:
            signal.alarm(0)  # Cancel timeout

# Global process manager instance
process_manager = SSHProcessManager()

class TerminalWidget(Gtk.Box):
    """A terminal widget that uses VTE for display and system SSH client for connections"""
    __gtype_name__ = 'TerminalWidget'
    
    # Signals
    __gsignals__ = {
        'connection-established': (GObject.SignalFlags.RUN_FIRST, None, ()),
        'connection-failed': (GObject.SignalFlags.RUN_FIRST, None, (str,)),
        'connection-lost': (GObject.SignalFlags.RUN_FIRST, None, ()),
        'title-changed': (GObject.SignalFlags.RUN_FIRST, None, (str,)),
    }
    
    def __init__(self, connection, config, connection_manager, group_color=None):

        # Initialize as a vertical Gtk.Box
        super().__init__(orientation=Gtk.Orientation.VERTICAL)

        # Store references
        self.connection = connection
        self.config = config
        self.connection_manager = connection_manager
        self.group_color = group_color


        # Process tracking
        self.process = None
        self.process_pid = None
        self.process_pgid = None
        self.is_connected = False
        self.watch_id = 0
        self.ssh_client = None
        self.session_id = str(id(self))  # Unique ID for this session
        self._is_quitting = False  # Flag to suppress signal handlers during quit
        self.last_error_message = None  # Store last SSH error for reporting
        self._fallback_timer_id = None  # GLib timeout ID for spawn fallback
        self._backend_name = "vte"
        self.vte = None
        self._is_local_shell = False
        
        # Job detection state
        self._job_status = "UNKNOWN"  # IDLE, RUNNING, PROMPT, UNKNOWN
        self._shell_pgid = None  # Store shell process group ID for shell-agnostic detection
        
        # Register with process manager
        process_manager.register_terminal(self)
        
        # Connect to signals
        self.connect('destroy', self._on_destroy)
        
        # Connect to connection manager signals using GObject.GObject.connect directly
        self._connection_updated_handler = GObject.GObject.connect(connection_manager, 'connection-updated', self._on_connection_updated_signal)
        logger.debug("Connected to connection-updated signal")
        
        # Create scrolled window for terminal
        self.scrolled_window = Gtk.ScrolledWindow()
        self.scrolled_window.set_policy(Gtk.PolicyType.AUTOMATIC, Gtk.PolicyType.AUTOMATIC)
        
        # Create backend first before setup
        self._shortcut_controller = None
        self._scroll_controller = None
        self._config_handler = None
        try:
            self._pass_through_mode = bool(self.config.get_setting('terminal.pass_through_mode', False))
        except Exception:
            self._pass_through_mode = False

        if hasattr(self.config, 'connect'):
            try:
                self._config_handler = self.config.connect('setting-changed', self._on_config_setting_changed)
            except Exception:
                self._config_handler = None

        # Create the backend before calling setup_terminal
        self.backend = self._create_backend()
        self.vte = getattr(self.backend, 'vte', None)
        self.terminal_widget = getattr(self.backend, 'widget', None)

        # Initialize terminal with basic settings and apply configured theme early
        self.setup_terminal()
        try:
            self.apply_theme()
        except Exception:
            pass

        # Add terminal to scrolled window and to the box via an overlay with a connecting view
        if self.terminal_widget is not None:
            self.scrolled_window.set_child(self.terminal_widget)
        self.overlay = Gtk.Overlay()
        self.overlay.set_child(self.scrolled_window)

        # Connecting overlay elements
        self.connecting_bg = Gtk.Box()
        self.connecting_bg.set_hexpand(True)
        self.connecting_bg.set_vexpand(True)
        try:
            provider = Gtk.CssProvider()
            provider.load_from_data(b".connecting-bg { background-color: #000000; }")
            display = Gdk.Display.get_default()
            if display:
                Gtk.StyleContext.add_provider_for_display(display, provider, Gtk.STYLE_PROVIDER_PRIORITY_APPLICATION)
            if hasattr(self.connecting_bg, 'add_css_class'):
                self.connecting_bg.add_css_class('connecting-bg')
        except Exception:
            pass

        self.connecting_box = Gtk.Box(orientation=Gtk.Orientation.VERTICAL, spacing=8)
        self.connecting_box.set_halign(Gtk.Align.CENTER)
        self.connecting_box.set_valign(Gtk.Align.CENTER)
        spinner = Gtk.Spinner()
        spinner.start()
        label = Gtk.Label()
        label.set_markup('<span color="#FFFFFF">Connecting</span>')
        self.connecting_box.append(spinner)
        self.connecting_box.append(label)

        self.overlay.add_overlay(self.connecting_bg)
        self.overlay.add_overlay(self.connecting_box)

        # Disconnected banner with reconnect button at the bottom (separate panel below terminal)
        # Install CSS for a solid red background banner once
        try:
            display = Gdk.Display.get_default()
            if display and not getattr(display, '_sshpilot_banner_css_installed', False):
                css_provider = Gtk.CssProvider()
                css_provider.load_from_data(b"""
                    .error-toolbar.toolbar {
                        background-color: #cc0000;
                        color: #ffffff;
                        border-radius: 0;
                        padding-top: 10px;
                        padding-bottom: 10px;
                    }
                    .error-toolbar.toolbar label { color: #ffffff; }
                    .reconnect-button { background: #4a4a4a; color: #ffffff; border-radius: 4px; padding: 6px 10px; }
                    .reconnect-button:hover { background: #3f3f3f; }
                    .reconnect-button:active { background: #353535; }
                """)
                Gtk.StyleContext.add_provider_for_display(
                    display, css_provider, Gtk.STYLE_PROVIDER_PRIORITY_APPLICATION
                )
                setattr(display, '_sshpilot_banner_css_installed', True)
        except Exception:
            pass

        # Create error toolbar with same structure as sidebar toolbar
        self.disconnected_banner = Gtk.Box(orientation=Gtk.Orientation.HORIZONTAL, spacing=6)
        self.disconnected_banner.set_halign(Gtk.Align.FILL)
        self.disconnected_banner.set_valign(Gtk.Align.END)
        self.disconnected_banner.set_margin_start(0)
        self.disconnected_banner.set_margin_end(0)
        self.disconnected_banner.set_margin_top(0)
        self.disconnected_banner.set_margin_bottom(0)
        try:
            self.disconnected_banner.add_css_class('toolbar')
            self.disconnected_banner.add_css_class('error-toolbar')
            # Add a unique class per instance so we can set a per-widget min-height via CSS
            self._banner_unique_class = f"banner-{id(self)}"
            self.disconnected_banner.add_css_class(self._banner_unique_class)
        except Exception:
            pass
        # Banner content: icon + label + spacer + reconnect + dismiss, matching toolbar layout
        icon = Gtk.Image.new_from_icon_name('dialog-error-symbolic')
        icon.set_valign(Gtk.Align.CENTER)
        self.disconnected_banner.append(icon)
        self.disconnected_banner_label = Gtk.Label()
        self.disconnected_banner_label.set_halign(Gtk.Align.START)
        self.disconnected_banner_label.set_valign(Gtk.Align.CENTER)
        self.disconnected_banner_label.set_hexpand(True)
        self.disconnected_banner_label.set_text(_('Session ended.'))
        self.disconnected_banner.append(self.disconnected_banner_label)
        self.reconnect_button = Gtk.Button.new_with_label(_('Reconnect'))
        try:
            self.reconnect_button.add_css_class('reconnect-button')
        except Exception:
            pass
        self.reconnect_button.connect('clicked', self._on_reconnect_clicked)
        self.disconnected_banner.append(self.reconnect_button)

        # Dismiss button to hide the banner manually
        self.dismiss_button = Gtk.Button.new_with_label(_('Dismiss'))
        try:
            self.dismiss_button.add_css_class('flat')
            self.dismiss_button.add_css_class('reconnect-button')
        except Exception:
            pass
        self.dismiss_button.connect('clicked', lambda *_: self._set_disconnected_banner_visible(False))
        self.disconnected_banner.append(self.dismiss_button)
        self.disconnected_banner.set_visible(False)

        # Allow window to force an exact height match to the sidebar toolbar using per-widget CSS min-height
        self._banner_css_provider = None
        def _apply_external_height(new_h: int):
            try:
                h = max(0, int(new_h))
                display = Gdk.Display.get_default()
                if not display:
                    return
                css = f".{self._banner_unique_class} {{ min-height: {h}px; }}"
                provider = Gtk.CssProvider()
                provider.load_from_data(css.encode('utf-8'))
                Gtk.StyleContext.add_provider_for_display(display, provider, Gtk.STYLE_PROVIDER_PRIORITY_APPLICATION)
                # Keep a reference to prevent GC; latest provider wins at same priority
                self._banner_css_provider = provider
            except Exception:
                pass
        self.set_banner_height = _apply_external_height

        # Container to stack terminal (overlay) above the banner panel
        self.container_box = Gtk.Box(orientation=Gtk.Orientation.VERTICAL)
        self.container_box.set_hexpand(True)
        self.container_box.set_vexpand(True)
        self.container_box.append(self.overlay)
        self.container_box.append(self.disconnected_banner)

        self.append(self.container_box)

        # Set expansion properties
        self.scrolled_window.set_hexpand(True)
        self.scrolled_window.set_vexpand(True)
        if self.terminal_widget is not None:
            self.terminal_widget.set_hexpand(True)
            self.terminal_widget.set_vexpand(True)

        # Connect terminal signals and store handler IDs for cleanup
        self._child_exited_handler = None
        self._title_changed_handler = None
        self._termprops_changed_handler = None
        self._connect_backend_signals()

        # Apply theme
        self.force_style_refresh()

        # Set visibility of child widgets (GTK4 style)
        self.scrolled_window.set_visible(True)
        if self.terminal_widget is not None:
            self.terminal_widget.set_visible(True)
        
        # Show overlay initially
        self._set_connecting_overlay_visible(True)
        logger.debug("Terminal widget initialized")

    def _create_backend(self, preferred: Optional[str] = None) -> BaseTerminalBackend:
        """Create the terminal backend based on configuration."""

        backend_name = preferred or "vte"
        if preferred is None and self.config:
            try:
                backend_name = self.config.get_setting("terminal.backend", backend_name)
            except Exception:
                backend_name = "vte"

        backend_name = (backend_name or "vte").lower()

        if backend_name == "pyxterm":
            try:
                backend = PyXtermTerminalBackend(self)
                if getattr(backend, "available", False):
                    logger.info("Using PyXterm terminal backend")
                    self._backend_name = "pyxterm"
                    return backend
                logger.warning("PyXterm backend unavailable, falling back to VTE")
            except Exception as e:
                logger.error(f"Failed to create PyXterm backend: {e}")
                logger.warning("PyXterm backend creation failed, falling back to VTE")

        logger.debug("Using VTE terminal backend")
        self._backend_name = "vte"
        return VTETerminalBackend(self)

    def _set_disconnected_banner_visible(self, visible: bool, message: str = None):
        try:
            # Allow callers (e.g., ssh-copy-id dialog) to suppress the red banner entirely
            if getattr(self, '_suppress_disconnect_banner', False):
                return
            if message:
                self.disconnected_banner_label.set_text(message)
            if hasattr(self.disconnected_banner, 'set_visible'):
                self.disconnected_banner.set_visible(visible)
        except Exception:
            pass

    def _on_reconnect_clicked(self, *args):
        """User clicked reconnect on the banner"""
        try:
            # Immediately hide banner and show connecting overlay
            self._set_disconnected_banner_visible(False)
            self._set_connecting_overlay_visible(True)
            # Reuse existing connect method
            if not self._connect_ssh():
                # Show banner again if failed to start reconnect
                self._set_connecting_overlay_visible(False)
                self._set_disconnected_banner_visible(True, _('Reconnect failed to start'))
        except Exception:
            self._set_connecting_overlay_visible(False)
            self._set_disconnected_banner_visible(True, _('Reconnect failed'))

    def _set_connecting_overlay_visible(self, visible: bool):
        try:
            if hasattr(self.connecting_bg, 'set_visible'):
                self.connecting_bg.set_visible(visible)
            if hasattr(self.connecting_box, 'set_visible'):
                self.connecting_box.set_visible(visible)
        except Exception:
            pass
    
    def _connect_ssh(self):
        """Connect to SSH host"""
        if not self.connection:
            logger.error("No connection configured")
            return False

        # Ensure terminal backend is properly initialized
        if not getattr(self, 'backend', None) or getattr(self, 'terminal_widget', None) is None:
            logger.error("Terminal backend not initialized")
            return False

        self._is_local_shell = False
        try:
            # Connect in a separate thread to avoid blocking UI
            thread = threading.Thread(target=self._connect_ssh_thread)
            thread.daemon = True
            thread.start()
            
            return True
            
        except Exception as e:
            logger.error(f"Failed to start SSH connection: {e}")
            GLib.idle_add(self._on_connection_failed, str(e))
            return False
    
    def _connect_ssh_thread(self):
        """SSH connection thread: directly spawn SSH and rely on its output for errors."""
        try:
            GLib.idle_add(self._setup_ssh_terminal)
        except Exception as e:
            logger.error(f"SSH connection failed: {e}")
            GLib.idle_add(self._on_connection_failed, str(e))
    
    def _setup_ssh_terminal(self):
        """Set up terminal with direct SSH command (called from main thread)"""
        try:
            base_cmd = []
            using_prepared_cmd = False

            if hasattr(self.connection, 'ssh_cmd'):
                prepared = getattr(self.connection, 'ssh_cmd', None)
                if isinstance(prepared, (list, tuple)):
                    base_cmd = list(prepared)
                    using_prepared_cmd = len(base_cmd) > 0

            if not base_cmd:
                base_cmd = ['ssh']

            ssh_cmd = list(base_cmd)
            native_mode_enabled = bool(getattr(self.connection_manager, 'native_connect_enabled', False))
            try:
                app = Adw.Application.get_default()
                if not native_mode_enabled and app is not None and hasattr(app, 'native_connect_enabled'):
                    native_mode_enabled = bool(app.native_connect_enabled)
            except Exception:
                pass
            quick_connect_mode = bool(getattr(self.connection, 'quick_connect_command', ''))
            if native_mode_enabled:
                quick_connect_mode = False
            password_auth_selected = False
            has_saved_password = False
            password_value = None
            auth_method = 0
            resolved_for_connection = ''

            if native_mode_enabled and not ssh_cmd:
                host_label = ''
                try:
                    if hasattr(self.connection, 'resolve_host_identifier'):
                        host_label = self.connection.resolve_host_identifier()
                except Exception:
                    host_label = ''
                host_label = host_label or getattr(self.connection, 'host', '') or getattr(self.connection, 'hostname', '') or getattr(self.connection, 'nickname', '')
                if host_label:
                    ssh_cmd = ['ssh', host_label]
                else:
                    ssh_cmd = ['ssh']

            if not native_mode_enabled and not quick_connect_mode:
                def _resolve_host_for_connection() -> str:
                    if not hasattr(self, 'connection') or not self.connection:
                        return ''
                    try:
                        host_value = self.connection.get_effective_host()
                    except AttributeError:
                        host_value = getattr(self.connection, 'hostname', '') or getattr(self.connection, 'host', '')
                    if not host_value:
                        host_value = getattr(self.connection, 'nickname', '')
                    return host_value or ''

                host_candidates = set()
                try:
                    resolved_for_connection = _resolve_host_for_connection()
                    if resolved_for_connection:
                        host_candidates.add(str(resolved_for_connection))
                except Exception:
                    resolved_for_connection = ''

                for attr in ('hostname', 'host', 'nickname'):
                    value = getattr(self.connection, attr, '')
                    if value:
                        host_candidates.add(str(value))

                username_for_host = getattr(self.connection, 'username', '') or ''
                if username_for_host:
                    for value in list(host_candidates):
                        if value:
                            host_candidates.add(f"{username_for_host}@{value}")

                host_arg = None
                if using_prepared_cmd and ssh_cmd:
                    last_arg = ssh_cmd[-1]
                    if last_arg in host_candidates or (
                        last_arg and not str(last_arg).startswith('-') and ' ' not in str(last_arg)
                    ):
                        host_arg = ssh_cmd.pop()

                needs_host_append = not using_prepared_cmd
                if using_prepared_cmd and host_arg is None:
                    needs_host_append = False

                def ensure_option(option: str):
                    if option not in ssh_cmd:
                        ssh_cmd.extend(['-o', option])

                def ensure_flag(flag: str):
                    if flag not in ssh_cmd:
                        ssh_cmd.append(flag)

                # Read SSH behavior from config with sane defaults
                try:
                    ssh_cfg = self.config.get_ssh_config() if hasattr(self.config, 'get_ssh_config') else {}
                except Exception:
                    ssh_cfg = {}
                apply_adv = bool(ssh_cfg.get('apply_advanced', False))
                connect_timeout = int(ssh_cfg.get('connection_timeout', 10)) if apply_adv else None
                connection_attempts = int(ssh_cfg.get('connection_attempts', 1)) if apply_adv else None
                keepalive_interval = int(ssh_cfg.get('keepalive_interval', 30)) if apply_adv else None
                keepalive_count = int(ssh_cfg.get('keepalive_count_max', 3)) if apply_adv else None
                strict_host = str(ssh_cfg.get('strict_host_key_checking', '')) if apply_adv else ''
                auto_add_host_keys = bool(ssh_cfg.get('auto_add_host_keys', True))
                batch_mode = bool(ssh_cfg.get('batch_mode', False)) if apply_adv else False
                compression = bool(ssh_cfg.get('compression', False)) if apply_adv else False

                # Determine auth method from connection and retrieve any saved password
                try:
                    # In our UI: 0 = key-based, 1 = password
                    auth_method = getattr(self.connection, 'auth_method', 0)
                    password_auth_selected = (auth_method == 1)
                    # Try to fetch stored password regardless of auth method
                    password_value = getattr(self.connection, 'password', None)
                    if (not password_value) and hasattr(self, 'connection_manager') and self.connection_manager:
                        password_value = self.connection_manager.get_password(
                            _resolve_host_for_connection(),
                            self.connection.username,
                        )

                    has_saved_password = bool(password_value)
                except Exception:
                    auth_method = 0
                    password_auth_selected = False
                    has_saved_password = False

                using_password = password_auth_selected or has_saved_password

                # Apply advanced args only when user explicitly enabled them
                if apply_adv:
                    # Only enable BatchMode when NOT doing password auth (BatchMode disables prompts)
                    if batch_mode and not using_password:
                        ensure_option('BatchMode=yes')
                    if connect_timeout is not None:
                        ensure_option(f'ConnectTimeout={connect_timeout}')
                    if connection_attempts is not None:
                        ensure_option(f'ConnectionAttempts={connection_attempts}')
                    if keepalive_interval is not None:
                        ensure_option(f'ServerAliveInterval={keepalive_interval}')
                    if keepalive_count is not None:
                        ensure_option(f'ServerAliveCountMax={keepalive_count}')
                    if strict_host:
                        ensure_option(f'StrictHostKeyChecking={strict_host}')
                    if compression:
                        ensure_flag('-C')

                # Default to accepting new host keys non-interactively on fresh installs
                try:
                    if (not strict_host) and auto_add_host_keys:
                        ensure_option('StrictHostKeyChecking=accept-new')
                except Exception:
                    pass

                # Use custom known hosts file when available
                try:
                    if getattr(self, 'connection_manager', None):
                        kh_path = getattr(self.connection_manager, 'known_hosts_path', '')
                        if kh_path and os.path.exists(kh_path):
                            ensure_option(f'UserKnownHostsFile={kh_path}')
                except Exception:
                    logger.debug('Failed to set UserKnownHostsFile option', exc_info=True)

                # Ensure SSH exits immediately on failure rather than waiting in background
                ensure_option('ExitOnForwardFailure=yes')

                # Only add verbose flag if explicitly enabled in config
                try:
                    ssh_cfg = self.config.get_ssh_config() if hasattr(self.config, 'get_ssh_config') else {}
                    verbosity = int(ssh_cfg.get('verbosity', 0))
                    debug_enabled = bool(ssh_cfg.get('debug_enabled', False))
                    v = max(0, min(3, verbosity))
                    existing_v = ssh_cmd.count('-v')
                    for _ in range(max(0, v - existing_v)):
                        ssh_cmd.append('-v')
                    # Map verbosity to LogLevel to ensure messages are not suppressed by defaults
                    if v == 1:
                        ensure_option('LogLevel=VERBOSE')
                    elif v == 2:
                        ensure_option('LogLevel=DEBUG2')
                    elif v >= 3:
                        ensure_option('LogLevel=DEBUG3')
                    elif debug_enabled:
                        ensure_option('LogLevel=DEBUG')
                    if v > 0 or debug_enabled:
                        logger.debug("SSH verbosity configured: -v x %d, LogLevel set", v)
                except Exception as e:
                    logger.warning(f"Could not check SSH verbosity/debug settings: {e}")
                    # Default to non-verbose on error

                # Add key file/options only for key-based auth
                if not password_auth_selected:
                    # Get key selection mode
                    key_select_mode = 0
                    try:
                        key_select_mode = int(getattr(self.connection, 'key_select_mode', 0) or 0)
                    except Exception:
                        pass

                    # Only add specific key when a dedicated key mode is selected
                    if key_select_mode in (1, 2) and hasattr(self.connection, 'keyfile') and self.connection.keyfile and \
                       os.path.isfile(self.connection.keyfile) and \
                       not self.connection.keyfile.startswith('Select key file'):

                        # Prepare key for connection (add to ssh-agent if needed)
                        if hasattr(self, 'connection_manager') and self.connection_manager:
                            try:
                                if hasattr(self.connection_manager, 'prepare_key_for_connection'):
                                    key_prepared = self.connection_manager.prepare_key_for_connection(self.connection.keyfile)
                                    if key_prepared:
                                        logger.debug(f"Key prepared for connection: {self.connection.keyfile}")
                                    else:
                                        logger.warning(f"Failed to prepare key for connection: {self.connection.keyfile}")
                            except Exception as e:
                                logger.warning(f"Error preparing key for connection: {e}")

                        if self.connection.keyfile not in ssh_cmd:
                            ssh_cmd.extend(['-i', self.connection.keyfile])
                        logger.debug(f"Using SSH key: {self.connection.keyfile}")
                        if key_select_mode == 1:
                            ensure_option('IdentitiesOnly=yes')

                        # Add certificate if specified
                        if hasattr(self.connection, 'certificate') and self.connection.certificate and \
                           os.path.isfile(self.connection.certificate):
                            ensure_option(f'CertificateFile={self.connection.certificate}')
                            logger.debug(f"Using SSH certificate: {self.connection.certificate}")
                    else:
                        logger.debug("Using default SSH key selection (key_select_mode=0 or no valid key specified)")

                    # If a password exists, allow all standard authentication methods
                    if has_saved_password:
                        ensure_option('PreferredAuthentications=gssapi-with-mic,hostbased,publickey,keyboard-interactive,password')
                else:
                    # Force password authentication when user chose password auth
                    ensure_option('PreferredAuthentications=password')
                    if getattr(self.connection, 'pubkey_auth_no', False):
                        ensure_option('PubkeyAuthentication=no')

                # Add X11 forwarding if enabled
                if hasattr(self.connection, 'x11_forwarding') and self.connection.x11_forwarding:
                    ensure_flag('-X')

                # Prepare command-related options (must appear before host)
                remote_cmd = ''
                local_cmd = ''
                try:
                    if hasattr(self.connection, 'remote_command'):
                        remote_cmd = (self.connection.remote_command or '').strip()
                    if not remote_cmd and hasattr(self.connection, 'data'):
                        remote_cmd = (self.connection.data.get('remote_command') or '').strip()
                except Exception:
                    remote_cmd = ''
                try:
                    if hasattr(self.connection, 'local_command'):
                        local_cmd = (self.connection.local_command or '').strip()
                    if not local_cmd and hasattr(self.connection, 'data'):
                        local_cmd = (self.connection.data.get('local_command') or '').strip()
                except Exception:
                    local_cmd = ''

                # If remote command is specified, request a TTY (twice for force allocation)
                if remote_cmd:
                    ssh_cmd.extend(['-t', '-t'])

                # If local command specified, allow and set it via options
                if local_cmd:
                    ensure_option('PermitLocalCommand=yes')
                    # Pass exactly as user provided, letting ssh parse quoting
                    ensure_option(f'LocalCommand={local_cmd}')

                # Add port forwarding rules with conflict checking
                if hasattr(self.connection, 'forwarding_rules'):
                    port_conflicts = []
                    port_checker = get_port_checker()

                    # Check for port conflicts before adding rules
                    for rule in self.connection.forwarding_rules:
                        if not rule.get('enabled', True):
                            continue

                        rule_type = rule.get('type')
                        listen_addr = rule.get('listen_addr', '127.0.0.1')
                        listen_port = rule.get('listen_port')

                        # Check for local port conflicts (for local and dynamic forwarding)
                        if rule_type in ['local', 'dynamic'] and listen_port:
                            try:
                                conflicts = port_checker.get_port_conflicts([listen_port], listen_addr)
                                if conflicts:
                                    port, port_info = conflicts[0]
                                    conflict_msg = f"Port {port} is already in use"
                                    if port_info.process_name:
                                        conflict_msg += f" by {port_info.process_name} (PID: {port_info.pid})"
                                    port_conflicts.append(conflict_msg)
                                    continue  # Skip this rule
                            except Exception as e:
                                logger.debug(f"Could not check port conflict for {listen_port}: {e}")

                        # Add the forwarding rule if no conflicts
                        if rule_type == 'dynamic' and listen_port:
                            try:
                                ssh_cmd.extend(['-D', f"{listen_addr}:{listen_port}"])
                                logger.debug(f"Added dynamic port forwarding: {listen_addr}:{listen_port}")
                            except Exception as e:
                                logger.error(f"Failed to set up dynamic forwarding: {e}")

                        elif rule_type == 'local' and listen_port and 'remote_host' in rule and 'remote_port' in rule:
                            try:
                                remote_host = rule.get('remote_host', 'localhost')
                                remote_port = rule.get('remote_port')
                                ssh_cmd.extend(['-L', f"{listen_addr}:{listen_port}:{remote_host}:{remote_port}"])
                                logger.debug(f"Added local port forwarding: {listen_addr}:{listen_port} -> {remote_host}:{remote_port}")
                            except Exception as e:
                                logger.error(f"Failed to set up local forwarding: {e}")

                        # Handle remote port forwarding (remote bind -> local destination)
                        elif rule_type == 'remote' and listen_port:
                            try:
                                local_host = rule.get('local_host') or rule.get('remote_host', 'localhost')
                                local_port = rule.get('local_port') or rule.get('remote_port')
                                if local_port:
                                    ssh_cmd.extend(['-R', f"{listen_addr}:{listen_port}:{local_host}:{local_port}"])
                                    logger.debug(f"Added remote port forwarding: {listen_addr}:{listen_port} -> {local_host}:{local_port}")
                            except Exception as e:
                                logger.error(f"Failed to set up remote forwarding: {e}")

                    # Show port conflict warnings if any
                    if port_conflicts:
                        conflict_message = "Port forwarding conflicts detected:\n" + "\n".join([f"• {msg}" for msg in port_conflicts])
                        logger.warning(conflict_message)
                        GLib.idle_add(self._show_forwarding_error_dialog, conflict_message)

                    # Add extra SSH config options from advanced tab
                    extra_ssh_config = getattr(self.connection, 'extra_ssh_config', '').strip()
                    if extra_ssh_config:
                        logger.debug(f"Adding extra SSH config options: {extra_ssh_config}")
                        # Parse and add each extra SSH config option
                        for line in extra_ssh_config.split('\n'):
                            line = line.strip()
                            if line and not line.startswith('#'):  # Skip empty lines and comments
                                # Split on first space to separate option and value
                                parts = line.split(' ', 1)
                                if len(parts) == 2:
                                    option, value = parts
                                    ssh_cmd.extend(['-o', f"{option}={value}"])
                                    logger.debug(f"Added SSH option: {option}={value}")
                                elif len(parts) == 1:
                                    # Option without value (e.g., "Compression yes" becomes "Compression=yes")
                                    option = parts[0]
                                    ssh_cmd.extend(['-o', f"{option}=yes"])
                                    logger.debug(f"Added SSH option: {option}=yes")

                    # Add NumberOfPasswordPrompts option before hostname and command
                    ensure_option('NumberOfPasswordPrompts=1')

                # Add port if not default (must be before host)
                if (
                    hasattr(self.connection, 'port')
                    and self.connection.port != 22
                    and '-p' not in ssh_cmd
                ):
                    ssh_cmd.extend(['-p', str(self.connection.port)])

                if host_arg is not None:
                    ssh_cmd.append(host_arg)
                elif needs_host_append:
                    host_for_cmd = ''
                    try:
                        if hasattr(self.connection, 'resolve_host_identifier'):
                            host_for_cmd = self.connection.resolve_host_identifier()
                    except Exception:
                        host_for_cmd = ''
                    if not host_for_cmd:
                        host_for_cmd = (
                            getattr(self.connection, 'hostname', '')
                            or getattr(self.connection, 'host', '')
                            or resolved_for_connection
                            or getattr(self.connection, 'nickname', '')
                        )
                    host_for_cmd = host_for_cmd or ''
                    if host_for_cmd:
                        user_for_cmd = getattr(self.connection, 'username', '') or ''
                        host_entry = f"{user_for_cmd}@{host_for_cmd}" if user_for_cmd else host_for_cmd
                        if host_entry and host_entry not in ssh_cmd:
                            ssh_cmd.append(host_entry)


                # Append remote command last so ssh treats it as the command to run, ensure shell remains active
                if remote_cmd:
                    final_remote_cmd = remote_cmd if 'exec $SHELL' in remote_cmd else f"{remote_cmd} ; exec $SHELL -l"
                    # Append as single argument; let shell on remote parse quotes. Keep as-is to allow user quoting.
                    ssh_cmd.append(final_remote_cmd)

                # Make sure ssh will prompt in our VTE if no saved password:
                if (password_auth_selected or auth_method == 0) and not has_saved_password:
                    if '-t' not in ssh_cmd and '-tt' not in ssh_cmd:
                        ssh_cmd.append('-t')  # force a TTY for interactive password

                # Log the SSH command
                try:
                    logger.debug(f"SSH command: {' '.join(ssh_cmd)}")
                except Exception:
                    logger.debug("Prepared SSH command")

            elif quick_connect_mode:
                try:
                    logger.debug(
                        "Using quick connect command for terminal: %s",
                        ' '.join(str(part) for part in ssh_cmd),
                    )
                except Exception:
                    logger.debug("Using quick connect command for terminal")
            elif native_mode_enabled:
                try:
                    logger.debug(
                        "Using native SSH command for terminal: %s",
                        ' '.join(str(part) for part in ssh_cmd),
                    )
                except Exception:
                    logger.debug("Using native SSH command for terminal")

            # Start the SSH process using VTE's spawn_async with our PTY
            logger.debug(f"Flatpak debug: About to spawn SSH with command: {ssh_cmd}")

            # Handle password authentication with sshpass if available
            env = os.environ.copy()
            logger.debug(f"Initial environment SSH_ASKPASS: {env.get('SSH_ASKPASS', 'NOT_SET')}, SSH_ASKPASS_REQUIRE: {env.get('SSH_ASKPASS_REQUIRE', 'NOT_SET')}")

            if has_saved_password and password_value:
                # Use sshpass for password authentication
                import shutil
                sshpass_path = None
                
                # Check if sshpass is available and executable
                if os.path.exists('/app/bin/sshpass') and os.access('/app/bin/sshpass', os.X_OK):
                    sshpass_path = '/app/bin/sshpass'
                    logger.debug("Found sshpass at /app/bin/sshpass")
                elif shutil.which('sshpass'):
                    sshpass_path = shutil.which('sshpass')
                    logger.debug(f"Found sshpass in PATH: {sshpass_path}")
                else:
                    logger.debug("sshpass not found or not executable")
                
                if sshpass_path:
                    # Use the same approach as ssh_password_exec.py for consistency
                    from .ssh_password_exec import _mk_priv_dir, _write_once_fifo
                    import threading
                    
                    # Create private temp directory and FIFO
                    tmpdir = _mk_priv_dir()
                    fifo = os.path.join(tmpdir, "pw.fifo")
                    os.mkfifo(fifo, 0o600)
                    
                    # Start writer thread that writes the password exactly once
                    t = threading.Thread(target=_write_once_fifo, args=(fifo, password_value), daemon=True)
                    t.start()
                    
                    # Use sshpass with FIFO
                    ssh_cmd = [sshpass_path, "-f", fifo] + ssh_cmd
                    
                    # Important: strip askpass vars so OpenSSH won't try the askpass helper for passwords
                    env.pop("SSH_ASKPASS", None)
                    env.pop("SSH_ASKPASS_REQUIRE", None)
                    
                    logger.debug("Using sshpass with FIFO for password authentication")
                    logger.debug(f"Environment after removing SSH_ASKPASS: SSH_ASKPASS={env.get('SSH_ASKPASS', 'NOT_SET')}, SSH_ASKPASS_REQUIRE={env.get('SSH_ASKPASS_REQUIRE', 'NOT_SET')}")
                    
                    # Store tmpdir for cleanup
                    self._sshpass_tmpdir = tmpdir
                else:
                    # sshpass not available – allow interactive password prompt
                    env.pop("SSH_ASKPASS", None)
                    env.pop("SSH_ASKPASS_REQUIRE", None)
                    logger.warning("sshpass not available; falling back to interactive password prompt")
            elif (password_auth_selected or auth_method == 0) and not has_saved_password:
                # Password may be required but none saved - allow interactive prompt
                logger.debug("No saved password - using interactive prompt if required")
            else:
                # Use askpass for passphrase prompts (key-based auth)
                from .askpass_utils import get_ssh_env_with_askpass
                askpass_env = get_ssh_env_with_askpass()
                env.update(askpass_env)
            env['TERM'] = env.get('TERM', 'xterm-256color')
            env['SHELL'] = env.get('SHELL', '/bin/bash')
            env['SSHPILOT_FLATPAK'] = '1'
            # Add /app/bin to PATH for Flatpak compatibility
            if os.path.exists('/app/bin'):
                current_path = env.get('PATH', '')
                if '/app/bin' not in current_path:
                    env['PATH'] = f"/app/bin:{current_path}"
            
            # Log the command being executed for debugging
            logger.debug(f"Spawning SSH command: {ssh_cmd}")
            logger.debug(f"Environment PATH: {env.get('PATH', 'NOT_SET')}")

            try:
                self.backend.spawn_async(
                    ssh_cmd,
                    env=env,
                    cwd=os.path.expanduser('~') or '/',
                    callback=self._on_spawn_complete,
                    user_data=(),
                )
            except GLib.Error as e:
                logger.error(f"VTE spawn failed with GLib error: {e}")
                # Check if it's a "No such file or directory" error for sshpass
                if "sshpass" in str(e) and "No such file or directory" in str(e):
                    logger.error("sshpass binary not found, falling back to askpass")
                    # Fall back to askpass method
                    self._fallback_to_askpass(ssh_cmd, [f"{k}={v}" for k, v in env.items()])
                else:
                    self._on_connection_failed(str(e))
                return
            except Exception as e:
                logger.error(f"VTE spawn failed with exception: {e}")
                self._on_connection_failed(str(e))
                return

            # Store the PTY for later cleanup
            self.pty = self.backend.get_pty()
            try:
                import time
                self._spawn_start_time = time.time()
            except Exception:
                self._spawn_start_time = None
            
            # Defer marking as connected until spawn completes
            try:
                self.apply_theme()
            except Exception:
                pass
            
            # Apply theme after connection is established
            self.apply_theme()

            # Focus the terminal
            self.backend.grab_focus()

            # Add fallback timer to hide spinner if spawn completion doesn't fire
            self._fallback_timer_id = GLib.timeout_add_seconds(5, self._fallback_hide_spinner)

            logger.info(f"SSH terminal connected to {self.connection}")
            
        except Exception as e:
            logger.error(f"Failed to setup SSH terminal: {e}")
            self._on_connection_failed(str(e))
    
    def _fallback_to_askpass(self, ssh_cmd, env_list):
        """Fallback when sshpass fails - allow interactive prompting"""
        try:
            logger.info("Falling back to interactive password prompt")

            # Remove sshpass from the command
            if ssh_cmd and ssh_cmd[0] == 'sshpass':
                ssh_cmd = ssh_cmd[3:]  # Remove sshpass, -f, and fifo_path

            # Strip any askpass variables from the environment list
            env_list = [e for e in env_list if not e.startswith('SSH_ASKPASS')]
            env_list = [e for e in env_list if not e.startswith('SSH_ASKPASS_REQUIRE')]

            logger.debug(f"Fallback SSH command: {ssh_cmd}")

            env_dict = {}
            for entry in env_list:
                if '=' in entry:
                    key, value = entry.split('=', 1)
                    env_dict[key] = value

            # Try spawning again without askpass
            self.backend.spawn_async(
                ssh_cmd,
                env=env_dict,
                cwd=os.path.expanduser('~') or '/',
                callback=self._on_spawn_complete,
                user_data=(),
            )
        except Exception as e:
            logger.error(f"Fallback to interactive prompt failed: {e}")
            self._on_connection_failed(str(e))
    
    def _on_spawn_complete(self, terminal, pid, error, user_data=None):
        """Called when terminal spawn is complete"""
        # Skip if terminal is quitting
        if getattr(self, '_is_quitting', False):
            logger.debug("Terminal is quitting, skipping spawn complete handler")
            return

        # Cancel fallback timer if it's still pending
        if getattr(self, '_fallback_timer_id', None):
            try:
                GLib.source_remove(self._fallback_timer_id)
            except Exception:
                pass
            self._fallback_timer_id = None

        logger.debug(f"Flatpak debug: _on_spawn_complete called with pid={pid}, error={error}, user_data={user_data}")
        
        if error:
            logger.error(f"Terminal spawn failed: {error}")
            # Ensure theme is applied before showing error so bg doesn't flash white
            try:
                self.apply_theme()
            except Exception:
                pass
            self._on_connection_failed(str(error))
            return

        logger.debug(f"Terminal spawned with PID: {pid}")
        self.process_pid = pid
        
        try:
            # Get and store process group ID
            self.process_pgid = os.getpgid(pid)
            logger.debug(f"Process group ID: {self.process_pgid}")
            
            # Store shell PGID for job detection (this is the shell's process group)
            self._shell_pgid = self.process_pgid
            logger.debug(f"Shell PGID stored for job detection: {self._shell_pgid}")
            
            # Store process info for cleanup
            with process_manager.lock:
                # Determine command type based on connection type
                command_type = (
                    'bash'
                    if hasattr(self.connection, 'hostname') and self.connection.hostname == 'localhost'
                    else 'ssh'
                )
                process_manager.processes[pid] = {
                    'terminal': weakref.ref(self),
                    'start_time': datetime.now(),
                    'command': command_type,
                    'pgid': self.process_pgid
                }
            
            # Grab focus and apply theme
            self.backend.grab_focus()
            self.apply_theme()

            # Spawn succeeded; mark as connected and hide overlay
            self.is_connected = True
            
            # Update connection status in the connection manager (only for SSH connections)
            if hasattr(self, 'connection') and self.connection and hasattr(self.connection, 'hostname') and self.connection.hostname != 'localhost':
                if hasattr(self, 'connection_manager') and self.connection_manager:
                    self.connection_manager.update_connection_status(self.connection, True)
                    logger.debug(f"Terminal {self.session_id} updated connection status to connected")
                else:
                    logger.warning(f"Terminal {self.session_id} has no connection manager")
            elif hasattr(self, 'connection') and self.connection and hasattr(self.connection, 'hostname') and self.connection.hostname == 'localhost':
                logger.debug(f"Local terminal {self.session_id} spawned successfully")
            else:
                logger.warning(f"Terminal {self.session_id} has no connection object to update")
            
            self.emit('connection-established')
            self._set_connecting_overlay_visible(False)
            # Ensure any reconnect/disconnected banner is hidden upon successful spawn
            try:
                self._set_disconnected_banner_visible(False)
            except Exception:
                pass
            
        except Exception as e:
            logger.error(f"Error in spawn complete: {e}")
            self._on_connection_failed(str(e))
    
    def _fallback_hide_spinner(self):
        """Fallback method to hide spinner if spawn completion doesn't fire"""
        # Clear stored timer ID
        self._fallback_timer_id = None

        # Skip if terminal is quitting
        if getattr(self, '_is_quitting', False):
            logger.debug("Terminal is quitting, skipping fallback hide spinner")
            return False

        logger.debug("Flatpak debug: Fallback hide spinner called")

        # If a connection error was recorded, skip forcing a connected state
        if self.last_error_message:
            logger.debug("Fallback timer triggered after connection failure; ignoring")
            return False

        if not self.is_connected:
            logger.warning("Flatpak: Spawn completion callback didn't fire, forcing connection state")
            self.is_connected = True
            
            # Update connection status in the connection manager (only for SSH connections)
            if hasattr(self, 'connection') and self.connection and hasattr(self.connection, 'hostname') and self.connection.hostname != 'localhost':
                if hasattr(self, 'connection_manager') and self.connection_manager:
                    self.connection_manager.update_connection_status(self.connection, True)
                    logger.debug(f"Terminal {self.session_id} updated connection status to connected (fallback)")
                else:
                    logger.warning(f"Terminal {self.session_id} has no connection manager (fallback)")
            elif hasattr(self, 'connection') and self.connection and hasattr(self.connection, 'hostname') and self.connection.hostname == 'localhost':
                logger.debug(f"Local terminal {self.session_id} spawned successfully (fallback)")
            else:
                logger.warning(f"Terminal {self.session_id} has no connection object to update (fallback)")
            
            self.emit('connection-established')
            self._set_connecting_overlay_visible(False)
            try:
                self._set_disconnected_banner_visible(False)
            except Exception:
                pass
        return False  # Don't repeat the timer
        

    def _show_forwarding_error_dialog(self, message):
        try:
            dialog = Adw.MessageDialog(
                transient_for=self.get_root() if hasattr(self, 'get_root') else None,
                modal=True,
                heading="Port Forwarding Error",
                body=str(message)
            )
            dialog.add_response('ok', 'OK')
            dialog.set_default_response('ok')
            dialog.present()
        except Exception as e:
            logger.debug(f"Failed to present forwarding error dialog: {e}")
        return False

    def set_group_color(self, color: Optional[str]):
        """Update the stored group color and refresh the theme if needed."""
        self.group_color = color if color else None
        try:
            self.apply_theme()
        except Exception:
            logger.debug("Failed to reapply theme after group color update", exc_info=True)

    @staticmethod
    def _mix_rgba(base: Gdk.RGBA, other: Gdk.RGBA, ratio: float) -> Gdk.RGBA:
        ratio = max(0.0, min(1.0, ratio))
        mixed = Gdk.RGBA()
        mixed.red = base.red * (1.0 - ratio) + other.red * ratio
        mixed.green = base.green * (1.0 - ratio) + other.green * ratio
        mixed.blue = base.blue * (1.0 - ratio) + other.blue * ratio
        mixed.alpha = base.alpha * (1.0 - ratio) + other.alpha * ratio
        return mixed

    @staticmethod
    def _calculate_luminance(rgba: Gdk.RGBA) -> float:
        return 0.2126 * rgba.red + 0.7152 * rgba.green + 0.0722 * rgba.blue

    @classmethod
    def _contrast_color(cls, rgba: Gdk.RGBA) -> Gdk.RGBA:
        contrast = Gdk.RGBA()
        if cls._calculate_luminance(rgba) < 0.5:
            contrast.parse('#FFFFFF')
        else:
            contrast.parse('#000000')
        contrast.alpha = 1.0
        return contrast

    @staticmethod
    def _ensure_opaque(rgba: Gdk.RGBA) -> Gdk.RGBA:
        opaque = Gdk.RGBA()
        opaque.red = rgba.red
        opaque.green = rgba.green
        opaque.blue = rgba.blue
        opaque.alpha = 1.0
        return opaque

    def _parse_group_color(self) -> Optional[Gdk.RGBA]:
        if not self.group_color:
            return None
        rgba = Gdk.RGBA()
        try:
            parsed = rgba.parse(str(self.group_color))
        except Exception:
            logger.debug("Failed to parse terminal group color '%s'", self.group_color, exc_info=True)
            return None
        if not parsed or rgba.alpha <= 0:
            return None
        return rgba

    def apply_theme(self, theme_name=None):
<<<<<<< HEAD
        """Apply terminal theme and font settings

        Args:
            theme_name (str, optional): Name of the theme to apply. If None, uses the saved theme.
        """
        try:
            if theme_name is None and self.config:
                # Get the saved theme from config
                theme_name = self.config.get_setting('terminal.theme', 'default')
                
            # Get the theme profile from config
            if self.config:
                profile = self.config.get_terminal_profile(theme_name)
            else:
                # Fallback default theme
                profile = {
                    'foreground': '#000000',  # Black text
                    'background': '#FFFFFF',  # White background
                    'font': 'Monospace 12',
                    'cursor_color': '#000000',
                    'highlight_background': '#4A90E2',
                    'highlight_foreground': '#FFFFFF',
                    'palette': [
                        '#000000', '#CC0000', '#4E9A06', '#C4A000',
                        '#3465A4', '#75507B', '#06989A', '#D3D7CF',
                        '#555753', '#EF2929', '#8AE234', '#FCE94F',
                        '#729FCF', '#AD7FA8', '#34E2E2', '#EEEEEC'
                    ]
                }
            
            # Set colors
            fg_color = Gdk.RGBA()
            fg_color.parse(profile['foreground'])

            bg_color = Gdk.RGBA()
            bg_color.parse(profile['background'])

            cursor_color = Gdk.RGBA()
            cursor_color.parse(profile.get('cursor_color', profile['foreground']))

            highlight_bg = Gdk.RGBA()
            highlight_bg.parse(profile.get('highlight_background', '#4A90E2'))

            highlight_fg = Gdk.RGBA()
            highlight_fg.parse(profile.get('highlight_foreground', profile['foreground']))

            override_rgba = self._get_group_color_rgba()
            use_group_color = False

            try:
                use_group_color = bool(
                    self.config.get_setting('ui.use_group_color_in_terminal', False)
                )
            except Exception:
                use_group_color = False

            if use_group_color and override_rgba is not None:
                bg_color = self._clone_rgba(override_rgba)  # Use exact group color
                fg_color = self._get_contrast_color(bg_color)
                highlight_bg = self._clone_rgba(override_rgba)
                highlight_fg = self._get_contrast_color(highlight_bg)
                cursor_color = self._clone_rgba(highlight_fg)


            # Prepare palette colors (16 ANSI colors)
            palette_colors = None
            if 'palette' in profile and profile['palette']:
                palette_colors = []
                for color_hex in profile['palette']:
                    color = Gdk.RGBA()
                    if color.parse(color_hex):
                        palette_colors.append(color)
                    else:
                        logger.warning(f"Failed to parse palette color: {color_hex}")
                        # Use a fallback color
                        fallback = Gdk.RGBA()
                        fallback.parse('#000000')
                        palette_colors.append(fallback)
                
                # Ensure we have exactly 16 colors
                while len(palette_colors) < 16:
                    fallback = Gdk.RGBA()
                    fallback.parse('#000000')
                    palette_colors.append(fallback)
                palette_colors = palette_colors[:16]  # Limit to 16 colors
            
            # Apply colors to terminal
            self.vte.set_colors(fg_color, bg_color, palette_colors)
            self.vte.set_color_cursor(cursor_color)
            self.vte.set_color_highlight(highlight_bg)
            self.vte.set_color_highlight_foreground(highlight_fg)

            # Also color the container background to prevent white flash before VTE paints
            try:
                rgba = bg_color
                # For Gtk4, setting the widget style via CSS provider
                provider = Gtk.CssProvider()
                css = f".terminal-bg {{ background-color: rgba({int(rgba.red*255)}, {int(rgba.green*255)}, {int(rgba.blue*255)}, {rgba.alpha}); }}"
                provider.load_from_data(css.encode('utf-8'))
                display = Gdk.Display.get_default()
                if display:
                    Gtk.StyleContext.add_provider_for_display(display, provider, Gtk.STYLE_PROVIDER_PRIORITY_APPLICATION)
                if hasattr(self, 'add_css_class'):
                    self.add_css_class('terminal-bg')
                if hasattr(self.scrolled_window, 'add_css_class'):
                    self.scrolled_window.add_css_class('terminal-bg')
                if hasattr(self.vte, 'add_css_class'):
                    self.vte.add_css_class('terminal-bg')
            except Exception as e:
                logger.debug(f"Failed to set container background: {e}")
            
            # Set font
            font_desc = Pango.FontDescription.from_string(profile['font'])
            self.vte.set_font(font_desc)
            
            # Force a redraw
            self.vte.queue_draw()
            
            logger.debug(f"Applied terminal theme: {theme_name or 'default'}")
            
        except Exception as e:
            logger.error(f"Failed to apply terminal theme: {e}")

    def _clone_rgba(self, rgba: Gdk.RGBA) -> Gdk.RGBA:
        clone = Gdk.RGBA()
        clone.red = rgba.red
        clone.green = rgba.green
        clone.blue = rgba.blue
        clone.alpha = rgba.alpha
        return clone

    def _get_group_color_rgba(self) -> Optional[Gdk.RGBA]:
        color_value = getattr(self, 'group_color', None)
        if not color_value:
            return None

        rgba = Gdk.RGBA()
        try:
            if rgba.parse(str(color_value)):
                rgba.alpha = 1.0 if rgba.alpha == 0 else rgba.alpha
                return rgba
        except Exception:
            logger.debug("Failed to parse group color '%s'", color_value, exc_info=True)
        return None

    def _mix_with_white(self, rgba: Gdk.RGBA, ratio: float = 0.35) -> Gdk.RGBA:
        ratio = max(0.0, min(1.0, ratio))
        mixed = Gdk.RGBA()
        mixed.red = min(1.0, rgba.red * ratio + (1 - ratio))
        mixed.green = min(1.0, rgba.green * ratio + (1 - ratio))
        mixed.blue = min(1.0, rgba.blue * ratio + (1 - ratio))
        mixed.alpha = 1.0
        return mixed

    def _relative_luminance(self, rgba: Gdk.RGBA) -> float:
        def to_linear(channel: float) -> float:
            if channel <= 0.03928:
                return channel / 12.92
            return ((channel + 0.055) / 1.055) ** 2.4

        r_lin = to_linear(rgba.red)
        g_lin = to_linear(rgba.green)
        b_lin = to_linear(rgba.blue)
        return 0.2126 * r_lin + 0.7152 * g_lin + 0.0722 * b_lin

    def _get_contrast_color(self, background: Gdk.RGBA) -> Gdk.RGBA:
        luminance = self._relative_luminance(background)
        contrast = Gdk.RGBA()
        if luminance > 0.5:
            contrast.parse('#1B1B1D')
        else:
            contrast.parse('#FFFFFF')
        contrast.alpha = 1.0
        return contrast

    def set_group_color(self, color_value, force: bool = False):
        normalized = color_value or None
        if not force and normalized == getattr(self, 'group_color', None):
            return

        self.group_color = normalized
        try:
            self.apply_theme()
        except Exception:
            logger.debug("Failed to reapply theme after group color update", exc_info=True)
            
=======
        """Delegate theme application to the backend."""

        try:
            self.backend.apply_theme(theme_name)
        except Exception:
            logger.error("Failed to apply terminal theme", exc_info=True)

>>>>>>> 9db017e9
    def force_style_refresh(self):
        """Force a style refresh of the terminal widget."""
        self.apply_theme()

    def setup_terminal(self):
        """Initialize the terminal backend with appropriate settings."""
        logger.info("Setting up terminal...")

        try:
            self.backend.apply_theme()
        except Exception:
            logger.debug("Backend failed to apply theme during setup", exc_info=True)

        try:
            self.backend.initialize()
        except Exception:
            logger.debug("Backend initialize failed", exc_info=True)

        # Install terminal shortcuts and custom context menu
        self._apply_pass_through_mode(self._pass_through_mode)
        self._setup_context_menu()

    def _connect_backend_signals(self):
        """Connect to backend signals and store handler IDs."""
        backend = getattr(self, 'backend', None)
        if backend is None:
            return
        try:
            self._child_exited_handler = backend.connect_child_exited(self.on_child_exited)
        except Exception:
            self._child_exited_handler = None
        try:
            self._title_changed_handler = backend.connect_title_changed(self.on_title_changed)
        except Exception:
            self._title_changed_handler = None
        try:
            self._termprops_changed_handler = backend.connect_termprops_changed(self._on_termprops_changed)
        except Exception:
            self._termprops_changed_handler = None

    def _disconnect_backend_signals(self, backend: Optional[BaseTerminalBackend] = None):
        """Disconnect previously connected backend signals."""
        backend = backend or getattr(self, 'backend', None)
        if backend is None:
            return
        if getattr(self, '_child_exited_handler', None):
            try:
                backend.disconnect(self._child_exited_handler)
            except Exception:
                logger.debug("Failed to disconnect child-exited handler", exc_info=True)
            finally:
                self._child_exited_handler = None
        if getattr(self, '_title_changed_handler', None):
            try:
                backend.disconnect(self._title_changed_handler)
            except Exception:
                logger.debug("Failed to disconnect title-changed handler", exc_info=True)
            finally:
                self._title_changed_handler = None
        if getattr(self, '_termprops_changed_handler', None):
            try:
                backend.disconnect(self._termprops_changed_handler)
            except Exception:
                logger.debug("Failed to disconnect termprops handler", exc_info=True)
            finally:
                self._termprops_changed_handler = None

    def setup_local_shell(self):
        """Set up the terminal for local shell (not SSH)"""
        logger.info("Setting up local shell terminal")
        try:
            self._is_local_shell = True
            # Hide connecting overlay immediately for local shell
            self._set_connecting_overlay_visible(False)

            # Set up the terminal for local shell
            self.setup_terminal()
            
            # Start a simple local shell - just like GNOME Terminal
            env = os.environ.copy()

            # Determine the user's preferred shell
            shell = env.get('SHELL') or pwd.getpwuid(os.getuid()).pw_shell or '/bin/bash'

            # Ensure we have a proper environment
            env['SHELL'] = shell
            if 'TERM' not in env:
                env['TERM'] = 'xterm-256color'

            # Set initial title for local terminal
            self.emit('title-changed', 'Local Terminal')

            # Start the user's shell as a login shell
            self.backend.spawn_async(
                [shell, '-l'],
                env=env,
                cwd=os.path.expanduser('~') or '/',
                callback=self._on_spawn_complete,
                user_data=(),
            )
            self.pty = self.backend.get_pty()

            # Add fallback timer to hide spinner if spawn completion doesn't fire
            self._fallback_timer_id = GLib.timeout_add_seconds(5, self._fallback_hide_spinner)

            logger.info("Local shell terminal setup initiated")
            
        except Exception as e:
            logger.error(f"Failed to setup local shell: {e}")
            self.emit('connection-failed', str(e))

    # ------------------------------------------------------------------
    # Backend utilities
    # ------------------------------------------------------------------
    def get_backend_name(self) -> str:
        return getattr(self, '_backend_name', 'vte')

    def set_font(self, font_desc: Pango.FontDescription) -> None:
        backend = getattr(self, 'backend', None)
        applied = False
        if backend and hasattr(backend, 'set_font'):
            try:
                backend.set_font(font_desc)
                applied = True
            except Exception:
                logger.debug("Backend-specific font application failed", exc_info=True)
        if not applied and getattr(self, 'vte', None) is not None:
            try:
                self.vte.set_font(font_desc)
            except Exception:
                logger.debug("Legacy VTE font application failed", exc_info=True)

    def queue_draw_terminal(self) -> None:
        backend = getattr(self, 'backend', None)
        if backend and hasattr(backend, 'queue_draw'):
            try:
                backend.queue_draw()
                return
            except Exception:
                logger.debug("Backend queue_draw failed", exc_info=True)
        widget = getattr(self, 'terminal_widget', None)
        if widget and hasattr(widget, 'queue_draw'):
            widget.queue_draw()
        elif getattr(self, 'vte', None) is not None:
            try:
                self.vte.queue_draw()
            except Exception:
                logger.debug("Legacy VTE queue_draw failed", exc_info=True)

    def show_terminal_widget(self) -> None:
        widget = getattr(self, 'terminal_widget', None)
        if widget is None:
            widget = getattr(self, 'backend', None)
            widget = getattr(widget, 'widget', None) if widget else None
        if widget is None:
            return
        try:
            if hasattr(widget, 'set_visible'):
                widget.set_visible(True)
            if hasattr(widget, 'show'):
                widget.show()
        except Exception:
            logger.debug("Failed to show terminal widget", exc_info=True)

    def feed_child(self, data: bytes) -> bool:
        backend = getattr(self, 'backend', None)
        if backend and hasattr(backend, 'feed_child'):
            try:
                backend.feed_child(data)
                return True
            except Exception:
                logger.debug("Backend feed_child failed", exc_info=True)
        if getattr(self, 'vte', None) is not None:
            try:
                self.vte.feed_child(data)
                return True
            except Exception:
                logger.debug("Legacy VTE feed_child failed", exc_info=True)
        return False

    def switch_backend(self, backend_name: str) -> bool:
        desired = (backend_name or 'vte').lower()
        current = self.get_backend_name().lower()
        if desired == current:
            return False

        was_connected = bool(self.is_connected)
        was_local = bool(getattr(self, '_is_local_shell', False))
        old_backend = getattr(self, 'backend', None)

        # Clean up UI elements tied to the old backend
        self._teardown_context_menu()
        self._disconnect_backend_signals(old_backend)

        if was_connected:
            try:
                self.disconnect()
            except Exception:
                logger.debug("Failed to disconnect before backend switch", exc_info=True)

        # Remove existing widget
        old_widget = getattr(self, 'terminal_widget', None)
        if old_widget is not None:
            try:
                if self.scrolled_window.get_child() is old_widget:
                    self.scrolled_window.set_child(None)
            except Exception:
                logger.debug("Failed to detach old backend widget", exc_info=True)

        if old_backend and hasattr(old_backend, 'destroy'):
            try:
                old_backend.destroy()
            except Exception:
                logger.debug("Backend destroy failed", exc_info=True)

        # Create and initialize the new backend
        self.backend = self._create_backend(desired)
        self.vte = getattr(self.backend, 'vte', None)
        self.terminal_widget = getattr(self.backend, 'widget', None)

        if self.terminal_widget is not None:
            try:
                self.terminal_widget.set_hexpand(True)
                self.terminal_widget.set_vexpand(True)
                if hasattr(self.terminal_widget, 'set_visible'):
                    self.terminal_widget.set_visible(True)
                self.scrolled_window.set_child(self.terminal_widget)
            except Exception:
                logger.debug("Failed to attach new backend widget", exc_info=True)

        # Reinitialize state and listeners
        self._child_exited_handler = None
        self._title_changed_handler = None
        self._termprops_changed_handler = None
        self.setup_terminal()
        self.force_style_refresh()
        self._connect_backend_signals()
        self._set_disconnected_banner_visible(False)

        if was_connected:
            if was_local:
                try:
                    self.setup_local_shell()
                except Exception:
                    logger.error("Failed to restart local shell after backend switch", exc_info=True)
            else:
                self._set_connecting_overlay_visible(True)
                if not self._connect_ssh():
                    logger.error("Failed to reconnect after backend switch")
                    self._set_connecting_overlay_visible(False)
        return True

    def ensure_backend(self, backend_name: str) -> bool:
        try:
            return self.switch_backend(backend_name)
        except Exception:
            logger.error("Failed to ensure backend %s", backend_name, exc_info=True)
            return False

    def _setup_context_menu(self):
        """Set up a robust per-terminal context menu and actions."""
        try:
            # Skip context menu setup for PyXterm backend as it has its own WebView context menu
            if self._backend_name == "pyxterm":
                logger.debug("Skipping context menu setup for PyXterm backend (uses WebView context menu)")
                return
                
            logger.debug("Setting up terminal context menu...")
            # Per-widget action group
            self._menu_actions = Gio.SimpleActionGroup()
            act_copy = Gio.SimpleAction.new("copy", None)
            act_copy.connect("activate", lambda a, p: self.copy_text())
            self._menu_actions.add_action(act_copy)
            act_paste = Gio.SimpleAction.new("paste", None)
            act_paste.connect("activate", lambda a, p: self.paste_text())
            self._menu_actions.add_action(act_paste)
            act_selall = Gio.SimpleAction.new("select_all", None)
            act_selall.connect("activate", lambda a, p: self.select_all())
            self._menu_actions.add_action(act_selall)
            
            # Add zoom actions
            act_zoom_in = Gio.SimpleAction.new("zoom_in", None)
            act_zoom_in.connect("activate", lambda a, p: self.zoom_in())
            self._menu_actions.add_action(act_zoom_in)
            
            act_zoom_out = Gio.SimpleAction.new("zoom_out", None)
            act_zoom_out.connect("activate", lambda a, p: self.zoom_out())
            self._menu_actions.add_action(act_zoom_out)
            
            act_reset_zoom = Gio.SimpleAction.new("reset_zoom", None)
            act_reset_zoom.connect("activate", lambda a, p: self.reset_zoom())
            self._menu_actions.add_action(act_reset_zoom)
            
            self.insert_action_group('term', self._menu_actions)

            # Menu model with keyboard shortcuts
            self._menu_model = Gio.Menu()

            if is_macos():
                self._menu_model.append(_("Copy\t⌘C"), "term.copy")
                self._menu_model.append(_("Paste\t⌘V"), "term.paste")
                self._menu_model.append(_("Select All\t⌘A"), "term.select_all")
                # Create a separator section for zoom options
                zoom_section = Gio.Menu()
                zoom_section.append(_("Zoom In\t⌘="), "term.zoom_in")
                zoom_section.append(_("Zoom Out\t⌘-"), "term.zoom_out")
                zoom_section.append(_("Reset Zoom\t⌘0"), "term.reset_zoom")
                self._menu_model.append_section(None, zoom_section)
            else:
                self._menu_model.append(_("Copy\tCtrl+Shift+C"), "term.copy")
                self._menu_model.append(_("Paste\tCtrl+Shift+V"), "term.paste")
                self._menu_model.append(_("Select All\tCtrl+Shift+A"), "term.select_all")
                # Create a separator section for zoom options
                zoom_section = Gio.Menu()
                zoom_section.append(_("Zoom In\tCtrl++"), "term.zoom_in")
                zoom_section.append(_("Zoom Out\tCtrl+-"), "term.zoom_out")
                zoom_section.append(_("Reset Zoom\tCtrl+0"), "term.reset_zoom")
                self._menu_model.append_section(None, zoom_section)

            # Popover - set parent to the terminal widget
            self._menu_popover = Gtk.PopoverMenu.new_from_model(self._menu_model)
            self._menu_popover.set_has_arrow(True)
            # Set parent to the terminal widget
            if self.terminal_widget is not None:
                self._menu_popover.set_parent(self.terminal_widget)

            # Right-click gesture to open popover
            gesture = Gtk.GestureClick()
            gesture.set_button(0)
            def _on_pressed(gest, n_press, x, y):
                try:
                    btn = 0
                    try:
                        btn = gest.get_current_button()
                    except Exception:
                        pass
                    logger.debug(f"Context menu gesture: button={btn}, x={x}, y={y}")
                    if btn not in (Gdk.BUTTON_SECONDARY, 3):
                        logger.debug(f"Not a right-click button: {btn}")
                        return
                    # Focus terminal first for reliable copy/paste
                    try:
                        self.backend.grab_focus()
                    except Exception:
                        pass
                    # Position popover near click
                    try:
                        rect = Gdk.Rectangle()
                        rect.x = int(x)
                        rect.y = int(y)
                        rect.width = 1
                        rect.height = 1
                        self._menu_popover.set_pointing_to(rect)
                        logger.debug("Context menu positioned, showing popup")
                    except Exception as e:
                        logger.error(f"Failed to position context menu: {e}")
                    self._menu_popover.popup()
                except Exception as e:
                    logger.error(f"Context menu popup failed: {e}")
            gesture.connect('pressed', _on_pressed)
            if self.terminal_widget is not None:
                self.terminal_widget.add_controller(gesture)
            logger.debug("Terminal context menu setup completed successfully")
        except Exception as e:
            logger.error(f"Context menu setup failed: {e}")

    def _teardown_context_menu(self):
        """Remove any previously installed context menu resources."""
        try:
            # Skip teardown for PyXterm backend as no custom context menu was set up
            if self._backend_name == "pyxterm":
                return
                
            if getattr(self, '_menu_popover', None) is not None:
                try:
                    self._menu_popover.unparent()
                except Exception:
                    pass
            if getattr(self, '_menu_actions', None) is not None:
                try:
                    self.remove_action_group('term')
                except Exception:
                    pass
        except Exception:
            logger.debug("Failed to tear down context menu", exc_info=True)
        finally:
            self._menu_actions = None
            self._menu_popover = None
            self._menu_model = None

    def _install_shortcuts(self):
        """Install local shortcuts on the VTE widget for copy/paste/select-all."""
        if getattr(self, '_pass_through_mode', False):
            logger.debug("Pass-through mode active; skipping custom terminal shortcuts")
            return

        if getattr(self, '_shortcut_controller', None) is not None:
            return
        
        # Only install shortcuts for VTE backend
        if getattr(self, 'vte', None) is None:
            logger.debug("Non-VTE backend; skipping VTE-specific shortcuts")
            return

        try:
            controller = Gtk.ShortcutController()
            controller.set_scope(Gtk.ShortcutScope.LOCAL)
            controller.set_propagation_phase(Gtk.PropagationPhase.BUBBLE)

            def _schedule_vte_action(action, *action_args):
                def _runner():
                    try:
                        action(*action_args)
                    except Exception as exc:
                        logger.debug("VTE shortcut action failed: %s", exc)
                    return False

                GLib.idle_add(_runner)
                return True

            def _cb_copy(widget, *args):
                if not self.vte.get_has_selection():
                    return False
                return _schedule_vte_action(self.vte.copy_clipboard_format, Vte.Format.TEXT)

            def _cb_paste(widget, *args):
                return _schedule_vte_action(self.vte.paste_clipboard)

            def _cb_select_all(widget, *args):
                return _schedule_vte_action(self.vte.select_all)
            
            if is_macos():
                # macOS: Use standard Cmd+C/V for copy/paste, Cmd+Shift+C/V for terminal-specific operations
                copy_trigger = "<Meta>c"
                paste_trigger = "<Meta>v"
                select_trigger = "<Meta>a"
            else:
                # Linux/Windows: Use Ctrl+Shift+C/V for terminal copy/paste (standard for terminals)
                copy_trigger = "<Primary><Shift>c"
                paste_trigger = "<Primary><Shift>v"
                select_trigger = "<Primary><Shift>a"
            
            controller.add_shortcut(Gtk.Shortcut.new(
                Gtk.ShortcutTrigger.parse_string(copy_trigger),
                Gtk.CallbackAction.new(_cb_copy)
            ))
            controller.add_shortcut(Gtk.Shortcut.new(
                Gtk.ShortcutTrigger.parse_string(paste_trigger),
                Gtk.CallbackAction.new(_cb_paste)
            ))
            controller.add_shortcut(Gtk.Shortcut.new(
                Gtk.ShortcutTrigger.parse_string(select_trigger),
                Gtk.CallbackAction.new(_cb_select_all)
            ))
            
            # Add zoom shortcuts
            if is_macos():
                # macOS: Use Cmd+= (equals key), Cmd+-, and Cmd+0 for zoom
                # Note: On macOS, Cmd+Shift+= is the same as Cmd+=
                zoom_in_trigger = "<Meta>equal"
                zoom_out_trigger = "<Meta>minus"
                zoom_reset_trigger = "<Meta>0"
            else:
                # Linux/Windows: Use Ctrl++, Ctrl+-, and Ctrl+0 for zoom
                zoom_in_trigger = "<Primary>equal"
                zoom_out_trigger = "<Primary>minus"
                zoom_reset_trigger = "<Primary>0"
            
            logger.debug(f"Setting up terminal zoom shortcuts: in={zoom_in_trigger}, out={zoom_out_trigger}, reset={zoom_reset_trigger}")
            
            def _cb_zoom_in(widget, *args):
                try:
                    self.zoom_in()
                except Exception as exc:
                    logger.debug("Zoom in shortcut failed: %s", exc)
                return False

            def _cb_zoom_out(widget, *args):
                try:
                    self.zoom_out()
                except Exception as exc:
                    logger.debug("Zoom out shortcut failed: %s", exc)
                return False

            def _cb_reset_zoom(widget, *args):
                try:
                    self.reset_zoom()
                except Exception as exc:
                    logger.debug("Zoom reset shortcut failed: %s", exc)
                return False
            
            controller.add_shortcut(Gtk.Shortcut.new(
                Gtk.ShortcutTrigger.parse_string(zoom_in_trigger),
                Gtk.CallbackAction.new(_cb_zoom_in)
            ))
            
            controller.add_shortcut(Gtk.Shortcut.new(
                Gtk.ShortcutTrigger.parse_string(zoom_out_trigger),
                Gtk.CallbackAction.new(_cb_zoom_out)
            ))
            
            controller.add_shortcut(Gtk.Shortcut.new(
                Gtk.ShortcutTrigger.parse_string(zoom_reset_trigger),
                Gtk.CallbackAction.new(_cb_reset_zoom)
            ))
            
            self.vte.add_controller(controller)
            self._shortcut_controller = controller

            # Add mouse wheel zoom functionality
            self._setup_mouse_wheel_zoom()
            
        except Exception as e:
            logger.debug(f"Failed to install shortcuts: {e}")
    
    def _setup_mouse_wheel_zoom(self):
        """Set up mouse wheel zoom functionality with Cmd+MouseWheel."""
        if getattr(self, '_scroll_controller', None) is not None:
            return

        try:
            mac = is_macos()

            scroll_controller = Gtk.EventControllerScroll()
            scroll_controller.set_flags(Gtk.EventControllerScrollFlags.VERTICAL)

            def _on_scroll(controller, dx, dy):
                try:
                    # Check if Command key (macOS) or Ctrl key (Linux/Windows) is pressed
                    modifiers = controller.get_current_event_state()
                    if mac:
                        # Check for Command key (Meta modifier)
                        if modifiers & Gdk.ModifierType.META_MASK:
                            if dy > 0:
                                self.zoom_out()
                            elif dy < 0:
                                self.zoom_in()
                            return True  # Consume the event
                    else:
                        # Check for Ctrl key
                        if modifiers & Gdk.ModifierType.CONTROL_MASK:
                            if dy > 0:
                                self.zoom_out()
                            elif dy < 0:
                                self.zoom_in()
                            return True  # Consume the event
                except Exception as e:
                    logger.debug(f"Error in mouse wheel zoom: {e}")
                return False  # Don't consume the event if modifier not pressed
            
            scroll_controller.connect('scroll', _on_scroll)
            self.vte.add_controller(scroll_controller)
            self._scroll_controller = scroll_controller
            logger.debug("Mouse wheel zoom functionality installed")

        except Exception as e:
            logger.debug(f"Failed to setup mouse wheel zoom: {e}")

    def _remove_custom_shortcut_controllers(self):
        """Detach any custom shortcut or scroll controllers from the VTE widget."""
        ctrl = getattr(self, '_shortcut_controller', None)
        if ctrl is not None:
            try:
                if hasattr(self.vte, 'remove_controller'):
                    self.vte.remove_controller(ctrl)
            except Exception as exc:
                logger.debug("Failed to remove shortcut controller: %s", exc)
            finally:
                self._shortcut_controller = None

        scroll = getattr(self, '_scroll_controller', None)
        if scroll is not None:
            try:
                if hasattr(self.vte, 'remove_controller'):
                    self.vte.remove_controller(scroll)
            except Exception as exc:
                logger.debug("Failed to remove scroll controller: %s", exc)
            finally:
                self._scroll_controller = None

    def _apply_pass_through_mode(self, enabled: bool):
        """Enable or disable custom shortcut handling based on configuration."""
        enabled = bool(enabled)
        current = getattr(self, '_pass_through_mode', False)
        if enabled == current:
            if enabled:
                self._remove_custom_shortcut_controllers()
            else:
                if self._shortcut_controller is None:
                    self._install_shortcuts()
            return False

        self._pass_through_mode = enabled
        if enabled:
            self._remove_custom_shortcut_controllers()
        else:
            self._install_shortcuts()
        return False

    def _on_config_setting_changed(self, _config, key, value):
        if key == 'terminal.pass_through_mode':
            GLib.idle_add(self._apply_pass_through_mode, bool(value))

    # PTY forwarding is now handled automatically by VTE
    # No need for manual PTY management in this implementation
    
    def reconnect(self):
        """Reconnect the terminal with updated connection settings"""
        logger.info("Reconnecting terminal with updated settings...")
        was_connected = self.is_connected
        
        # Disconnect if currently connected
        if was_connected:
            self.disconnect()
        
        # Reconnect after a short delay to allow disconnection to complete
        def _reconnect():
            if self._connect_ssh():
                logger.info("Terminal reconnected with updated settings")
                # Ensure theme is applied after reconnection
                self.apply_theme()
                return True
            else:
                logger.error("Failed to reconnect terminal with updated settings")
                return False
        
        GLib.timeout_add(500, _reconnect)  # 500ms delay before reconnecting
    
    def _on_connection_updated_signal(self, sender, connection):
        """Signal handler for connection-updated signal"""
        self._on_connection_updated(connection)
        
    def _on_connection_updated(self, connection):
        """Called when connection settings are updated
        
        Note: We don't automatically reconnect here to prevent infinite loops.
        The main window will handle the reconnection flow after user confirmation.
        """
        if connection == self.connection:
            logger.info("Connection settings updated, waiting for user confirmation to reconnect...")
            # Just update our connection reference, don't reconnect automatically
            self.connection = connection
    
    def _on_connection_established(self):
        """Handle successful SSH connection"""
        logger.info(f"SSH connection to {self.connection.hostname} established")
        self.is_connected = True
        
        # Update connection status in the connection manager
        self.connection.is_connected = True
        self.connection_manager.emit('connection-status-changed', self.connection, True)
        
        self.emit('connection-established')

        # Apply theme after connection is established
        self.apply_theme()
        # Hide any reconnect banner on success
        self._set_disconnected_banner_visible(False)
        self.last_error_message = None
        
    def _on_connection_lost(self, message: str = None):
        """Handle SSH connection loss"""
        if self.is_connected:
            logger.info(f"SSH connection to {self.connection.hostname} lost")
            self.is_connected = False

            # Update connection status in the connection manager
            if hasattr(self, 'connection') and self.connection:
                self.connection.is_connected = False
                self.connection_manager.emit('connection-status-changed', self.connection, False)

            self.emit('connection-lost')
            # Show reconnect UI
            self._set_connecting_overlay_visible(False)
            banner_text = message or self.last_error_message or _('Connection lost.')
            self._set_disconnected_banner_visible(True, banner_text)
    
    def _on_terminal_input(self, widget, text, size):
        """Handle input from the terminal (handled automatically by VTE)"""
        pass
            
    def _on_terminal_resize(self, widget, width, height):
        """Handle terminal resize events"""
        # Update the SSH session if it exists
        if self.ssh_session and hasattr(self.ssh_session, 'change_terminal_size'):
            asyncio.create_task(
                self.ssh_session.change_terminal_size(
                    height, width, 0, 0
                )
            )
    
    def _on_ssh_disconnected(self, exc):
        """Called when SSH connection is lost"""
        if self.is_connected:
            self.is_connected = False
            if exc:
                logger.error(f"SSH connection lost: {exc}")
            GLib.idle_add(lambda: self.emit('connection-lost'))
    
    def _setup_process_group(self, spawn_data):
        """Setup function called after fork but before exec"""
        # Create new process group for the child process
        os.setpgrp()
        
    def _get_terminal_pid(self):
        """Get the PID of the terminal's child process"""
        # First try the stored PID
        if self.process_pid:
            try:
                # Verify the process still exists
                os.kill(self.process_pid, 0)
                return self.process_pid
            except (ProcessLookupError, OSError):
                pass
        
        # Fall back to getting from PTY or VTE helpers
        try:
            # Prefer PID recorded at spawn complete
            if getattr(self, 'process_pid', None):
                return self.process_pid
            pty = self.backend.get_pty() if getattr(self, 'backend', None) else None
            if pty and hasattr(pty, 'get_pid'):
                pid = pty.get_pid()
                if pid:
                    self.process_pid = pid
                    return pid
        except Exception as e:
            logger.error(f"Error getting terminal PID: {e}")
        
        return None
        
    def _on_destroy(self, widget):
        """Handle widget destruction"""
        logger.debug(f"Terminal widget {self.session_id} being destroyed")
        
        # Disconnect backend signal handlers first to prevent callbacks on destroyed objects
        try:
            self._disconnect_backend_signals(getattr(self, 'backend', None))
        except Exception as e:
            logger.error(f"Error disconnecting backend signals: {e}")
        
        # Disconnect from connection manager signals
        if hasattr(self, '_connection_updated_handler') and hasattr(self.connection_manager, 'disconnect'):
            try:
                self.connection_manager.disconnect(self._connection_updated_handler)
                logger.debug("Disconnected from connection manager signals")
            except Exception as e:
                logger.error(f"Error disconnecting from connection manager: {e}")
        
        # Disconnect the terminal
        self.disconnect()

        # Remove custom controllers and disconnect config listeners
        try:
            self._remove_custom_shortcut_controllers()
        except Exception:
            pass

        if getattr(self, '_config_handler', None) is not None and hasattr(self.config, 'disconnect'):
            try:
                self.config.disconnect(self._config_handler)
            except Exception as exc:
                logger.debug("Failed to disconnect config handler: %s", exc)
            finally:
                self._config_handler = None

        # Remove from process manager terminals set (only if not already quitting)
        if not getattr(self, '_is_quitting', False):
            try:
                if self in process_manager.terminals:
                    process_manager.terminals.remove(self)
                    logger.debug(f"Removed terminal {self.session_id} from process manager terminals set")
            except Exception as e:
                logger.debug(f"Error removing terminal from process manager: {e}")

    def _terminate_process_tree(self, pid):
        """Terminate a process and all its children"""
        try:
            # First try to get the process group
            try:
                pgid = os.getpgid(pid)
                logger.debug(f"Terminating process group {pgid}")
                os.killpg(pgid, signal.SIGTERM)
                
                # Give processes a moment to shut down
                time.sleep(0.5)
                
                # Check if any processes are still running
                try:
                    os.killpg(pgid, 0)  # Check if process group exists
                    logger.debug(f"Process group {pgid} still running, sending SIGKILL")
                    os.killpg(pgid, signal.SIGKILL)
                except (ProcessLookupError, OSError):
                    pass  # Process group already gone
                    
            except ProcessLookupError:
                logger.debug(f"Process {pid} already terminated")
                return
                
            # Wait for process to terminate
            try:
                os.waitpid(pid, os.WNOHANG)
            except (ChildProcessError, OSError):
                pass
                
        except Exception as e:
            logger.error(f"Error terminating process {pid}: {e}")
    
    def _cleanup_process(self, pid):
        """Clean up a process by PID"""
        if not pid:
            return False

        try:
            # Try to get process info from manager first
            pgid = None
            with process_manager.lock:
                if pid in process_manager.processes:
                    pgid = process_manager.processes[pid].get('pgid')
            
            # Fall back to getting PGID from system
            if not pgid:
                try:
                    pgid = os.getpgid(pid)
                except ProcessLookupError:
                    logger.debug(f"Process {pid} already terminated")
                    return True
            
            # First try a clean termination
            try:
                if pgid:
                    try:
                        os.killpg(pgid, signal.SIGTERM)
                        logger.debug(
                            f"Sent SIGTERM to process group {pgid}"
                        )
                    except ProcessLookupError:
                        logger.debug(
                            f"Process group {pgid} already terminated"
                        )
                os.kill(pid, signal.SIGTERM)
                logger.debug(f"Sent SIGTERM to process {pid} (PGID: {pgid})")


                # Wait for clean termination (shorter timeout for faster cleanup)
                for _ in range(2):  # Wait up to 0.2 seconds (reduced from 0.5 seconds)
                    try:
                        os.kill(pid, 0)
                        time.sleep(0.1)
                    except ProcessLookupError:
                        logger.debug(f"Process {pid} terminated cleanly")
                        break
                else:
                    # If still running, force kill
                    try:
                        os.kill(pid, 0)  # Check if still exists
                        logger.debug(f"Process {pid} still running, sending SIGKILL")
                        if pgid:
                            try:
                                os.killpg(pgid, signal.SIGKILL)
                            except ProcessLookupError:
                                pass
                        os.kill(pid, signal.SIGKILL)
                    except ProcessLookupError:
                        pass

            except ProcessLookupError:
                pass

            try:
                os.waitpid(pid, os.WNOHANG)
            except (ChildProcessError, OSError):
                pass
            return True

        except Exception as e:
            logger.error(f"Error terminating process {pid}: {e}")
            return False
    
    def disconnect(self):
        """Close the SSH connection and clean up resources"""
        if not self.is_connected:
            return
            
        logger.debug(f"Disconnecting SSH session {self.session_id}...")
        was_connected = self.is_connected
        self.is_connected = False
        
        # Guard UI emissions when the root window is quitting
        root = self.get_root() if hasattr(self, 'get_root') else None
        is_quitting = bool(getattr(root, '_is_quitting', False))
        
        # Only update manager / UI if not quitting
        if was_connected and hasattr(self, 'connection') and self.connection and not is_quitting:
            self.connection.is_connected = False
            if hasattr(self, 'connection_manager') and self.connection_manager:
                GLib.idle_add(self.connection_manager.emit, 'connection-status-changed', self.connection, False)
        
        try:
            # Try to get the terminal's child PID (with timeout protection)
            pid = None
            try:
                pid = self._get_terminal_pid()
            except Exception as e:
                logger.debug(f"Error getting terminal PID during disconnect: {e}")
            
            # Collect all PIDs that need to be cleaned up
            pids_to_clean = set()
            
            # Add the main process PID if available
            if pid:
                pids_to_clean.add(pid)
            
            # Add the process group ID if available
            if hasattr(self, 'process_pgid') and self.process_pgid:
                pids_to_clean.add(self.process_pgid)
            
            # Add any PIDs from the process manager (with lock timeout)
            try:
                with process_manager.lock:
                    for proc_pid, proc_info in list(process_manager.processes.items()):
                        if proc_info.get('terminal')() is self:
                            pids_to_clean.add(proc_pid)
                            if 'pgid' in proc_info:
                                pids_to_clean.add(proc_info['pgid'])
            except Exception as e:
                logger.debug(f"Error accessing process manager during disconnect: {e}")
            
            # Clean up all collected PIDs (with error handling for each)
            for cleanup_pid in pids_to_clean:
                if cleanup_pid:
                    try:
                        self._cleanup_process(cleanup_pid)
                    except Exception as e:
                        logger.debug(f"Error cleaning up PID {cleanup_pid}: {e}")
            
            # Clean up PTY if it exists
            if hasattr(self, 'pty') and self.pty:
                try:
                    self.pty.close()
                except Exception as e:
                    logger.error(f"Error closing PTY: {e}")
                finally:
                    self.pty = None
            
            # Clean up sshpass temporary directory if it exists
            if hasattr(self, '_sshpass_tmpdir') and self._sshpass_tmpdir:
                try:
                    import shutil
                    shutil.rmtree(self._sshpass_tmpdir, ignore_errors=True)
                    logger.debug(f"Cleaned up sshpass tmpdir: {self._sshpass_tmpdir}")
                except Exception as e:
                    logger.debug(f"Error cleaning up sshpass tmpdir: {e}")
                finally:
                    self._sshpass_tmpdir = None
            
            # Clean up from process manager (only if not quitting)
            if not getattr(self, '_is_quitting', False):
                try:
                    with process_manager.lock:
                        for proc_pid in list(process_manager.processes.keys()):
                            proc_info = process_manager.processes[proc_pid]
                            if proc_info.get('terminal')() is self:
                                logger.debug(f"Removing process {proc_pid} from process manager for terminal {self.session_id}")
                                del process_manager.processes[proc_pid]
                except Exception as e:
                    logger.debug(f"Error cleaning up from process manager: {e}")
            
            # Do not hard-reset here; keep current theme/colors
            
            logger.debug(f"Cleaned up {len(pids_to_clean)} processes for session {self.session_id}")
            
        except Exception as e:
            logger.error(f"Error during disconnect: {e}")
        finally:
            # Clean up references
            self.process_pid = None
            self.process_pgid = None
            
            # Only emit connection-lost signal if not quitting
            if not is_quitting:
                self.emit('connection-lost')
            logger.debug(f"SSH session {self.session_id} disconnected")
    
    def _on_connection_failed(self, error_message):
        """Handle connection failure (called from main thread)"""
        logger.error(f"Connection failed: {error_message}")

        # Cancel any pending fallback timer so we don't mark connection as successful
        if getattr(self, '_fallback_timer_id', None):
            try:
                GLib.source_remove(self._fallback_timer_id)
            except Exception:
                pass
            self._fallback_timer_id = None

        try:
            # Show raw error in terminal
            error_msg = f"\r\n\x1b[31m{error_message}\x1b[0m\r\n"
            self.backend.feed(error_msg.encode('utf-8'))

            self.is_connected = False

            # Clean up PTY if it exists
            if hasattr(self, 'pty') and self.pty:
                self.pty.close()
                del self.pty

            # Remember last error for later reporting
            self.last_error_message = error_message

            # Notify UI
            self.emit('connection-failed', error_message)

            # Show reconnect banner with the raw SSH error
            self._set_connecting_overlay_visible(False)
            self._set_disconnected_banner_visible(True, error_message)

        except Exception as e:
            logger.error(f"Error in _on_connection_failed: {e}")

    def on_child_exited(self, terminal, status):
        """Handle terminal child process exit"""
        # Skip if terminal is quitting
        if getattr(self, '_is_quitting', False):
            logger.debug("Terminal is quitting, skipping child exit handler")
            return
            
        logger.debug(f"Terminal child exited with status: {status}")
        
        # Defer the heavy work to avoid blocking the signal handler
        # This prevents potential deadlocks with the UI thread
        def _handle_exit_cleanup():
            try:
                self._handle_child_exit_cleanup(status)
            except Exception as e:
                logger.error(f"Error in exit cleanup: {e}")
            return False  # Don't repeat
        
        # Schedule cleanup on the main thread
        GLib.idle_add(_handle_exit_cleanup)
    
    def _handle_child_exit_cleanup(self, status):
        """Handle the actual cleanup work for child process exit (called from main thread)"""
        logger.debug(f"Starting exit cleanup for status {status}")
        
        # Clean up process tracking immediately since the process has already exited
        try:
            # Skip getting PID since process is already dead - just clear our tracking
            logger.debug("Clearing process tracking for dead process")
            
            # Clear our stored PID first to prevent any attempts to interact with dead process
            old_pid = getattr(self, 'process_pid', None)
            self.process_pid = None
            
            # Clean up process manager tracking
            with process_manager.lock:
                if old_pid and old_pid in process_manager.processes:
                    logger.debug(f"Removing dead process {old_pid} from tracking")
                    del process_manager.processes[old_pid]
                
                # Remove this terminal from tracking
                if self in process_manager.terminals:
                    logger.debug(f"Removing terminal {id(self)} from tracking")
                    process_manager.terminals.remove(self)
            
            logger.debug("Process tracking cleanup completed")
        except Exception as e:
            logger.error(f"Error cleaning up exited process tracking: {e}")

        # Normalize exit status: GLib may pass waitpid-style status
        exit_code = None
        try:
            if os.WIFEXITED(status):
                exit_code = os.WEXITSTATUS(status)
            else:
                # If not a normal exit or os.WIF* not applicable, best-effort mapping
                exit_code = status if 0 <= int(status) < 256 else ((int(status) >> 8) & 0xFF)
        except Exception:
            try:
                exit_code = int(status)
            except Exception:
                exit_code = status

        # If user explicitly typed 'exit' (clean status 0), update status and close tab immediately
        try:
            if exit_code == 0 and hasattr(self, 'get_root'):
                # Update connection status BEFORE closing the tab
                logger.debug("Clean exit detected, updating connection status before closing tab")
                if self.connection:
                    self.connection.is_connected = False
                self.is_connected = False
                
                # Emit connection status change signal
                if hasattr(self, 'connection_manager') and self.connection_manager and self.connection:
                    GLib.idle_add(self.connection_manager.emit, 'connection-status-changed', self.connection, False)
                
                root = self.get_root()
                if root and hasattr(root, 'tab_view'):
                    page = root.tab_view.get_page(self)
                    if page:
                        try:
                            setattr(root, '_suppress_close_confirmation', True)
                            root.tab_view.close_page(page)
                        finally:
                            try:
                                setattr(root, '_suppress_close_confirmation', False)
                            except Exception:
                                pass
                        return
        except Exception:
            pass

        # Check if this is a controlled reconnect to avoid interfering with the reconnection process
        try:
            if hasattr(self, 'get_root') and self.get_root():
                root = self.get_root()
                if hasattr(root, '_is_controlled_reconnect') and root._is_controlled_reconnect:
                    logger.debug("Controlled reconnect in progress, skipping connection status update")
                    return
        except Exception:
            pass
        
        # Non-zero or unknown exit: treat as connection lost and show banner
        logger.debug("Updating connection status after process exit")
        if self.connection:
            self.connection.is_connected = False

        # Don't call disconnect() here since the process has already exited
        # Just update the connection status and emit signals
        self.is_connected = False
        
        # Update connection manager status
        logger.debug("Scheduling connection manager status update")
        if hasattr(self, 'connection_manager') and self.connection_manager and self.connection:
            GLib.idle_add(self.connection_manager.emit, 'connection-status-changed', self.connection, False)
        
        # Defer all signal emissions and UI updates to prevent deadlocks
        def _finalize_exit_cleanup():
            try:
                logger.debug("Emitting connection-lost signal")
                self.emit('connection-lost')

                # Show reconnect UI with detailed error if available
                logger.debug("Updating UI elements")
                self._set_connecting_overlay_visible(False)
                banner_text = self.last_error_message
                if not banner_text:
                    if exit_code and exit_code != 0:
                        banner_text = _('SSH exited with status {code}').format(code=exit_code)
                    else:
                        banner_text = _('Session ended.')
                self._set_disconnected_banner_visible(True, banner_text)

                logger.debug("Exit cleanup completed successfully")
            except Exception as e:
                logger.error(f"Error in final exit cleanup: {e}")
            return False
        
        # Schedule final cleanup on next idle cycle
        GLib.idle_add(_finalize_exit_cleanup)

    def on_title_changed(self, terminal):
        """Handle terminal title change"""
        title = terminal.get_window_title()
        if title:
            self.emit('title-changed', title)
        # If terminal is connected and a title update occurs (often when prompt is ready),
        # ensure the reconnect banner is hidden
        try:
            if getattr(self, 'is_connected', False):
                self._set_disconnected_banner_visible(False)
        except Exception:
            pass

    def on_bell(self, terminal):
        """Handle terminal bell"""
        # Could implement visual bell or notification here
        pass

    def copy_text(self):
        """Copy selected text to clipboard"""
        try:
            self.backend.copy_clipboard()
        except Exception as e:
            logger.error(f"Failed to copy text: {e}")

    def paste_text(self):
        """Paste text from clipboard"""
        try:
            self.backend.paste_clipboard()
        except Exception as e:
            logger.error(f"Failed to paste text: {e}")

    def select_all(self):
        """Select all text in terminal"""
        try:
            self.backend.select_all()
        except Exception as e:
            logger.error(f"Failed to select all text: {e}")

    def zoom_in(self):
        """Zoom in the terminal font"""
        try:
            current_scale = self.backend.get_font_scale()
            new_scale = min(current_scale + 0.1, 5.0)  # Max zoom 5x
            self.backend.set_font_scale(new_scale)
            logger.debug(f"Terminal zoomed in to {new_scale:.1f}x")
        except Exception as e:
            logger.error(f"Failed to zoom in terminal: {e}")

    def zoom_out(self):
        """Zoom out the terminal font"""
        try:
            current_scale = self.backend.get_font_scale()
            new_scale = max(current_scale - 0.1, 0.5)  # Min zoom 0.5x
            self.backend.set_font_scale(new_scale)
            logger.debug(f"Terminal zoomed out to {new_scale:.1f}x")
        except Exception as e:
            logger.error(f"Failed to zoom out terminal: {e}")

    def reset_zoom(self):
        """Reset terminal zoom to default (1.0x)"""
        try:
            self.backend.set_font_scale(1.0)
            logger.debug("Terminal zoom reset to 1.0x")
        except Exception as e:
            logger.error(f"Failed to reset terminal zoom: {e}")

    def reset_terminal(self):
        """Reset terminal"""
        self.backend.reset(True, True)

    def reset_and_clear(self):
        """Reset and clear terminal"""
        self.backend.reset(True, False)

    def search_text(self, text, case_sensitive=False, regex=False):
        """Search for text in terminal"""
        try:
            # Create search regex
            if regex:
                search_regex = GLib.Regex.new(text, 0 if case_sensitive else GLib.RegexCompileFlags.CASELESS, 0)
            else:
                escaped_text = GLib.regex_escape_string(text)
                search_regex = GLib.Regex.new(escaped_text, 0 if case_sensitive else GLib.RegexCompileFlags.CASELESS, 0)
            
            # Set search regex
            self.backend.search_set_regex(search_regex)

            # Find next match
            return self.backend.search_find_next()
            
        except Exception as e:
            logger.error(f"Search failed: {e}")
            return False

    def get_connection_info(self):
        """Get connection information"""
        if self.connection:
            return {
                'nickname': self.connection.nickname,
                'hostname': self.connection.hostname,
                'username': self.connection.username,
                'connected': self.is_connected
            }
        return None

    def _is_local_terminal(self):
        """Check if this is a local terminal (not SSH)"""
        try:
            if not hasattr(self, 'connection') or not self.connection:
                return False
            return (hasattr(self.connection, 'hostname') and
                   self.connection.hostname == 'localhost')
        except Exception:
            return False

    def _on_termprops_changed(self, terminal, ids, user_data=None):
        """Handle terminal properties changes for job detection (local terminals only)"""
        # Only enable job detection for local terminals
        if not self._is_local_terminal():
            return
            
        # This method should only be called if the signal was successfully connected
        # (i.e., on VTE 0.78+), but add a safety check anyway
        if self._termprops_changed_handler is None:
            logger.debug("termprops-changed handler called but signal was not connected")
            return
            
        try:
            # Check which properties changed - ids should be a list of VteTerminalProp values
            if not ids:
                return
                
            # Convert ids to a set for efficient lookup if it's not already
            changed_props = set(ids) if hasattr(ids, '__iter__') else {ids}
            
            # Check if job finished (also gives exit status)
            # These constants are only available in VTE 0.78+
            if hasattr(Vte, 'TERMPROP_SHELL_POSTEXEC') and Vte.TERMPROP_SHELL_POSTEXEC in changed_props:
                ok, code = terminal.get_termprop_uint(Vte.TERMPROP_SHELL_POSTEXEC)
                if ok:
                    self._job_status = "IDLE"
                    logger.debug(f"Local terminal job finished with exit code: {code}")
                    return
            
            # Check if job is running
            if hasattr(Vte, 'TERMPROP_SHELL_PREEXEC') and Vte.TERMPROP_SHELL_PREEXEC in changed_props:
                ok, _ = terminal.get_termprop_value(Vte.TERMPROP_SHELL_PREEXEC)
                if ok:
                    self._job_status = "RUNNING"
                    logger.debug("Local terminal job is running")
                    return
            
            # Check if prompt is visible
            if hasattr(Vte, 'TERMPROP_SHELL_PRECMD') and Vte.TERMPROP_SHELL_PRECMD in changed_props:
                ok, _ = terminal.get_termprop_value(Vte.TERMPROP_SHELL_PRECMD)
                if ok:
                    self._job_status = "PROMPT"
                    logger.debug("Local terminal prompt is visible")
                    return
                
        except Exception as e:
            logger.debug(f"Error in termprops changed handler: {e}")

    def is_terminal_idle(self):
        """
        Check if the terminal is idle (no active job running).
        Only works for local terminals.
        
        Returns:
            bool: True if terminal is idle, False if job is running or unknown.
                  For SSH terminals, always returns False.
        """
        # Only enable job detection for local terminals
        if not self._is_local_terminal():
            logger.debug("Job detection not available for SSH terminals")
            return False
            
        try:
            # First try VTE termprops method (shell-specific)
            if self._job_status in ["IDLE", "PROMPT"]:
                return True
            elif self._job_status == "RUNNING":
                return False
            
            # Fall back to shell-agnostic PTY method
            return self._is_terminal_idle_pty()
            
        except Exception as e:
            logger.debug(f"Error checking terminal idle state: {e}")
            return False

    def _is_terminal_idle_pty(self):
        """
        Shell-agnostic check using PTY FD and POSIX job control.
        Only works for local terminals.
        
        Returns:
            bool: True if terminal is idle (at prompt), False if job is running
        """
        # Only enable job detection for local terminals
        if not self._is_local_terminal():
            return False
            
        try:
            if not getattr(self, 'backend', None):
                return False

            pty = self.backend.get_pty()
            if not pty:
                return False
                
            fd = pty.get_fd()
            if fd < 0:
                return False
            
            # Get foreground process group
            fg_pgid = os.tcgetpgrp(fd)
            
            # If we have stored shell PGID, compare with foreground PGID
            if self._shell_pgid is not None:
                idle = (fg_pgid == self._shell_pgid)
                logger.debug(f"Local terminal PTY job detection: fg_pgid={fg_pgid}, shell_pgid={self._shell_pgid}, idle={idle}")
                return idle
            
            # If no shell PGID stored, assume idle (conservative approach)
            logger.debug(f"Local terminal PTY job detection: fg_pgid={fg_pgid}, no shell_pgid stored, assuming idle")
            return True
            
        except Exception as e:
            logger.debug(f"Error in PTY job detection: {e}")
            return False

    def get_job_status(self):
        """
        Get the current job status of the terminal.
        Only works for local terminals.
        
        Returns:
            str: Current status - "IDLE", "RUNNING", "PROMPT", "UNKNOWN", or "SSH_TERMINAL"
        """
        if not self._is_local_terminal():
            return "SSH_TERMINAL"
        return self._job_status

    def has_active_job(self):
        """
        Check if the terminal has an active job running.
        Only works for local terminals.
        
        Returns:
            bool: True if job is running, False if idle or unknown.
                  For SSH terminals, always returns False.
        """
        if not self._is_local_terminal():
            logger.debug("Job detection not available for SSH terminals")
            return False
        return self._job_status == "RUNNING" or (self._job_status == "UNKNOWN" and not self._is_terminal_idle_pty())<|MERGE_RESOLUTION|>--- conflicted
+++ resolved
@@ -1310,7 +1310,6 @@
         return rgba
 
     def apply_theme(self, theme_name=None):
-<<<<<<< HEAD
         """Apply terminal theme and font settings
 
         Args:
@@ -1497,15 +1496,7 @@
         except Exception:
             logger.debug("Failed to reapply theme after group color update", exc_info=True)
             
-=======
-        """Delegate theme application to the backend."""
-
-        try:
-            self.backend.apply_theme(theme_name)
-        except Exception:
-            logger.error("Failed to apply terminal theme", exc_info=True)
-
->>>>>>> 9db017e9
+
     def force_style_refresh(self):
         """Force a style refresh of the terminal widget."""
         self.apply_theme()
