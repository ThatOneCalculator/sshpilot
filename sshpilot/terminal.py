"""
Terminal Widget for sshPilot
Integrated VTE terminal with SSH connection handling using system SSH client
"""

import os
import sys
import logging
import signal
import time
import json
import re
import gi
from gettext import gettext as _
import asyncio
import threading
import weakref
import subprocess
import pwd
from datetime import datetime
from .port_utils import get_port_checker
from .platform_utils import is_macos

gi.require_version('Gtk', '4.0')
gi.require_version('Vte', '3.91')

gi.require_version('Adw', '1')
from gi.repository import Gtk, GObject, GLib, Vte, Pango, Gdk, Gio, Adw

logger = logging.getLogger(__name__)

class SSHProcessManager:
    """Manages SSH processes and ensures proper cleanup"""
    _instance = None
    
    def __new__(cls):
        if cls._instance is None:
            cls._instance = super().__new__(cls)
            cls._instance.processes = {}
            cls._instance.terminals = weakref.WeakSet()
            cls._instance.lock = threading.Lock()
            cls._instance.cleanup_thread = None
            cls._instance._start_cleanup_thread()
        return cls._instance
    
    def _start_cleanup_thread(self):
        """Start background cleanup thread"""
        # Disable automatic cleanup thread to prevent race conditions
        # Manual cleanup will happen on app shutdown via cleanup_all()
        logger.debug("Automatic SSH cleanup thread disabled to prevent race conditions")
    
    def _cleanup_loop(self):
        """Background cleanup loop"""
        while True:
            try:
                time.sleep(60)  # Increased from 30s to 60s to reduce interference
                self._cleanup_orphaned_processes()
            except Exception as e:
                logger.error(f"Error in cleanup loop: {e}")
    
    def _cleanup_orphaned_processes(self):
        """Clean up processes not tracked by active terminals"""
        with self.lock:
            active_pids = set()
            for terminal in list(self.terminals):
                try:
                    # Use stored PID instead of calling _get_terminal_pid() which can hang
                    pid = getattr(terminal, 'process_pid', None)
                    if pid:
                        active_pids.add(pid)
                        logger.debug(f"Terminal {id(terminal)} has active PID {pid}")
                except Exception as e:
                    logger.debug(f"Error getting stored PID from terminal: {e}")
            
            # Only clean up processes that are definitely orphaned AND old enough
            import time
            current_time = time.time()
            orphaned_pids = []
            
            for pid in list(self.processes.keys()):
                if pid not in active_pids:
                    # Check if process is old enough to be considered orphaned (10+ minutes)
                    process_info = self.processes.get(pid, {})
                    start_time = process_info.get('start_time')
                    if start_time and hasattr(start_time, 'timestamp'):
                        process_age = current_time - start_time.timestamp()
                        if process_age < 600:  # Less than 10 minutes old - be very conservative
                            logger.debug(f"Process {pid} is only {process_age:.1f}s old, skipping cleanup")
                            continue
                    else:
                        # If we don't have start time info, assume it's recent and skip cleanup
                        logger.debug(f"Process {pid} has no start_time info, skipping cleanup")
                        continue
                    
                    # Double-check: make sure the process actually exists before trying to kill it
                    try:
                        os.kill(pid, 0)  # Test if process exists
                        orphaned_pids.append(pid)
                        logger.debug(f"Found orphaned process {pid} (age: {process_age:.1f}s)")
                    except ProcessLookupError:
                        # Process already gone, just remove from tracking
                        logger.debug(f"Process {pid} already gone, removing from tracking")
                        if pid in self.processes:
                            del self.processes[pid]
                    except Exception as e:
                        logger.debug(f"Error checking process {pid}: {e}")
            
            # Clean up confirmed orphaned processes
            for pid in orphaned_pids:
                logger.info(f"Cleaning up orphaned process {pid}")
                self._terminate_process_by_pid(pid)
    
    def _terminate_process_by_pid(self, pid):
        """Terminate a process by PID"""
        try:
            # Always try process group first
            pgid = os.getpgid(pid)
            os.killpg(pgid, signal.SIGTERM)

            # Wait with shorter timeout for faster cleanup
            for _ in range(3):  # 0.3 seconds max (reduced from 1 second)
                try:
                    os.killpg(pgid, 0)
                    time.sleep(0.1)
                except ProcessLookupError:
                    break
            else:
                # Force kill if still alive
                os.killpg(pgid, signal.SIGKILL)

            try:
                os.waitpid(pid, os.WNOHANG)
            except (ChildProcessError, OSError):
                pass
            return True
        except Exception:
            return False
    
    def register_terminal(self, terminal):
        """Register a terminal for tracking"""
        self.terminals.add(terminal)
        logger.debug(f"Registered terminal {id(terminal)}")
    
    def cleanup_all(self):
        """Clean up all managed processes"""
        import signal
        
        def timeout_handler(signum, frame):
            logger.warning("Cleanup timeout - forcing exit")
            os._exit(1)
        
        # Set 5-second timeout for entire cleanup
        signal.signal(signal.SIGALRM, timeout_handler)
        signal.alarm(5)
        
        try:
            logger.info("Cleaning up all SSH processes...")
            
            # First, mark all terminals as quitting to suppress signal handlers
            for terminal in list(self.terminals):
                terminal._is_quitting = True
            
            with self.lock:
                # Atomically extract and clear all processes
                processes_to_clean = dict(self.processes)
                self.processes.clear()
            
            # Clean up processes without holding the lock
            for pid, info in processes_to_clean.items():
                logger.debug(f"Cleaning up process {pid} (command: {info.get('command', 'unknown')})")
                self._terminate_process_by_pid(pid)
            
            # Clean up terminals separately
            for terminal in list(self.terminals):
                try:
                    if hasattr(terminal, 'disconnect') and hasattr(terminal, 'is_connected') and terminal.is_connected:
                        logger.debug(f"Disconnecting terminal {id(terminal)}")
                        terminal.disconnect()
                except Exception as e:
                    logger.error(f"Error cleaning up terminal {id(terminal)}: {e}")
            
            # Clear terminal references
            self.terminals.clear()
                
            logger.info("SSH process cleanup completed")
        finally:
            signal.alarm(0)  # Cancel timeout

# Global process manager instance
process_manager = SSHProcessManager()

class TerminalWidget(Gtk.Box):
    """A terminal widget that uses VTE for display and system SSH client for connections"""
    __gtype_name__ = 'TerminalWidget'
    
    # Signals
    __gsignals__ = {
        'connection-established': (GObject.SignalFlags.RUN_FIRST, None, ()),
        'connection-failed': (GObject.SignalFlags.RUN_FIRST, None, (str,)),
        'connection-lost': (GObject.SignalFlags.RUN_FIRST, None, ()),
        'title-changed': (GObject.SignalFlags.RUN_FIRST, None, (str,)),
    }
    
    def __init__(self, connection, config, connection_manager):
        # Initialize as a vertical Gtk.Box
        super().__init__(orientation=Gtk.Orientation.VERTICAL)
        
        # Store references
        self.connection = connection
        self.config = config
        self.connection_manager = connection_manager
        
        # Process tracking
        self.process = None
        self.process_pid = None
        self.process_pgid = None
        self.is_connected = False
        self.watch_id = 0
        self.ssh_client = None
        self.session_id = str(id(self))  # Unique ID for this session
        self._is_quitting = False  # Flag to suppress signal handlers during quit
        self.last_error_message = None  # Store last SSH error for reporting
        self._fallback_timer_id = None  # GLib timeout ID for spawn fallback
        
        # Job detection state
        self._job_status = "UNKNOWN"  # IDLE, RUNNING, PROMPT, UNKNOWN
        self._shell_pgid = None  # Store shell process group ID for shell-agnostic detection
        
        # Register with process manager
        process_manager.register_terminal(self)
        
        # Connect to signals
        self.connect('destroy', self._on_destroy)
        
        # Connect to connection manager signals using GObject.GObject.connect directly
        self._connection_updated_handler = GObject.GObject.connect(connection_manager, 'connection-updated', self._on_connection_updated_signal)
        logger.debug("Connected to connection-updated signal")
        
        # Create scrolled window for terminal
        self.scrolled_window = Gtk.ScrolledWindow()
        self.scrolled_window.set_policy(Gtk.PolicyType.AUTOMATIC, Gtk.PolicyType.AUTOMATIC)
        
        # Set up the terminal
        self.vte = Vte.Terminal()
        
        # Initialize terminal with basic settings and apply configured theme early
        self.setup_terminal()
        try:
            self.apply_theme()
        except Exception:
            pass
        
        # Add terminal to scrolled window and to the box via an overlay with a connecting view
        self.scrolled_window.set_child(self.vte)
        self.overlay = Gtk.Overlay()
        self.overlay.set_child(self.scrolled_window)

        # Connecting overlay elements
        self.connecting_bg = Gtk.Box()
        self.connecting_bg.set_hexpand(True)
        self.connecting_bg.set_vexpand(True)
        try:
            provider = Gtk.CssProvider()
            provider.load_from_data(b".connecting-bg { background-color: #000000; }")
            display = Gdk.Display.get_default()
            if display:
                Gtk.StyleContext.add_provider_for_display(display, provider, Gtk.STYLE_PROVIDER_PRIORITY_APPLICATION)
            if hasattr(self.connecting_bg, 'add_css_class'):
                self.connecting_bg.add_css_class('connecting-bg')
        except Exception:
            pass

        self.connecting_box = Gtk.Box(orientation=Gtk.Orientation.VERTICAL, spacing=8)
        self.connecting_box.set_halign(Gtk.Align.CENTER)
        self.connecting_box.set_valign(Gtk.Align.CENTER)
        spinner = Gtk.Spinner()
        spinner.start()
        label = Gtk.Label()
        label.set_markup('<span color="#FFFFFF">Connecting</span>')
        self.connecting_box.append(spinner)
        self.connecting_box.append(label)

        self.overlay.add_overlay(self.connecting_bg)
        self.overlay.add_overlay(self.connecting_box)

        # Disconnected banner with reconnect button at the bottom (separate panel below terminal)
        # Install CSS for a solid red background banner once
        try:
            display = Gdk.Display.get_default()
            if display and not getattr(display, '_sshpilot_banner_css_installed', False):
                css_provider = Gtk.CssProvider()
                css_provider.load_from_data(b"""
                    .error-toolbar.toolbar {
                        background-color: #cc0000;
                        color: #ffffff;
                        border-radius: 0;
                        padding-top: 10px;
                        padding-bottom: 10px;
                    }
                    .error-toolbar.toolbar label { color: #ffffff; }
                    .reconnect-button { background: #4a4a4a; color: #ffffff; border-radius: 4px; padding: 6px 10px; }
                    .reconnect-button:hover { background: #3f3f3f; }
                    .reconnect-button:active { background: #353535; }
                """)
                Gtk.StyleContext.add_provider_for_display(
                    display, css_provider, Gtk.STYLE_PROVIDER_PRIORITY_APPLICATION
                )
                setattr(display, '_sshpilot_banner_css_installed', True)
        except Exception:
            pass

        # Create error toolbar with same structure as sidebar toolbar
        self.disconnected_banner = Gtk.Box(orientation=Gtk.Orientation.HORIZONTAL, spacing=6)
        self.disconnected_banner.set_halign(Gtk.Align.FILL)
        self.disconnected_banner.set_valign(Gtk.Align.END)
        self.disconnected_banner.set_margin_start(0)
        self.disconnected_banner.set_margin_end(0)
        self.disconnected_banner.set_margin_top(0)
        self.disconnected_banner.set_margin_bottom(0)
        try:
            self.disconnected_banner.add_css_class('toolbar')
            self.disconnected_banner.add_css_class('error-toolbar')
            # Add a unique class per instance so we can set a per-widget min-height via CSS
            self._banner_unique_class = f"banner-{id(self)}"
            self.disconnected_banner.add_css_class(self._banner_unique_class)
        except Exception:
            pass
        # Banner content: icon + label + spacer + reconnect + dismiss, matching toolbar layout
        icon = Gtk.Image.new_from_icon_name('dialog-error-symbolic')
        icon.set_valign(Gtk.Align.CENTER)
        self.disconnected_banner.append(icon)
        self.disconnected_banner_label = Gtk.Label()
        self.disconnected_banner_label.set_halign(Gtk.Align.START)
        self.disconnected_banner_label.set_valign(Gtk.Align.CENTER)
        self.disconnected_banner_label.set_hexpand(True)
        self.disconnected_banner_label.set_text(_('Session ended.'))
        self.disconnected_banner.append(self.disconnected_banner_label)
        self.reconnect_button = Gtk.Button.new_with_label(_('Reconnect'))
        try:
            self.reconnect_button.add_css_class('reconnect-button')
        except Exception:
            pass
        self.reconnect_button.connect('clicked', self._on_reconnect_clicked)
        self.disconnected_banner.append(self.reconnect_button)

        # Dismiss button to hide the banner manually
        self.dismiss_button = Gtk.Button.new_with_label(_('Dismiss'))
        try:
            self.dismiss_button.add_css_class('flat')
            self.dismiss_button.add_css_class('reconnect-button')
        except Exception:
            pass
        self.dismiss_button.connect('clicked', lambda *_: self._set_disconnected_banner_visible(False))
        self.disconnected_banner.append(self.dismiss_button)
        self.disconnected_banner.set_visible(False)

        # Allow window to force an exact height match to the sidebar toolbar using per-widget CSS min-height
        self._banner_css_provider = None
        def _apply_external_height(new_h: int):
            try:
                h = max(0, int(new_h))
                display = Gdk.Display.get_default()
                if not display:
                    return
                css = f".{self._banner_unique_class} {{ min-height: {h}px; }}"
                provider = Gtk.CssProvider()
                provider.load_from_data(css.encode('utf-8'))
                Gtk.StyleContext.add_provider_for_display(display, provider, Gtk.STYLE_PROVIDER_PRIORITY_APPLICATION)
                # Keep a reference to prevent GC; latest provider wins at same priority
                self._banner_css_provider = provider
            except Exception:
                pass
        self.set_banner_height = _apply_external_height

        # Container to stack terminal (overlay) above the banner panel
        self.container_box = Gtk.Box(orientation=Gtk.Orientation.VERTICAL)
        self.container_box.set_hexpand(True)
        self.container_box.set_vexpand(True)
        self.container_box.append(self.overlay)
        self.container_box.append(self.disconnected_banner)

        self.append(self.container_box)
        
        # Set expansion properties
        self.scrolled_window.set_hexpand(True)
        self.scrolled_window.set_vexpand(True)
        self.vte.set_hexpand(True)
        self.vte.set_vexpand(True)
        
        # Connect terminal signals and store handler IDs for cleanup
        self._child_exited_handler = self.vte.connect('child-exited', self.on_child_exited)
        self._title_changed_handler = self.vte.connect('window-title-changed', self.on_title_changed)
        
        # Connect termprops-changed signal if available (VTE 0.78+)
        # This signal is used for job detection in local terminals
        self._termprops_changed_handler = None
        try:
            self._termprops_changed_handler = self.vte.connect('termprops-changed', self._on_termprops_changed)
            logger.debug("Connected termprops-changed signal (VTE 0.78+ feature)")
        except Exception as e:
            logger.debug(f"termprops-changed signal not available (older VTE version): {e}")
            # Job detection will be disabled for local terminals on older VTE versions
        
        # Apply theme
        self.force_style_refresh()
        
        # Set visibility of child widgets (GTK4 style)
        self.scrolled_window.set_visible(True)
        self.vte.set_visible(True)
        
        # Show overlay initially
        self._set_connecting_overlay_visible(True)
        logger.debug("Terminal widget initialized")

    def _set_disconnected_banner_visible(self, visible: bool, message: str = None):
        try:
            # Allow callers (e.g., ssh-copy-id dialog) to suppress the red banner entirely
            if getattr(self, '_suppress_disconnect_banner', False):
                return
            if message:
                self.disconnected_banner_label.set_text(message)
            if hasattr(self.disconnected_banner, 'set_visible'):
                self.disconnected_banner.set_visible(visible)
        except Exception:
            pass

    def _on_reconnect_clicked(self, *args):
        """User clicked reconnect on the banner"""
        try:
            # Immediately hide banner and show connecting overlay
            self._set_disconnected_banner_visible(False)
            self._set_connecting_overlay_visible(True)
            # Reuse existing connect method
            if not self._connect_ssh():
                # Show banner again if failed to start reconnect
                self._set_connecting_overlay_visible(False)
                self._set_disconnected_banner_visible(True, _('Reconnect failed to start'))
        except Exception:
            self._set_connecting_overlay_visible(False)
            self._set_disconnected_banner_visible(True, _('Reconnect failed'))

    def _set_connecting_overlay_visible(self, visible: bool):
        try:
            if hasattr(self.connecting_bg, 'set_visible'):
                self.connecting_bg.set_visible(visible)
            if hasattr(self.connecting_box, 'set_visible'):
                self.connecting_box.set_visible(visible)
        except Exception:
            pass
    
    def _connect_ssh(self):
        """Connect to SSH host"""
        if not self.connection:
            logger.error("No connection configured")
            return False
            
        # Ensure VTE terminal is properly initialized
        if not hasattr(self, 'vte') or self.vte is None:
            logger.error("VTE terminal not initialized")
            return False
        
        try:
            # Connect in a separate thread to avoid blocking UI
            thread = threading.Thread(target=self._connect_ssh_thread)
            thread.daemon = True
            thread.start()
            
            return True
            
        except Exception as e:
            logger.error(f"Failed to start SSH connection: {e}")
            GLib.idle_add(self._on_connection_failed, str(e))
            return False
    
    def _connect_ssh_thread(self):
        """SSH connection thread: directly spawn SSH and rely on its output for errors."""
        try:
            GLib.idle_add(self._setup_ssh_terminal)
        except Exception as e:
            logger.error(f"SSH connection failed: {e}")
            GLib.idle_add(self._on_connection_failed, str(e))
    
    def _setup_ssh_terminal(self):
        """Set up terminal with direct SSH command (called from main thread)"""
        try:
            ssh_cmd = ['ssh']

            def _resolve_host_for_connection() -> str:
                if not hasattr(self, 'connection') or not self.connection:
                    return ''
                try:
                    host_value = self.connection.get_effective_host()
                except AttributeError:
                    host_value = getattr(self.connection, 'hostname', '') or getattr(self.connection, 'host', '')
                if not host_value:
                    host_value = getattr(self.connection, 'nickname', '')
                return host_value or ''

            # Read SSH behavior from config with sane defaults
            try:
                ssh_cfg = self.config.get_ssh_config() if hasattr(self.config, 'get_ssh_config') else {}
            except Exception:
                ssh_cfg = {}
            apply_adv = bool(ssh_cfg.get('apply_advanced', False))
            connect_timeout = int(ssh_cfg.get('connection_timeout', 10)) if apply_adv else None
            connection_attempts = int(ssh_cfg.get('connection_attempts', 1)) if apply_adv else None
            keepalive_interval = int(ssh_cfg.get('keepalive_interval', 30)) if apply_adv else None
            keepalive_count = int(ssh_cfg.get('keepalive_count_max', 3)) if apply_adv else None
            strict_host = str(ssh_cfg.get('strict_host_key_checking', '')) if apply_adv else ''
            auto_add_host_keys = bool(ssh_cfg.get('auto_add_host_keys', True))
            batch_mode = bool(ssh_cfg.get('batch_mode', False)) if apply_adv else False
            compression = bool(ssh_cfg.get('compression', True)) if apply_adv else False

            # Determine auth method from connection and retrieve any saved password
            password_auth_selected = False
            has_saved_password = False
            password_value = None
            auth_method = 0
            try:
                # In our UI: 0 = key-based, 1 = password
                auth_method = getattr(self.connection, 'auth_method', 0)
                password_auth_selected = (auth_method == 1)
                # Try to fetch stored password regardless of auth method
                password_value = getattr(self.connection, 'password', None)
                if (not password_value) and hasattr(self, 'connection_manager') and self.connection_manager:
                    password_value = self.connection_manager.get_password(
                        _resolve_host_for_connection(),
                        self.connection.username,
                    )

                has_saved_password = bool(password_value)
            except Exception:
                auth_method = 0
                password_auth_selected = False
                has_saved_password = False

            using_password = password_auth_selected or has_saved_password

            # Apply advanced args only when user explicitly enabled them
            if apply_adv:
                # Only enable BatchMode when NOT doing password auth (BatchMode disables prompts)
                if batch_mode and not using_password:
                    ssh_cmd.extend(['-o', 'BatchMode=yes'])
                if connect_timeout is not None:
                    ssh_cmd.extend(['-o', f'ConnectTimeout={connect_timeout}'])
                if connection_attempts is not None:
                    ssh_cmd.extend(['-o', f'ConnectionAttempts={connection_attempts}'])
                if keepalive_interval is not None:
                    ssh_cmd.extend(['-o', f'ServerAliveInterval={keepalive_interval}'])
                if keepalive_count is not None:
                    ssh_cmd.extend(['-o', f'ServerAliveCountMax={keepalive_count}'])
                if strict_host:
                    ssh_cmd.extend(['-o', f'StrictHostKeyChecking={strict_host}'])
                if compression:
                    ssh_cmd.append('-C')

            # Default to accepting new host keys non-interactively on fresh installs
            try:
                if (not strict_host) and auto_add_host_keys:
                    ssh_cmd.extend(['-o', 'StrictHostKeyChecking=accept-new'])
            except Exception:
                pass

            # Use custom known hosts file when available
            try:
                if getattr(self, 'connection_manager', None):
                    kh_path = getattr(self.connection_manager, 'known_hosts_path', '')
                    if kh_path and os.path.exists(kh_path):
                        ssh_cmd.extend(['-o', f'UserKnownHostsFile={kh_path}'])
            except Exception:
                logger.debug('Failed to set UserKnownHostsFile option', exc_info=True)

            # Ensure SSH exits immediately on failure rather than waiting in background
            ssh_cmd.extend(['-o', 'ExitOnForwardFailure=yes'])

            # Only add verbose flag if explicitly enabled in config
            try:
                ssh_cfg = self.config.get_ssh_config() if hasattr(self.config, 'get_ssh_config') else {}
                verbosity = int(ssh_cfg.get('verbosity', 0))
                debug_enabled = bool(ssh_cfg.get('debug_enabled', False))
                v = max(0, min(3, verbosity))
                for _ in range(v):
                    ssh_cmd.append('-v')
                # Map verbosity to LogLevel to ensure messages are not suppressed by defaults
                if v == 1:
                    ssh_cmd.extend(['-o', 'LogLevel=VERBOSE'])
                elif v == 2:
                    ssh_cmd.extend(['-o', 'LogLevel=DEBUG2'])
                elif v >= 3:
                    ssh_cmd.extend(['-o', 'LogLevel=DEBUG3'])
                elif debug_enabled:
                    ssh_cmd.extend(['-o', 'LogLevel=DEBUG'])
                if v > 0 or debug_enabled:
                    logger.debug("SSH verbosity configured: -v x %d, LogLevel set", v)
            except Exception as e:
                logger.warning(f"Could not check SSH verbosity/debug settings: {e}")
                # Default to non-verbose on error

            # Add key file/options only for key-based auth
            if not password_auth_selected:
                # Get key selection mode
                key_select_mode = 0
                try:
                    key_select_mode = int(getattr(self.connection, 'key_select_mode', 0) or 0)
                except Exception:
                    pass

                # Only add specific key if key_select_mode == 1 (specific key)
                if key_select_mode == 1 and hasattr(self.connection, 'keyfile') and self.connection.keyfile and \
                   os.path.isfile(self.connection.keyfile) and \
                   not self.connection.keyfile.startswith('Select key file'):

                    # Prepare key for connection (add to ssh-agent if needed)
                    if hasattr(self, 'connection_manager') and self.connection_manager:
                        try:
                            if hasattr(self.connection_manager, 'prepare_key_for_connection'):
                                key_prepared = self.connection_manager.prepare_key_for_connection(self.connection.keyfile)
                                if key_prepared:
                                    logger.debug(f"Key prepared for connection: {self.connection.keyfile}")
                                else:
                                    logger.warning(f"Failed to prepare key for connection: {self.connection.keyfile}")
                        except Exception as e:
                            logger.warning(f"Error preparing key for connection: {e}")

                    ssh_cmd.extend(['-i', self.connection.keyfile])
                    logger.debug(f"Using SSH key: {self.connection.keyfile}")
                    ssh_cmd.extend(['-o', 'IdentitiesOnly=yes'])

                    # Add certificate if specified
                    if hasattr(self.connection, 'certificate') and self.connection.certificate and \
                       os.path.isfile(self.connection.certificate):
                        ssh_cmd.extend(['-o', f'CertificateFile={self.connection.certificate}'])
                        logger.debug(f"Using SSH certificate: {self.connection.certificate}")
                else:
                    logger.debug("Using default SSH key selection (key_select_mode=0 or no valid key specified)")

                # If a password exists, allow all standard authentication methods
                if has_saved_password:
                    ssh_cmd.extend([
                        '-o',
                        'PreferredAuthentications=gssapi-with-mic,hostbased,publickey,keyboard-interactive,password'
                    ])
            else:
                # Force password authentication when user chose password auth
                ssh_cmd.extend(['-o', 'PreferredAuthentications=password'])
                if getattr(self.connection, 'pubkey_auth_no', False):
                    ssh_cmd.extend(['-o', 'PubkeyAuthentication=no'])

            # Add X11 forwarding if enabled
            if hasattr(self.connection, 'x11_forwarding') and self.connection.x11_forwarding:
                ssh_cmd.append('-X')

            # Prepare command-related options (must appear before host)
            remote_cmd = ''
            local_cmd = ''
            try:
                if hasattr(self.connection, 'remote_command'):
                    remote_cmd = (self.connection.remote_command or '').strip()
                if not remote_cmd and hasattr(self.connection, 'data'):
                    remote_cmd = (self.connection.data.get('remote_command') or '').strip()
            except Exception:
                remote_cmd = ''
            try:
                if hasattr(self.connection, 'local_command'):
                    local_cmd = (self.connection.local_command or '').strip()
                if not local_cmd and hasattr(self.connection, 'data'):
                    local_cmd = (self.connection.data.get('local_command') or '').strip()
            except Exception:
                local_cmd = ''

            # If remote command is specified, request a TTY (twice for force allocation)
            if remote_cmd:
                ssh_cmd.extend(['-t', '-t'])

            # If local command specified, allow and set it via options
            if local_cmd:
                ssh_cmd.extend(['-o', 'PermitLocalCommand=yes'])
                # Pass exactly as user provided, letting ssh parse quoting
                ssh_cmd.extend(['-o', f'LocalCommand={local_cmd}'])

            # Add port forwarding rules with conflict checking
            if hasattr(self.connection, 'forwarding_rules'):
                port_conflicts = []
                port_checker = get_port_checker()

                # Check for port conflicts before adding rules
                for rule in self.connection.forwarding_rules:
                    if not rule.get('enabled', True):
                        continue

                    rule_type = rule.get('type')
                    listen_addr = rule.get('listen_addr', '127.0.0.1')
                    listen_port = rule.get('listen_port')
                    
                    # Check for local port conflicts (for local and dynamic forwarding)
                    if rule_type in ['local', 'dynamic'] and listen_port:
                        try:
                            conflicts = port_checker.get_port_conflicts([listen_port], listen_addr)
                            if conflicts:
                                port, port_info = conflicts[0]
                                conflict_msg = f"Port {port} is already in use"
                                if port_info.process_name:
                                    conflict_msg += f" by {port_info.process_name} (PID: {port_info.pid})"
                                port_conflicts.append(conflict_msg)
                                continue  # Skip this rule
                        except Exception as e:
                            logger.debug(f"Could not check port conflict for {listen_port}: {e}")
                    
                    # Add the forwarding rule if no conflicts
                    if rule_type == 'dynamic' and listen_port:
                        try:
                            ssh_cmd.extend(['-D', f"{listen_addr}:{listen_port}"])
                            logger.debug(f"Added dynamic port forwarding: {listen_addr}:{listen_port}")
                        except Exception as e:
                            logger.error(f"Failed to set up dynamic forwarding: {e}")
                            
                    elif rule_type == 'local' and listen_port and 'remote_host' in rule and 'remote_port' in rule:
                        try:
                            remote_host = rule.get('remote_host', 'localhost')
                            remote_port = rule.get('remote_port')
                            ssh_cmd.extend(['-L', f"{listen_addr}:{listen_port}:{remote_host}:{remote_port}"])
                            logger.debug(f"Added local port forwarding: {listen_addr}:{listen_port} -> {remote_host}:{remote_port}")
                        except Exception as e:
                            logger.error(f"Failed to set up local forwarding: {e}")
                            
                    # Handle remote port forwarding (remote bind -> local destination)
                    elif rule_type == 'remote' and listen_port:
                        try:
                            local_host = rule.get('local_host') or rule.get('remote_host', 'localhost')
                            local_port = rule.get('local_port') or rule.get('remote_port')
                            if local_port:
                                ssh_cmd.extend(['-R', f"{listen_addr}:{listen_port}:{local_host}:{local_port}"])
                                logger.debug(f"Added remote port forwarding: {listen_addr}:{listen_port} -> {local_host}:{local_port}")
                        except Exception as e:
                            logger.error(f"Failed to set up remote forwarding: {e}")
                
                # Show port conflict warnings if any
                if port_conflicts:
                    conflict_message = "Port forwarding conflicts detected:\n" + "\n".join([f"• {msg}" for msg in port_conflicts])
                    logger.warning(conflict_message)
                    GLib.idle_add(self._show_forwarding_error_dialog, conflict_message)
                
                # Add extra SSH config options from advanced tab
                extra_ssh_config = getattr(self.connection, 'extra_ssh_config', '').strip()
                if extra_ssh_config:
                    logger.debug(f"Adding extra SSH config options: {extra_ssh_config}")
                    # Parse and add each extra SSH config option
                    for line in extra_ssh_config.split('\n'):
                        line = line.strip()
                        if line and not line.startswith('#'):  # Skip empty lines and comments
                            # Split on first space to separate option and value
                            parts = line.split(' ', 1)
                            if len(parts) == 2:
                                option, value = parts
                                ssh_cmd.extend(['-o', f"{option}={value}"])
                                logger.debug(f"Added SSH option: {option}={value}")
                            elif len(parts) == 1:
                                # Option without value (e.g., "Compression yes" becomes "Compression=yes")
                                option = parts[0]
                                ssh_cmd.extend(['-o', f"{option}=yes"])
                                logger.debug(f"Added SSH option: {option}=yes")
                
                # Add NumberOfPasswordPrompts option before hostname and command
                ssh_cmd.extend(['-o', 'NumberOfPasswordPrompts=1'])
                
                # Add port if not default (must be before host)
                if hasattr(self.connection, 'port') and self.connection.port != 22:
                    ssh_cmd.extend(['-p', str(self.connection.port)])

                # Add host and user
<<<<<<< HEAD
                host_for_cmd = self.connection.resolve_host_identifier() if hasattr(self.connection, 'resolve_host_identifier') else getattr(self.connection, 'hostname', '')
                ssh_cmd.append(f"{self.connection.username}@{host_for_cmd}" if hasattr(self.connection, 'username') and self.connection.username else host_for_cmd)
=======
                host_for_cmd = _resolve_host_for_connection()
                ssh_cmd.append(
                    f"{self.connection.username}@{host_for_cmd}"
                    if hasattr(self.connection, 'username') and self.connection.username
                    else host_for_cmd
                )
>>>>>>> 6d1ccb9b

                # Append remote command last so ssh treats it as the command to run, ensure shell remains active
                if remote_cmd:
                    final_remote_cmd = remote_cmd if 'exec $SHELL' in remote_cmd else f"{remote_cmd} ; exec $SHELL -l"
                    # Append as single argument; let shell on remote parse quotes. Keep as-is to allow user quoting.
                    ssh_cmd.append(final_remote_cmd)
                
                # Make sure ssh will prompt in our VTE if no saved password:
                if (password_auth_selected or auth_method == 0) and not has_saved_password:
                    if '-t' not in ssh_cmd and '-tt' not in ssh_cmd:
                        ssh_cmd.append('-t')  # force a TTY for interactive password
            
                            # Log the SSH command
                try:
                    logger.debug(f"SSH command: {' '.join(ssh_cmd)}")
                except Exception:
                    logger.debug("Prepared SSH command")
                
                # End of SSH command building

            # Start the SSH process using VTE's spawn_async with our PTY
            logger.debug(f"Flatpak debug: About to spawn SSH with command: {ssh_cmd}")

            # Handle password authentication with sshpass if available
            env = os.environ.copy()
            logger.debug(f"Initial environment SSH_ASKPASS: {env.get('SSH_ASKPASS', 'NOT_SET')}, SSH_ASKPASS_REQUIRE: {env.get('SSH_ASKPASS_REQUIRE', 'NOT_SET')}")

            if has_saved_password and password_value:
                # Use sshpass for password authentication
                import shutil
                sshpass_path = None
                
                # Check if sshpass is available and executable
                if os.path.exists('/app/bin/sshpass') and os.access('/app/bin/sshpass', os.X_OK):
                    sshpass_path = '/app/bin/sshpass'
                    logger.debug("Found sshpass at /app/bin/sshpass")
                elif shutil.which('sshpass'):
                    sshpass_path = shutil.which('sshpass')
                    logger.debug(f"Found sshpass in PATH: {sshpass_path}")
                else:
                    logger.debug("sshpass not found or not executable")
                
                if sshpass_path:
                    # Use the same approach as ssh_password_exec.py for consistency
                    from .ssh_password_exec import _mk_priv_dir, _write_once_fifo
                    import threading
                    
                    # Create private temp directory and FIFO
                    tmpdir = _mk_priv_dir()
                    fifo = os.path.join(tmpdir, "pw.fifo")
                    os.mkfifo(fifo, 0o600)
                    
                    # Start writer thread that writes the password exactly once
                    t = threading.Thread(target=_write_once_fifo, args=(fifo, password_value), daemon=True)
                    t.start()
                    
                    # Use sshpass with FIFO
                    ssh_cmd = [sshpass_path, "-f", fifo] + ssh_cmd
                    
                    # Important: strip askpass vars so OpenSSH won't try the askpass helper for passwords
                    env.pop("SSH_ASKPASS", None)
                    env.pop("SSH_ASKPASS_REQUIRE", None)
                    
                    logger.debug("Using sshpass with FIFO for password authentication")
                    logger.debug(f"Environment after removing SSH_ASKPASS: SSH_ASKPASS={env.get('SSH_ASKPASS', 'NOT_SET')}, SSH_ASKPASS_REQUIRE={env.get('SSH_ASKPASS_REQUIRE', 'NOT_SET')}")
                    
                    # Store tmpdir for cleanup
                    self._sshpass_tmpdir = tmpdir
                else:
                    # sshpass not available – allow interactive password prompt
                    env.pop("SSH_ASKPASS", None)
                    env.pop("SSH_ASKPASS_REQUIRE", None)
                    logger.warning("sshpass not available; falling back to interactive password prompt")
            elif (password_auth_selected or auth_method == 0) and not has_saved_password:
                # Password may be required but none saved - allow interactive prompt
                logger.debug("No saved password - using interactive prompt if required")
            else:
                # Use askpass for passphrase prompts (key-based auth)
                from .askpass_utils import get_ssh_env_with_askpass
                askpass_env = get_ssh_env_with_askpass()
                env.update(askpass_env)
            env['TERM'] = env.get('TERM', 'xterm-256color')
            env['SHELL'] = env.get('SHELL', '/bin/bash')
            env['SSHPILOT_FLATPAK'] = '1'
            # Add /app/bin to PATH for Flatpak compatibility
            if os.path.exists('/app/bin'):
                current_path = env.get('PATH', '')
                if '/app/bin' not in current_path:
                    env['PATH'] = f"/app/bin:{current_path}"
            
            # Convert environment dict to list format expected by VTE
            env_list = []
            for key, value in env.items():
                env_list.append(f"{key}={value}")
            
            # Log the command being executed for debugging
            logger.debug(f"Spawning SSH command: {ssh_cmd}")
            logger.debug(f"Environment PATH: {env.get('PATH', 'NOT_SET')}")
            
            # Create a new PTY for the terminal
            pty = Vte.Pty.new_sync(Vte.PtyFlags.DEFAULT)
            
            try:
                self.vte.spawn_async(
                    Vte.PtyFlags.DEFAULT,
                    os.path.expanduser('~') or '/',
                    ssh_cmd,
                    env_list,  # Use environment list for Flatpak
                    GLib.SpawnFlags.DEFAULT,
                    None,  # Child setup function
                    None,  # Child setup data
                    -1,    # Timeout (-1 = default)
                    None,  # Cancellable
                    self._on_spawn_complete,
                    ()     # User data - empty tuple for Flatpak VTE compatibility
                )
            except GLib.Error as e:
                logger.error(f"VTE spawn failed with GLib error: {e}")
                # Check if it's a "No such file or directory" error for sshpass
                if "sshpass" in str(e) and "No such file or directory" in str(e):
                    logger.error("sshpass binary not found, falling back to askpass")
                    # Fall back to askpass method
                    self._fallback_to_askpass(ssh_cmd, env_list)
                else:
                    self._on_connection_failed(str(e))
                return
            except Exception as e:
                logger.error(f"VTE spawn failed with exception: {e}")
                self._on_connection_failed(str(e))
                return
            
            # Store the PTY for later cleanup
            self.pty = pty
            try:
                import time
                self._spawn_start_time = time.time()
            except Exception:
                self._spawn_start_time = None
            
            # Defer marking as connected until spawn completes
            try:
                self.apply_theme()
            except Exception:
                pass
            
            # Apply theme after connection is established
            self.apply_theme()
            
            # Focus the terminal
            self.vte.grab_focus()

            # Add fallback timer to hide spinner if spawn completion doesn't fire
            self._fallback_timer_id = GLib.timeout_add_seconds(5, self._fallback_hide_spinner)

            logger.info(f"SSH terminal connected to {self.connection}")
            
        except Exception as e:
            logger.error(f"Failed to setup SSH terminal: {e}")
            self._on_connection_failed(str(e))
    
    def _fallback_to_askpass(self, ssh_cmd, env_list):
        """Fallback when sshpass fails - allow interactive prompting"""
        try:
            logger.info("Falling back to interactive password prompt")

            # Remove sshpass from the command
            if ssh_cmd and ssh_cmd[0] == 'sshpass':
                ssh_cmd = ssh_cmd[3:]  # Remove sshpass, -f, and fifo_path

            # Strip any askpass variables from the environment list
            env_list = [e for e in env_list if not e.startswith('SSH_ASKPASS')]
            env_list = [e for e in env_list if not e.startswith('SSH_ASKPASS_REQUIRE')]

            logger.debug(f"Fallback SSH command: {ssh_cmd}")

            # Try spawning again without askpass
            self.vte.spawn_async(
                Vte.PtyFlags.DEFAULT,
                os.path.expanduser('~') or '/',
                ssh_cmd,
                env_list,
                GLib.SpawnFlags.DEFAULT,
                None,
                None,
                -1,
                None,
                self._on_spawn_complete,
                ()
            )
        except Exception as e:
            logger.error(f"Fallback to interactive prompt failed: {e}")
            self._on_connection_failed(str(e))
    
    def _on_spawn_complete(self, terminal, pid, error, user_data=None):
        """Called when terminal spawn is complete"""
        # Skip if terminal is quitting
        if getattr(self, '_is_quitting', False):
            logger.debug("Terminal is quitting, skipping spawn complete handler")
            return

        # Cancel fallback timer if it's still pending
        if getattr(self, '_fallback_timer_id', None):
            try:
                GLib.source_remove(self._fallback_timer_id)
            except Exception:
                pass
            self._fallback_timer_id = None

        logger.debug(f"Flatpak debug: _on_spawn_complete called with pid={pid}, error={error}, user_data={user_data}")
        
        if error:
            logger.error(f"Terminal spawn failed: {error}")
            # Ensure theme is applied before showing error so bg doesn't flash white
            try:
                self.apply_theme()
            except Exception:
                pass
            self._on_connection_failed(str(error))
            return

        logger.debug(f"Terminal spawned with PID: {pid}")
        self.process_pid = pid
        
        try:
            # Get and store process group ID
            self.process_pgid = os.getpgid(pid)
            logger.debug(f"Process group ID: {self.process_pgid}")
            
            # Store shell PGID for job detection (this is the shell's process group)
            self._shell_pgid = self.process_pgid
            logger.debug(f"Shell PGID stored for job detection: {self._shell_pgid}")
            
            # Store process info for cleanup
            with process_manager.lock:
                # Determine command type based on connection type
                command_type = (
                    'bash'
                    if hasattr(self.connection, 'hostname') and self.connection.hostname == 'localhost'
                    else 'ssh'
                )
                process_manager.processes[pid] = {
                    'terminal': weakref.ref(self),
                    'start_time': datetime.now(),
                    'command': command_type,
                    'pgid': self.process_pgid
                }
            
            # Grab focus and apply theme
            self.vte.grab_focus()
            self.apply_theme()

            # Spawn succeeded; mark as connected and hide overlay
            self.is_connected = True
            
            # Update connection status in the connection manager (only for SSH connections)
            if hasattr(self, 'connection') and self.connection and hasattr(self.connection, 'hostname') and self.connection.hostname != 'localhost':
                if hasattr(self, 'connection_manager') and self.connection_manager:
                    self.connection_manager.update_connection_status(self.connection, True)
                    logger.debug(f"Terminal {self.session_id} updated connection status to connected")
                else:
                    logger.warning(f"Terminal {self.session_id} has no connection manager")
            elif hasattr(self, 'connection') and self.connection and hasattr(self.connection, 'hostname') and self.connection.hostname == 'localhost':
                logger.debug(f"Local terminal {self.session_id} spawned successfully")
            else:
                logger.warning(f"Terminal {self.session_id} has no connection object to update")
            
            self.emit('connection-established')
            self._set_connecting_overlay_visible(False)
            # Ensure any reconnect/disconnected banner is hidden upon successful spawn
            try:
                self._set_disconnected_banner_visible(False)
            except Exception:
                pass
            
        except Exception as e:
            logger.error(f"Error in spawn complete: {e}")
            self._on_connection_failed(str(e))
    
    def _fallback_hide_spinner(self):
        """Fallback method to hide spinner if spawn completion doesn't fire"""
        # Clear stored timer ID
        self._fallback_timer_id = None

        # Skip if terminal is quitting
        if getattr(self, '_is_quitting', False):
            logger.debug("Terminal is quitting, skipping fallback hide spinner")
            return False

        logger.debug("Flatpak debug: Fallback hide spinner called")

        # If a connection error was recorded, skip forcing a connected state
        if self.last_error_message:
            logger.debug("Fallback timer triggered after connection failure; ignoring")
            return False

        if not self.is_connected:
            logger.warning("Flatpak: Spawn completion callback didn't fire, forcing connection state")
            self.is_connected = True
            
            # Update connection status in the connection manager (only for SSH connections)
            if hasattr(self, 'connection') and self.connection and hasattr(self.connection, 'hostname') and self.connection.hostname != 'localhost':
                if hasattr(self, 'connection_manager') and self.connection_manager:
                    self.connection_manager.update_connection_status(self.connection, True)
                    logger.debug(f"Terminal {self.session_id} updated connection status to connected (fallback)")
                else:
                    logger.warning(f"Terminal {self.session_id} has no connection manager (fallback)")
            elif hasattr(self, 'connection') and self.connection and hasattr(self.connection, 'hostname') and self.connection.hostname == 'localhost':
                logger.debug(f"Local terminal {self.session_id} spawned successfully (fallback)")
            else:
                logger.warning(f"Terminal {self.session_id} has no connection object to update (fallback)")
            
            self.emit('connection-established')
            self._set_connecting_overlay_visible(False)
            try:
                self._set_disconnected_banner_visible(False)
            except Exception:
                pass
        return False  # Don't repeat the timer
        

    def _show_forwarding_error_dialog(self, message):
        try:
            dialog = Adw.MessageDialog(
                transient_for=self.get_root() if hasattr(self, 'get_root') else None,
                modal=True,
                heading="Port Forwarding Error",
                body=str(message)
            )
            dialog.add_response('ok', 'OK')
            dialog.set_default_response('ok')
            dialog.present()
        except Exception as e:
            logger.debug(f"Failed to present forwarding error dialog: {e}")
        return False
        
    def apply_theme(self, theme_name=None):
        """Apply terminal theme and font settings
        
        Args:
            theme_name (str, optional): Name of the theme to apply. If None, uses the saved theme.
        """
        try:
            if theme_name is None and self.config:
                # Get the saved theme from config
                theme_name = self.config.get_setting('terminal.theme', 'default')
                
            # Get the theme profile from config
            if self.config:
                profile = self.config.get_terminal_profile(theme_name)
            else:
                # Fallback default theme
                profile = {
                    'foreground': '#000000',  # Black text
                    'background': '#FFFFFF',  # White background
                    'font': 'Monospace 12',
                    'cursor_color': '#000000',
                    'highlight_background': '#4A90E2',
                    'highlight_foreground': '#FFFFFF',
                    'palette': [
                        '#000000', '#CC0000', '#4E9A06', '#C4A000',
                        '#3465A4', '#75507B', '#06989A', '#D3D7CF',
                        '#555753', '#EF2929', '#8AE234', '#FCE94F',
                        '#729FCF', '#AD7FA8', '#34E2E2', '#EEEEEC'
                    ]
                }
            
            # Set colors
            fg_color = Gdk.RGBA()
            fg_color.parse(profile['foreground'])
            
            bg_color = Gdk.RGBA()
            bg_color.parse(profile['background'])
            
            cursor_color = Gdk.RGBA()
            cursor_color.parse(profile.get('cursor_color', profile['foreground']))
            
            highlight_bg = Gdk.RGBA()
            highlight_bg.parse(profile.get('highlight_background', '#4A90E2'))
            
            highlight_fg = Gdk.RGBA()
            highlight_fg.parse(profile.get('highlight_foreground', profile['foreground']))
            
            # Prepare palette colors (16 ANSI colors)
            palette_colors = None
            if 'palette' in profile and profile['palette']:
                palette_colors = []
                for color_hex in profile['palette']:
                    color = Gdk.RGBA()
                    if color.parse(color_hex):
                        palette_colors.append(color)
                    else:
                        logger.warning(f"Failed to parse palette color: {color_hex}")
                        # Use a fallback color
                        fallback = Gdk.RGBA()
                        fallback.parse('#000000')
                        palette_colors.append(fallback)
                
                # Ensure we have exactly 16 colors
                while len(palette_colors) < 16:
                    fallback = Gdk.RGBA()
                    fallback.parse('#000000')
                    palette_colors.append(fallback)
                palette_colors = palette_colors[:16]  # Limit to 16 colors
            
            # Apply colors to terminal
            self.vte.set_colors(fg_color, bg_color, palette_colors)
            self.vte.set_color_cursor(cursor_color)
            self.vte.set_color_highlight(highlight_bg)
            self.vte.set_color_highlight_foreground(highlight_fg)

            # Also color the container background to prevent white flash before VTE paints
            try:
                rgba = bg_color
                # For Gtk4, setting the widget style via CSS provider
                provider = Gtk.CssProvider()
                css = f".terminal-bg {{ background-color: rgba({int(rgba.red*255)}, {int(rgba.green*255)}, {int(rgba.blue*255)}, {rgba.alpha}); }}"
                provider.load_from_data(css.encode('utf-8'))
                display = Gdk.Display.get_default()
                if display:
                    Gtk.StyleContext.add_provider_for_display(display, provider, Gtk.STYLE_PROVIDER_PRIORITY_APPLICATION)
                if hasattr(self, 'add_css_class'):
                    self.add_css_class('terminal-bg')
                if hasattr(self.scrolled_window, 'add_css_class'):
                    self.scrolled_window.add_css_class('terminal-bg')
                if hasattr(self.vte, 'add_css_class'):
                    self.vte.add_css_class('terminal-bg')
            except Exception as e:
                logger.debug(f"Failed to set container background: {e}")
            
            # Set font
            font_desc = Pango.FontDescription.from_string(profile['font'])
            self.vte.set_font(font_desc)
            
            # Force a redraw
            self.vte.queue_draw()
            
            logger.debug(f"Applied terminal theme: {theme_name or 'default'}")
            
        except Exception as e:
            logger.error(f"Failed to apply terminal theme: {e}")
            
    def force_style_refresh(self):
        """Force a style refresh of the terminal widget."""
        self.apply_theme()
    
    def setup_terminal(self):
        """Initialize the VTE terminal with appropriate settings."""
        logger.info("Setting up terminal...")
        
        try:
            # Set terminal font
            font_desc = Pango.FontDescription()
            font_desc.set_family("Monospace")
            font_desc.set_size(12 * Pango.SCALE)  # Slightly larger default font
            self.vte.set_font(font_desc)
            
            # Do not force a light default; theme will define colors
            self.apply_theme()
            
            # Set cursor properties
            self.vte.set_cursor_blink_mode(Vte.CursorBlinkMode.ON)
            self.vte.set_cursor_shape(Vte.CursorShape.BLOCK)
            
            # Set scrollback lines
            self.vte.set_scrollback_lines(10000)
            
            # Set word char exceptions (for double-click selection)
            try:
                # Try the newer API first (VTE 0.60+)
                if hasattr(self.vte, 'set_word_char_exceptions'):
                    self.vte.set_word_char_exceptions("@-./_~")
                    logger.debug("Set word char exceptions using VTE 0.60+ API")
                # Fall back to the older API if needed
                elif hasattr(self.vte, 'set_word_char_options'):
                    self.vte.set_word_char_options("@-./_~")
                    logger.debug("Set word char exceptions using older VTE API")
            except Exception as e:
                logger.warning(f"Could not set word char options: {e}")
            
            # Set cursor and selection colors
            try:
                cursor_color = Gdk.RGBA()
                cursor_color.parse('black')  # Black cursor
                
                if hasattr(self.vte, 'set_color_cursor'):
                    self.vte.set_color_cursor(cursor_color)
                    logger.debug("Set cursor color")
                
                # Set selection colors
                if hasattr(self.vte, 'set_color_highlight'):
                    highlight_bg = Gdk.RGBA()
                    highlight_bg.parse('#4A90E2')  # Light blue highlight
                    self.vte.set_color_highlight(highlight_bg)
                    logger.debug("Set highlight color")
                    
                    highlight_fg = Gdk.RGBA()
                    highlight_fg.parse('white')
                    if hasattr(self.vte, 'set_color_highlight_foreground'):
                        self.vte.set_color_highlight_foreground(highlight_fg)
                        logger.debug("Set highlight foreground color")
                        
            except Exception as e:
                logger.warning(f"Could not set terminal colors: {e}")
            
            # Enable mouse reporting if available
            if hasattr(self.vte, 'set_mouse_autohide'):
                self.vte.set_mouse_autohide(True)
                logger.debug("Enabled mouse autohide")
                
            # Set terminal encoding
            try:
                self.vte.set_encoding('UTF-8')
                logger.debug("Set terminal encoding to UTF-8")
            except Exception as e:
                logger.warning(f"Could not set terminal encoding: {e}")
                
            # Enable bold text
            try:
                if hasattr(self.vte, 'set_allow_bold'):
                    self.vte.set_allow_bold(True)
                    logger.debug("Enabled bold text")
            except Exception as e:
                logger.warning(f"Could not enable bold text: {e}")
                
            logger.info("Terminal setup complete")
            
            # Enable bold text
            self.vte.set_allow_bold(True)
            
            # Show the terminal
            self.vte.show()
            logger.info("Terminal setup complete")
            
        except Exception as e:
            logger.error(f"Error in setup_terminal: {e}", exc_info=True)
            raise
        
        # Install terminal shortcuts and custom context menu
        self._install_shortcuts()
        self._setup_context_menu()

    def setup_local_shell(self):
        """Set up the terminal for local shell (not SSH)"""
        logger.info("Setting up local shell terminal")
        try:
            # Hide connecting overlay immediately for local shell
            self._set_connecting_overlay_visible(False)
            
            # Set up the terminal for local shell
            self.setup_terminal()
            
            # Start a simple local shell - just like GNOME Terminal
            env = os.environ.copy()

            # Determine the user's preferred shell
            shell = env.get('SHELL') or pwd.getpwuid(os.getuid()).pw_shell or '/bin/bash'

            # Ensure we have a proper environment
            env['SHELL'] = shell
            if 'TERM' not in env:
                env['TERM'] = 'xterm-256color'

            # Set initial title for local terminal
            self.emit('title-changed', 'Local Terminal')

            # Convert environment dict to list for VTE compatibility
            env_list = []
            for key, value in env.items():
                env_list.append(f"{key}={value}")

            # Start the user's shell as a login shell
            self.vte.spawn_async(
                Vte.PtyFlags.DEFAULT,
                os.path.expanduser('~') or '/',
                [shell, '-l'],
                env_list,
                GLib.SpawnFlags.DEFAULT,
                None,
                None,
                -1,
                None,
                self._on_spawn_complete,
                ()
            )

            # Add fallback timer to hide spinner if spawn completion doesn't fire
            self._fallback_timer_id = GLib.timeout_add_seconds(5, self._fallback_hide_spinner)

            logger.info("Local shell terminal setup initiated")
            
        except Exception as e:
            logger.error(f"Failed to setup local shell: {e}")
            self.emit('connection-failed', str(e))

    def _setup_context_menu(self):
        """Set up a robust per-terminal context menu and actions."""
        try:
            logger.debug("Setting up terminal context menu...")
            # Per-widget action group
            self._menu_actions = Gio.SimpleActionGroup()
            act_copy = Gio.SimpleAction.new("copy", None)
            act_copy.connect("activate", lambda a, p: self.copy_text())
            self._menu_actions.add_action(act_copy)
            act_paste = Gio.SimpleAction.new("paste", None)
            act_paste.connect("activate", lambda a, p: self.paste_text())
            self._menu_actions.add_action(act_paste)
            act_selall = Gio.SimpleAction.new("select_all", None)
            act_selall.connect("activate", lambda a, p: self.select_all())
            self._menu_actions.add_action(act_selall)
            
            # Add zoom actions
            act_zoom_in = Gio.SimpleAction.new("zoom_in", None)
            act_zoom_in.connect("activate", lambda a, p: self.zoom_in())
            self._menu_actions.add_action(act_zoom_in)
            
            act_zoom_out = Gio.SimpleAction.new("zoom_out", None)
            act_zoom_out.connect("activate", lambda a, p: self.zoom_out())
            self._menu_actions.add_action(act_zoom_out)
            
            act_reset_zoom = Gio.SimpleAction.new("reset_zoom", None)
            act_reset_zoom.connect("activate", lambda a, p: self.reset_zoom())
            self._menu_actions.add_action(act_reset_zoom)
            
            self.insert_action_group('term', self._menu_actions)

            # Menu model with keyboard shortcuts
            self._menu_model = Gio.Menu()

            if is_macos():
                self._menu_model.append(_("Copy\t⌘C"), "term.copy")
                self._menu_model.append(_("Paste\t⌘V"), "term.paste")
                self._menu_model.append(_("Select All\t⌘A"), "term.select_all")
                # Create a separator section for zoom options
                zoom_section = Gio.Menu()
                zoom_section.append(_("Zoom In\t⌘="), "term.zoom_in")
                zoom_section.append(_("Zoom Out\t⌘-"), "term.zoom_out")
                zoom_section.append(_("Reset Zoom\t⌘0"), "term.reset_zoom")
                self._menu_model.append_section(None, zoom_section)
            else:
                self._menu_model.append(_("Copy\tCtrl+Shift+C"), "term.copy")
                self._menu_model.append(_("Paste\tCtrl+Shift+V"), "term.paste")
                self._menu_model.append(_("Select All\tCtrl+Shift+A"), "term.select_all")
                # Create a separator section for zoom options
                zoom_section = Gio.Menu()
                zoom_section.append(_("Zoom In\tCtrl++"), "term.zoom_in")
                zoom_section.append(_("Zoom Out\tCtrl+-"), "term.zoom_out")
                zoom_section.append(_("Reset Zoom\tCtrl+0"), "term.reset_zoom")
                self._menu_model.append_section(None, zoom_section)

            # Popover - set parent to the terminal widget
            self._menu_popover = Gtk.PopoverMenu.new_from_model(self._menu_model)
            self._menu_popover.set_has_arrow(True)
            # Set parent to the terminal widget
            self._menu_popover.set_parent(self.vte)

            # Right-click gesture to open popover
            gesture = Gtk.GestureClick()
            gesture.set_button(0)
            def _on_pressed(gest, n_press, x, y):
                try:
                    btn = 0
                    try:
                        btn = gest.get_current_button()
                    except Exception:
                        pass
                    logger.debug(f"Context menu gesture: button={btn}, x={x}, y={y}")
                    if btn not in (Gdk.BUTTON_SECONDARY, 3):
                        logger.debug(f"Not a right-click button: {btn}")
                        return
                    # Focus terminal first for reliable copy/paste
                    try:
                        self.vte.grab_focus()
                    except Exception:
                        pass
                    # Position popover near click
                    try:
                        rect = Gdk.Rectangle()
                        rect.x = int(x)
                        rect.y = int(y)
                        rect.width = 1
                        rect.height = 1
                        self._menu_popover.set_pointing_to(rect)
                        logger.debug("Context menu positioned, showing popup")
                    except Exception as e:
                        logger.error(f"Failed to position context menu: {e}")
                    self._menu_popover.popup()
                except Exception as e:
                    logger.error(f"Context menu popup failed: {e}")
            gesture.connect('pressed', _on_pressed)
            self.vte.add_controller(gesture)
            logger.debug("Terminal context menu setup completed successfully")
        except Exception as e:
            logger.error(f"Context menu setup failed: {e}")

    def _install_shortcuts(self):
        """Install local shortcuts on the VTE widget for copy/paste/select-all"""
        try:
            controller = Gtk.ShortcutController()
            controller.set_scope(Gtk.ShortcutScope.LOCAL)
            
            def _cb_copy(widget, *args):
                try:
                    self.copy_text()
                except Exception:
                    pass
                return True
            def _cb_paste(widget, *args):
                try:
                    self.paste_text()
                except Exception:
                    pass
                return True
            def _cb_select_all(widget, *args):
                try:
                    self.select_all()
                except Exception:
                    pass
                return True
            
            if is_macos():
                # macOS: Use standard Cmd+C/V for copy/paste, Cmd+Shift+C/V for terminal-specific operations
                copy_trigger = "<Meta>c"
                paste_trigger = "<Meta>v"
                select_trigger = "<Meta>a"
            else:
                # Linux/Windows: Use Ctrl+Shift+C/V for terminal copy/paste (standard for terminals)
                copy_trigger = "<Primary><Shift>c"
                paste_trigger = "<Primary><Shift>v"
                select_trigger = "<Primary><Shift>a"
            
            controller.add_shortcut(Gtk.Shortcut.new(
                Gtk.ShortcutTrigger.parse_string(copy_trigger),
                Gtk.CallbackAction.new(_cb_copy)
            ))
            controller.add_shortcut(Gtk.Shortcut.new(
                Gtk.ShortcutTrigger.parse_string(paste_trigger),
                Gtk.CallbackAction.new(_cb_paste)
            ))
            controller.add_shortcut(Gtk.Shortcut.new(
                Gtk.ShortcutTrigger.parse_string(select_trigger),
                Gtk.CallbackAction.new(_cb_select_all)
            ))
            
            # Add zoom shortcuts
            if is_macos():
                # macOS: Use Cmd+= (equals key), Cmd+-, and Cmd+0 for zoom
                # Note: On macOS, Cmd+Shift+= is the same as Cmd+=
                zoom_in_trigger = "<Meta>equal"
                zoom_out_trigger = "<Meta>minus"
                zoom_reset_trigger = "<Meta>0"
            else:
                # Linux/Windows: Use Ctrl++, Ctrl+-, and Ctrl+0 for zoom
                zoom_in_trigger = "<Primary>equal"
                zoom_out_trigger = "<Primary>minus"
                zoom_reset_trigger = "<Primary>0"
            
            logger.debug(f"Setting up terminal zoom shortcuts: in={zoom_in_trigger}, out={zoom_out_trigger}, reset={zoom_reset_trigger}")
            
            def _cb_zoom_in(widget, *args):
                try:
                    self.zoom_in()
                except Exception:
                    pass
                return True
            
            def _cb_zoom_out(widget, *args):
                try:
                    self.zoom_out()
                except Exception:
                    pass
                return True
            
            def _cb_reset_zoom(widget, *args):
                try:
                    self.reset_zoom()
                except Exception:
                    pass
                return True
            
            controller.add_shortcut(Gtk.Shortcut.new(
                Gtk.ShortcutTrigger.parse_string(zoom_in_trigger),
                Gtk.CallbackAction.new(_cb_zoom_in)
            ))
            
            controller.add_shortcut(Gtk.Shortcut.new(
                Gtk.ShortcutTrigger.parse_string(zoom_out_trigger),
                Gtk.CallbackAction.new(_cb_zoom_out)
            ))
            
            controller.add_shortcut(Gtk.Shortcut.new(
                Gtk.ShortcutTrigger.parse_string(zoom_reset_trigger),
                Gtk.CallbackAction.new(_cb_reset_zoom)
            ))
            
            self.vte.add_controller(controller)
            
            # Add mouse wheel zoom functionality
            self._setup_mouse_wheel_zoom()
            
        except Exception as e:
            logger.debug(f"Failed to install shortcuts: {e}")
    
    def _setup_mouse_wheel_zoom(self):
        """Set up mouse wheel zoom functionality with Cmd+MouseWheel"""
        try:
            mac = is_macos()

            scroll_controller = Gtk.EventControllerScroll()
            scroll_controller.set_flags(Gtk.EventControllerScrollFlags.VERTICAL)

            def _on_scroll(controller, dx, dy):
                try:
                    # Check if Command key (macOS) or Ctrl key (Linux/Windows) is pressed
                    modifiers = controller.get_current_event_state()
                    if mac:
                        # Check for Command key (Meta modifier)
                        if modifiers & Gdk.ModifierType.META_MASK:
                            if dy > 0:
                                self.zoom_out()
                            elif dy < 0:
                                self.zoom_in()
                            return True  # Consume the event
                    else:
                        # Check for Ctrl key
                        if modifiers & Gdk.ModifierType.CONTROL_MASK:
                            if dy > 0:
                                self.zoom_out()
                            elif dy < 0:
                                self.zoom_in()
                            return True  # Consume the event
                except Exception as e:
                    logger.debug(f"Error in mouse wheel zoom: {e}")
                return False  # Don't consume the event if modifier not pressed
            
            scroll_controller.connect('scroll', _on_scroll)
            self.vte.add_controller(scroll_controller)
            logger.debug("Mouse wheel zoom functionality installed")
            
        except Exception as e:
            logger.debug(f"Failed to setup mouse wheel zoom: {e}")
            
    # PTY forwarding is now handled automatically by VTE
    # No need for manual PTY management in this implementation
    
    def reconnect(self):
        """Reconnect the terminal with updated connection settings"""
        logger.info("Reconnecting terminal with updated settings...")
        was_connected = self.is_connected
        
        # Disconnect if currently connected
        if was_connected:
            self.disconnect()
        
        # Reconnect after a short delay to allow disconnection to complete
        def _reconnect():
            if self._connect_ssh():
                logger.info("Terminal reconnected with updated settings")
                # Ensure theme is applied after reconnection
                self.apply_theme()
                return True
            else:
                logger.error("Failed to reconnect terminal with updated settings")
                return False
        
        GLib.timeout_add(500, _reconnect)  # 500ms delay before reconnecting
    
    def _on_connection_updated_signal(self, sender, connection):
        """Signal handler for connection-updated signal"""
        self._on_connection_updated(connection)
        
    def _on_connection_updated(self, connection):
        """Called when connection settings are updated
        
        Note: We don't automatically reconnect here to prevent infinite loops.
        The main window will handle the reconnection flow after user confirmation.
        """
        if connection == self.connection:
            logger.info("Connection settings updated, waiting for user confirmation to reconnect...")
            # Just update our connection reference, don't reconnect automatically
            self.connection = connection
    
    def _on_connection_established(self):
        """Handle successful SSH connection"""
        logger.info(f"SSH connection to {self.connection.hostname} established")
        self.is_connected = True
        
        # Update connection status in the connection manager
        self.connection.is_connected = True
        self.connection_manager.emit('connection-status-changed', self.connection, True)
        
        self.emit('connection-established')

        # Apply theme after connection is established
        self.apply_theme()
        # Hide any reconnect banner on success
        self._set_disconnected_banner_visible(False)
        self.last_error_message = None
        
    def _on_connection_lost(self, message: str = None):
        """Handle SSH connection loss"""
        if self.is_connected:
            logger.info(f"SSH connection to {self.connection.hostname} lost")
            self.is_connected = False

            # Update connection status in the connection manager
            if hasattr(self, 'connection') and self.connection:
                self.connection.is_connected = False
                self.connection_manager.emit('connection-status-changed', self.connection, False)

            self.emit('connection-lost')
            # Show reconnect UI
            self._set_connecting_overlay_visible(False)
            banner_text = message or self.last_error_message or _('Connection lost.')
            self._set_disconnected_banner_visible(True, banner_text)
    
    def _on_terminal_input(self, widget, text, size):
        """Handle input from the terminal (handled automatically by VTE)"""
        pass
            
    def _on_terminal_resize(self, widget, width, height):
        """Handle terminal resize events"""
        # Update the SSH session if it exists
        if self.ssh_session and hasattr(self.ssh_session, 'change_terminal_size'):
            asyncio.create_task(
                self.ssh_session.change_terminal_size(
                    height, width, 0, 0
                )
            )
    
    def _on_ssh_disconnected(self, exc):
        """Called when SSH connection is lost"""
        if self.is_connected:
            self.is_connected = False
            if exc:
                logger.error(f"SSH connection lost: {exc}")
            GLib.idle_add(lambda: self.emit('connection-lost'))
    
    def _setup_process_group(self, spawn_data):
        """Setup function called after fork but before exec"""
        # Create new process group for the child process
        os.setpgrp()
        
    def _get_terminal_pid(self):
        """Get the PID of the terminal's child process"""
        # First try the stored PID
        if self.process_pid:
            try:
                # Verify the process still exists
                os.kill(self.process_pid, 0)
                return self.process_pid
            except (ProcessLookupError, OSError):
                pass
        
        # Fall back to getting from PTY or VTE helpers
        try:
            # Prefer PID recorded at spawn complete
            if getattr(self, 'process_pid', None):
                return self.process_pid
            pty = self.vte.get_pty()
            if pty and hasattr(pty, 'get_pid'):
                pid = pty.get_pid()
                if pid:
                    self.process_pid = pid
                    return pid
        except Exception as e:
            logger.error(f"Error getting terminal PID: {e}")
        
        return None
        
    def _on_destroy(self, widget):
        """Handle widget destruction"""
        logger.debug(f"Terminal widget {self.session_id} being destroyed")
        
        # Disconnect VTE signal handlers first to prevent callbacks on destroyed objects
        if hasattr(self, 'vte') and self.vte:
            try:
                if hasattr(self, '_child_exited_handler'):
                    self.vte.disconnect(self._child_exited_handler)
                    logger.debug("Disconnected child-exited signal handler")
                if hasattr(self, '_title_changed_handler'):
                    self.vte.disconnect(self._title_changed_handler)
                    logger.debug("Disconnected title-changed signal handler")
                if hasattr(self, '_termprops_changed_handler') and self._termprops_changed_handler is not None:
                    self.vte.disconnect(self._termprops_changed_handler)
                    logger.debug("Disconnected termprops-changed signal handler")
            except Exception as e:
                logger.error(f"Error disconnecting VTE signals: {e}")
        
        # Disconnect from connection manager signals
        if hasattr(self, '_connection_updated_handler') and hasattr(self.connection_manager, 'disconnect'):
            try:
                self.connection_manager.disconnect(self._connection_updated_handler)
                logger.debug("Disconnected from connection manager signals")
            except Exception as e:
                logger.error(f"Error disconnecting from connection manager: {e}")
        
        # Disconnect the terminal
        self.disconnect()
        
        # Remove from process manager terminals set (only if not already quitting)
        if not getattr(self, '_is_quitting', False):
            try:
                if self in process_manager.terminals:
                    process_manager.terminals.remove(self)
                    logger.debug(f"Removed terminal {self.session_id} from process manager terminals set")
            except Exception as e:
                logger.debug(f"Error removing terminal from process manager: {e}")

    def _terminate_process_tree(self, pid):
        """Terminate a process and all its children"""
        try:
            # First try to get the process group
            try:
                pgid = os.getpgid(pid)
                logger.debug(f"Terminating process group {pgid}")
                os.killpg(pgid, signal.SIGTERM)
                
                # Give processes a moment to shut down
                time.sleep(0.5)
                
                # Check if any processes are still running
                try:
                    os.killpg(pgid, 0)  # Check if process group exists
                    logger.debug(f"Process group {pgid} still running, sending SIGKILL")
                    os.killpg(pgid, signal.SIGKILL)
                except (ProcessLookupError, OSError):
                    pass  # Process group already gone
                    
            except ProcessLookupError:
                logger.debug(f"Process {pid} already terminated")
                return
                
            # Wait for process to terminate
            try:
                os.waitpid(pid, os.WNOHANG)
            except (ChildProcessError, OSError):
                pass
                
        except Exception as e:
            logger.error(f"Error terminating process {pid}: {e}")
    
    def _cleanup_process(self, pid):
        """Clean up a process by PID"""
        if not pid:
            return False

        try:
            # Try to get process info from manager first
            pgid = None
            with process_manager.lock:
                if pid in process_manager.processes:
                    pgid = process_manager.processes[pid].get('pgid')
            
            # Fall back to getting PGID from system
            if not pgid:
                try:
                    pgid = os.getpgid(pid)
                except ProcessLookupError:
                    logger.debug(f"Process {pid} already terminated")
                    return True
            
            # First try a clean termination
            try:
                if pgid:
                    try:
                        os.killpg(pgid, signal.SIGTERM)
                        logger.debug(
                            f"Sent SIGTERM to process group {pgid}"
                        )
                    except ProcessLookupError:
                        logger.debug(
                            f"Process group {pgid} already terminated"
                        )
                os.kill(pid, signal.SIGTERM)
                logger.debug(f"Sent SIGTERM to process {pid} (PGID: {pgid})")


                # Wait for clean termination (shorter timeout for faster cleanup)
                for _ in range(2):  # Wait up to 0.2 seconds (reduced from 0.5 seconds)
                    try:
                        os.kill(pid, 0)
                        time.sleep(0.1)
                    except ProcessLookupError:
                        logger.debug(f"Process {pid} terminated cleanly")
                        break
                else:
                    # If still running, force kill
                    try:
                        os.kill(pid, 0)  # Check if still exists
                        logger.debug(f"Process {pid} still running, sending SIGKILL")
                        if pgid:
                            try:
                                os.killpg(pgid, signal.SIGKILL)
                            except ProcessLookupError:
                                pass
                        os.kill(pid, signal.SIGKILL)
                    except ProcessLookupError:
                        pass

            except ProcessLookupError:
                pass

            try:
                os.waitpid(pid, os.WNOHANG)
            except (ChildProcessError, OSError):
                pass
            return True

        except Exception as e:
            logger.error(f"Error terminating process {pid}: {e}")
            return False
    
    def disconnect(self):
        """Close the SSH connection and clean up resources"""
        if not self.is_connected:
            return
            
        logger.debug(f"Disconnecting SSH session {self.session_id}...")
        was_connected = self.is_connected
        self.is_connected = False
        
        # Guard UI emissions when the root window is quitting
        root = self.get_root() if hasattr(self, 'get_root') else None
        is_quitting = bool(getattr(root, '_is_quitting', False))
        
        # Only update manager / UI if not quitting
        if was_connected and hasattr(self, 'connection') and self.connection and not is_quitting:
            self.connection.is_connected = False
            if hasattr(self, 'connection_manager') and self.connection_manager:
                GLib.idle_add(self.connection_manager.emit, 'connection-status-changed', self.connection, False)
        
        try:
            # Try to get the terminal's child PID (with timeout protection)
            pid = None
            try:
                pid = self._get_terminal_pid()
            except Exception as e:
                logger.debug(f"Error getting terminal PID during disconnect: {e}")
            
            # Collect all PIDs that need to be cleaned up
            pids_to_clean = set()
            
            # Add the main process PID if available
            if pid:
                pids_to_clean.add(pid)
            
            # Add the process group ID if available
            if hasattr(self, 'process_pgid') and self.process_pgid:
                pids_to_clean.add(self.process_pgid)
            
            # Add any PIDs from the process manager (with lock timeout)
            try:
                with process_manager.lock:
                    for proc_pid, proc_info in list(process_manager.processes.items()):
                        if proc_info.get('terminal')() is self:
                            pids_to_clean.add(proc_pid)
                            if 'pgid' in proc_info:
                                pids_to_clean.add(proc_info['pgid'])
            except Exception as e:
                logger.debug(f"Error accessing process manager during disconnect: {e}")
            
            # Clean up all collected PIDs (with error handling for each)
            for cleanup_pid in pids_to_clean:
                if cleanup_pid:
                    try:
                        self._cleanup_process(cleanup_pid)
                    except Exception as e:
                        logger.debug(f"Error cleaning up PID {cleanup_pid}: {e}")
            
            # Clean up PTY if it exists
            if hasattr(self, 'pty') and self.pty:
                try:
                    self.pty.close()
                except Exception as e:
                    logger.error(f"Error closing PTY: {e}")
                finally:
                    self.pty = None
            
            # Clean up sshpass temporary directory if it exists
            if hasattr(self, '_sshpass_tmpdir') and self._sshpass_tmpdir:
                try:
                    import shutil
                    shutil.rmtree(self._sshpass_tmpdir, ignore_errors=True)
                    logger.debug(f"Cleaned up sshpass tmpdir: {self._sshpass_tmpdir}")
                except Exception as e:
                    logger.debug(f"Error cleaning up sshpass tmpdir: {e}")
                finally:
                    self._sshpass_tmpdir = None
            
            # Clean up from process manager (only if not quitting)
            if not getattr(self, '_is_quitting', False):
                try:
                    with process_manager.lock:
                        for proc_pid in list(process_manager.processes.keys()):
                            proc_info = process_manager.processes[proc_pid]
                            if proc_info.get('terminal')() is self:
                                logger.debug(f"Removing process {proc_pid} from process manager for terminal {self.session_id}")
                                del process_manager.processes[proc_pid]
                except Exception as e:
                    logger.debug(f"Error cleaning up from process manager: {e}")
            
            # Do not hard-reset here; keep current theme/colors
            
            logger.debug(f"Cleaned up {len(pids_to_clean)} processes for session {self.session_id}")
            
        except Exception as e:
            logger.error(f"Error during disconnect: {e}")
        finally:
            # Clean up references
            self.process_pid = None
            self.process_pgid = None
            
            # Only emit connection-lost signal if not quitting
            if not is_quitting:
                self.emit('connection-lost')
            logger.debug(f"SSH session {self.session_id} disconnected")
    
    def _on_connection_failed(self, error_message):
        """Handle connection failure (called from main thread)"""
        logger.error(f"Connection failed: {error_message}")

        # Cancel any pending fallback timer so we don't mark connection as successful
        if getattr(self, '_fallback_timer_id', None):
            try:
                GLib.source_remove(self._fallback_timer_id)
            except Exception:
                pass
            self._fallback_timer_id = None

        try:
            # Show raw error in terminal
            error_msg = f"\r\n\x1b[31m{error_message}\x1b[0m\r\n"
            self.vte.feed(error_msg.encode('utf-8'))

            self.is_connected = False

            # Clean up PTY if it exists
            if hasattr(self, 'pty') and self.pty:
                self.pty.close()
                del self.pty

            # Remember last error for later reporting
            self.last_error_message = error_message

            # Notify UI
            self.emit('connection-failed', error_message)

            # Show reconnect banner with the raw SSH error
            self._set_connecting_overlay_visible(False)
            self._set_disconnected_banner_visible(True, error_message)

        except Exception as e:
            logger.error(f"Error in _on_connection_failed: {e}")

    def on_child_exited(self, terminal, status):
        """Handle terminal child process exit"""
        # Skip if terminal is quitting
        if getattr(self, '_is_quitting', False):
            logger.debug("Terminal is quitting, skipping child exit handler")
            return
            
        logger.debug(f"Terminal child exited with status: {status}")
        
        # Defer the heavy work to avoid blocking the signal handler
        # This prevents potential deadlocks with the UI thread
        def _handle_exit_cleanup():
            try:
                self._handle_child_exit_cleanup(status)
            except Exception as e:
                logger.error(f"Error in exit cleanup: {e}")
            return False  # Don't repeat
        
        # Schedule cleanup on the main thread
        GLib.idle_add(_handle_exit_cleanup)
    
    def _handle_child_exit_cleanup(self, status):
        """Handle the actual cleanup work for child process exit (called from main thread)"""
        logger.debug(f"Starting exit cleanup for status {status}")
        
        # Clean up process tracking immediately since the process has already exited
        try:
            # Skip getting PID since process is already dead - just clear our tracking
            logger.debug("Clearing process tracking for dead process")
            
            # Clear our stored PID first to prevent any attempts to interact with dead process
            old_pid = getattr(self, 'process_pid', None)
            self.process_pid = None
            
            # Clean up process manager tracking
            with process_manager.lock:
                if old_pid and old_pid in process_manager.processes:
                    logger.debug(f"Removing dead process {old_pid} from tracking")
                    del process_manager.processes[old_pid]
                
                # Remove this terminal from tracking
                if self in process_manager.terminals:
                    logger.debug(f"Removing terminal {id(self)} from tracking")
                    process_manager.terminals.remove(self)
            
            logger.debug("Process tracking cleanup completed")
        except Exception as e:
            logger.error(f"Error cleaning up exited process tracking: {e}")

        # Normalize exit status: GLib may pass waitpid-style status
        exit_code = None
        try:
            if os.WIFEXITED(status):
                exit_code = os.WEXITSTATUS(status)
            else:
                # If not a normal exit or os.WIF* not applicable, best-effort mapping
                exit_code = status if 0 <= int(status) < 256 else ((int(status) >> 8) & 0xFF)
        except Exception:
            try:
                exit_code = int(status)
            except Exception:
                exit_code = status

        # If user explicitly typed 'exit' (clean status 0), update status and close tab immediately
        try:
            if exit_code == 0 and hasattr(self, 'get_root'):
                # Update connection status BEFORE closing the tab
                logger.debug("Clean exit detected, updating connection status before closing tab")
                if self.connection:
                    self.connection.is_connected = False
                self.is_connected = False
                
                # Emit connection status change signal
                if hasattr(self, 'connection_manager') and self.connection_manager and self.connection:
                    GLib.idle_add(self.connection_manager.emit, 'connection-status-changed', self.connection, False)
                
                root = self.get_root()
                if root and hasattr(root, 'tab_view'):
                    page = root.tab_view.get_page(self)
                    if page:
                        try:
                            setattr(root, '_suppress_close_confirmation', True)
                            root.tab_view.close_page(page)
                        finally:
                            try:
                                setattr(root, '_suppress_close_confirmation', False)
                            except Exception:
                                pass
                        return
        except Exception:
            pass

        # Check if this is a controlled reconnect to avoid interfering with the reconnection process
        try:
            if hasattr(self, 'get_root') and self.get_root():
                root = self.get_root()
                if hasattr(root, '_is_controlled_reconnect') and root._is_controlled_reconnect:
                    logger.debug("Controlled reconnect in progress, skipping connection status update")
                    return
        except Exception:
            pass
        
        # Non-zero or unknown exit: treat as connection lost and show banner
        logger.debug("Updating connection status after process exit")
        if self.connection:
            self.connection.is_connected = False

        # Don't call disconnect() here since the process has already exited
        # Just update the connection status and emit signals
        self.is_connected = False
        
        # Update connection manager status
        logger.debug("Scheduling connection manager status update")
        if hasattr(self, 'connection_manager') and self.connection_manager and self.connection:
            GLib.idle_add(self.connection_manager.emit, 'connection-status-changed', self.connection, False)
        
        # Defer all signal emissions and UI updates to prevent deadlocks
        def _finalize_exit_cleanup():
            try:
                logger.debug("Emitting connection-lost signal")
                self.emit('connection-lost')

                # Show reconnect UI with detailed error if available
                logger.debug("Updating UI elements")
                self._set_connecting_overlay_visible(False)
                banner_text = self.last_error_message
                if not banner_text:
                    if exit_code and exit_code != 0:
                        banner_text = _('SSH exited with status {code}').format(code=exit_code)
                    else:
                        banner_text = _('Session ended.')
                self._set_disconnected_banner_visible(True, banner_text)

                logger.debug("Exit cleanup completed successfully")
            except Exception as e:
                logger.error(f"Error in final exit cleanup: {e}")
            return False
        
        # Schedule final cleanup on next idle cycle
        GLib.idle_add(_finalize_exit_cleanup)

    def on_title_changed(self, terminal):
        """Handle terminal title change"""
        title = terminal.get_window_title()
        if title:
            self.emit('title-changed', title)
        # If terminal is connected and a title update occurs (often when prompt is ready),
        # ensure the reconnect banner is hidden
        try:
            if getattr(self, 'is_connected', False):
                self._set_disconnected_banner_visible(False)
        except Exception:
            pass

    def on_bell(self, terminal):
        """Handle terminal bell"""
        # Could implement visual bell or notification here
        pass

    def copy_text(self):
        """Copy selected text to clipboard"""
        if self.vte.get_has_selection():
            self.vte.copy_clipboard_format(Vte.Format.TEXT)

    def paste_text(self):
        """Paste text from clipboard"""
        self.vte.paste_clipboard()

    def select_all(self):
        """Select all text in terminal"""
        self.vte.select_all()

    def zoom_in(self):
        """Zoom in the terminal font"""
        try:
            current_scale = self.vte.get_font_scale()
            new_scale = min(current_scale + 0.1, 5.0)  # Max zoom 5x
            self.vte.set_font_scale(new_scale)
            logger.debug(f"Terminal zoomed in to {new_scale:.1f}x")
        except Exception as e:
            logger.error(f"Failed to zoom in terminal: {e}")

    def zoom_out(self):
        """Zoom out the terminal font"""
        try:
            current_scale = self.vte.get_font_scale()
            new_scale = max(current_scale - 0.1, 0.5)  # Min zoom 0.5x
            self.vte.set_font_scale(new_scale)
            logger.debug(f"Terminal zoomed out to {new_scale:.1f}x")
        except Exception as e:
            logger.error(f"Failed to zoom out terminal: {e}")

    def reset_zoom(self):
        """Reset terminal zoom to default (1.0x)"""
        try:
            self.vte.set_font_scale(1.0)
            logger.debug("Terminal zoom reset to 1.0x")
        except Exception as e:
            logger.error(f"Failed to reset terminal zoom: {e}")

    def reset_terminal(self):
        """Reset terminal"""
        self.vte.reset(True, True)

    def reset_and_clear(self):
        """Reset and clear terminal"""
        self.vte.reset(True, False)

    def search_text(self, text, case_sensitive=False, regex=False):
        """Search for text in terminal"""
        try:
            # Create search regex
            if regex:
                search_regex = GLib.Regex.new(text, 0 if case_sensitive else GLib.RegexCompileFlags.CASELESS, 0)
            else:
                escaped_text = GLib.regex_escape_string(text)
                search_regex = GLib.Regex.new(escaped_text, 0 if case_sensitive else GLib.RegexCompileFlags.CASELESS, 0)
            
            # Set search regex
            self.vte.search_set_regex(search_regex, 0)
            
            # Find next match
            return self.vte.search_find_next()
            
        except Exception as e:
            logger.error(f"Search failed: {e}")
            return False

    def get_connection_info(self):
        """Get connection information"""
        if self.connection:
            return {
                'nickname': self.connection.nickname,
                'hostname': self.connection.hostname,
                'username': self.connection.username,
                'connected': self.is_connected
            }
        return None

    def _is_local_terminal(self):
        """Check if this is a local terminal (not SSH)"""
        try:
            if not hasattr(self, 'connection') or not self.connection:
                return False
            return (hasattr(self.connection, 'hostname') and
                   self.connection.hostname == 'localhost')
        except Exception:
            return False

    def _on_termprops_changed(self, terminal, ids, user_data=None):
        """Handle terminal properties changes for job detection (local terminals only)"""
        # Only enable job detection for local terminals
        if not self._is_local_terminal():
            return
            
        # This method should only be called if the signal was successfully connected
        # (i.e., on VTE 0.78+), but add a safety check anyway
        if self._termprops_changed_handler is None:
            logger.debug("termprops-changed handler called but signal was not connected")
            return
            
        try:
            # Check which properties changed - ids should be a list of VteTerminalProp values
            if not ids:
                return
                
            # Convert ids to a set for efficient lookup if it's not already
            changed_props = set(ids) if hasattr(ids, '__iter__') else {ids}
            
            # Check if job finished (also gives exit status)
            # These constants are only available in VTE 0.78+
            if hasattr(Vte, 'TERMPROP_SHELL_POSTEXEC') and Vte.TERMPROP_SHELL_POSTEXEC in changed_props:
                ok, code = terminal.get_termprop_uint(Vte.TERMPROP_SHELL_POSTEXEC)
                if ok:
                    self._job_status = "IDLE"
                    logger.debug(f"Local terminal job finished with exit code: {code}")
                    return
            
            # Check if job is running
            if hasattr(Vte, 'TERMPROP_SHELL_PREEXEC') and Vte.TERMPROP_SHELL_PREEXEC in changed_props:
                ok, _ = terminal.get_termprop_value(Vte.TERMPROP_SHELL_PREEXEC)
                if ok:
                    self._job_status = "RUNNING"
                    logger.debug("Local terminal job is running")
                    return
            
            # Check if prompt is visible
            if hasattr(Vte, 'TERMPROP_SHELL_PRECMD') and Vte.TERMPROP_SHELL_PRECMD in changed_props:
                ok, _ = terminal.get_termprop_value(Vte.TERMPROP_SHELL_PRECMD)
                if ok:
                    self._job_status = "PROMPT"
                    logger.debug("Local terminal prompt is visible")
                    return
                
        except Exception as e:
            logger.debug(f"Error in termprops changed handler: {e}")

    def is_terminal_idle(self):
        """
        Check if the terminal is idle (no active job running).
        Only works for local terminals.
        
        Returns:
            bool: True if terminal is idle, False if job is running or unknown.
                  For SSH terminals, always returns False.
        """
        # Only enable job detection for local terminals
        if not self._is_local_terminal():
            logger.debug("Job detection not available for SSH terminals")
            return False
            
        try:
            # First try VTE termprops method (shell-specific)
            if self._job_status in ["IDLE", "PROMPT"]:
                return True
            elif self._job_status == "RUNNING":
                return False
            
            # Fall back to shell-agnostic PTY method
            return self._is_terminal_idle_pty()
            
        except Exception as e:
            logger.debug(f"Error checking terminal idle state: {e}")
            return False

    def _is_terminal_idle_pty(self):
        """
        Shell-agnostic check using PTY FD and POSIX job control.
        Only works for local terminals.
        
        Returns:
            bool: True if terminal is idle (at prompt), False if job is running
        """
        # Only enable job detection for local terminals
        if not self._is_local_terminal():
            return False
            
        try:
            if not hasattr(self, 'vte') or not self.vte:
                return False
                
            pty = self.vte.get_pty()
            if not pty:
                return False
                
            fd = pty.get_fd()
            if fd < 0:
                return False
            
            # Get foreground process group
            fg_pgid = os.tcgetpgrp(fd)
            
            # If we have stored shell PGID, compare with foreground PGID
            if self._shell_pgid is not None:
                idle = (fg_pgid == self._shell_pgid)
                logger.debug(f"Local terminal PTY job detection: fg_pgid={fg_pgid}, shell_pgid={self._shell_pgid}, idle={idle}")
                return idle
            
            # If no shell PGID stored, assume idle (conservative approach)
            logger.debug(f"Local terminal PTY job detection: fg_pgid={fg_pgid}, no shell_pgid stored, assuming idle")
            return True
            
        except Exception as e:
            logger.debug(f"Error in PTY job detection: {e}")
            return False

    def get_job_status(self):
        """
        Get the current job status of the terminal.
        Only works for local terminals.
        
        Returns:
            str: Current status - "IDLE", "RUNNING", "PROMPT", "UNKNOWN", or "SSH_TERMINAL"
        """
        if not self._is_local_terminal():
            return "SSH_TERMINAL"
        return self._job_status

    def has_active_job(self):
        """
        Check if the terminal has an active job running.
        Only works for local terminals.
        
        Returns:
            bool: True if job is running, False if idle or unknown.
                  For SSH terminals, always returns False.
        """
        if not self._is_local_terminal():
            logger.debug("Job detection not available for SSH terminals")
            return False
        return self._job_status == "RUNNING" or (self._job_status == "UNKNOWN" and not self._is_terminal_idle_pty())<|MERGE_RESOLUTION|>--- conflicted
+++ resolved
@@ -768,17 +768,9 @@
                     ssh_cmd.extend(['-p', str(self.connection.port)])
 
                 # Add host and user
-<<<<<<< HEAD
                 host_for_cmd = self.connection.resolve_host_identifier() if hasattr(self.connection, 'resolve_host_identifier') else getattr(self.connection, 'hostname', '')
                 ssh_cmd.append(f"{self.connection.username}@{host_for_cmd}" if hasattr(self.connection, 'username') and self.connection.username else host_for_cmd)
-=======
-                host_for_cmd = _resolve_host_for_connection()
-                ssh_cmd.append(
-                    f"{self.connection.username}@{host_for_cmd}"
-                    if hasattr(self.connection, 'username') and self.connection.username
-                    else host_for_cmd
-                )
->>>>>>> 6d1ccb9b
+
 
                 # Append remote command last so ssh treats it as the command to run, ensure shell remains active
                 if remote_cmd:
