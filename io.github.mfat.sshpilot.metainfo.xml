<?xml version="1.0" encoding="UTF-8"?>
<!-- Copyright 2025 mFat -->
<component type="desktop-application">
  <id>io.github.mfat.sshpilot</id>
  <metadata_license>CC0-1.0</metadata_license>
  <project_license>GPL-3.0-or-later</project_license>
  <name>sshPilot</name>
  <summary>Manage your servers with ease</summary>
  <description>
<<<<<<< HEAD
    <p>sshPilot is a user-friendly SSH connection manager and client. It features a built-in tabbed terminal, remote file management, key transfer, port forwarding and more.</p>
    <ul>
      <li>Manage multiple machines from a unified, clean interface</li>
      <li>Transfer files to and from servers using the built-in file manager</li>
      <li>Tuned for fast keyboard navigation with customizable shortcuts</li>
      <li>Easily generate and transfer SSH keys to servers</li>
      <li>Loads existing ~/.ssh/config and works with standard SSH keys and settings</li>
      <li>Configure local, remote and dynamic port forwarding</li>
      <li>Server grouping</li>
=======
    <p>sshPilot is a user-friendly SSH connection manager for managing remote servers. It features multi-tab terminals, key transfer, port forwarding, and file management.</p>
    <ul>
      <li>Manage multiple machines from a unified, clean interface</li>
      <li>Integrated terminal with theming</li>
      <li>Local, remote and dynamic port forwarding</li>
      <li>File management through SFTP protocol</li>
      <li>SSH key generation and copying to server</li>
>>>>>>> 0292e038
    </ul>
  </description>

  <launchable type="desktop-id">io.github.mfat.sshpilot.desktop</launchable>
  <provides>
    <binary>sshpilot</binary>
  </provides>

  <developer id="io.github.mfat">
    <name>mFat</name>
  </developer>

  <url type="homepage">https://github.com/mfat/sshpilot</url>
  <url type="bugtracker">https://github.com/mfat/sshpilot/issues</url>
  <url type="donation">https://github.com/sponsors/mfat</url>

  <releases>

    <release version="4.0.3" date="2025-09-21">

      <description>
        <p>Latest stable release.</p>
      </description>
    </release>
  </releases>

  <content_rating type="oars-1.1"/>

  <branding>
    <color type="primary">#3584E4</color>
  </branding>

  <screenshots>
    <screenshot type="default">
      <image>https://raw.githubusercontent.com/mfat/sshpilot/38e1a8a/screenshots/main-window-with-tabs.png</image>
      <caption>Main Window with Tabs</caption>
    </screenshot>
    <screenshot type="default">
      <image>https://raw.githubusercontent.com/mfat/sshpilot/38e1a8a/screenshots/tab-overview.png</image>
      <caption>Tab Overview</caption>
    </screenshot>
    <screenshot type="default">
      <image>https://raw.githubusercontent.com/mfat/sshpilot/38e1a8a/screenshots/start-page.png</image>
      <caption>Start Page</caption>
    </screenshot>
    <screenshot type="default">
      <image>https://raw.githubusercontent.com/mfat/sshpilot/38e1a8a/screenshots/ssh-copy-id.png</image>
      <caption>ssh-copy-id Window</caption>
    </screenshot>
  </screenshots>

  <categories>
    <category>Utility</category>
    <category>Network</category>
  </categories>

</component>


<|MERGE_RESOLUTION|>--- conflicted
+++ resolved
@@ -7,7 +7,6 @@
   <name>sshPilot</name>
   <summary>Manage your servers with ease</summary>
   <description>
-<<<<<<< HEAD
     <p>sshPilot is a user-friendly SSH connection manager and client. It features a built-in tabbed terminal, remote file management, key transfer, port forwarding and more.</p>
     <ul>
       <li>Manage multiple machines from a unified, clean interface</li>
@@ -17,15 +16,7 @@
       <li>Loads existing ~/.ssh/config and works with standard SSH keys and settings</li>
       <li>Configure local, remote and dynamic port forwarding</li>
       <li>Server grouping</li>
-=======
-    <p>sshPilot is a user-friendly SSH connection manager for managing remote servers. It features multi-tab terminals, key transfer, port forwarding, and file management.</p>
-    <ul>
-      <li>Manage multiple machines from a unified, clean interface</li>
-      <li>Integrated terminal with theming</li>
-      <li>Local, remote and dynamic port forwarding</li>
-      <li>File management through SFTP protocol</li>
-      <li>SSH key generation and copying to server</li>
->>>>>>> 0292e038
+
     </ul>
   </description>
 
