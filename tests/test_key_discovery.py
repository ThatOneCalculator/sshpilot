import os
import subprocess
import textwrap

import pytest
from sshpilot.connection_manager import ConnectionManager


def _write_dummy_key(path):
    path.write_text("dummy")
    path.with_suffix(path.suffix + ".pub").write_text("dummy")


def test_discover_keys_recurses(tmp_path):
    # Skip if gi (PyGObject) is unavailable in system python
    gi_check = subprocess.run([
        "/usr/bin/python3", "-c", "import gi"
    ])
    if gi_check.returncode != 0:
        pytest.skip("gi not available")

    ssh_dir = tmp_path / ".ssh"
    ssh_dir.mkdir()

    root_key = ssh_dir / "id_root"
    _write_dummy_key(root_key)

    nested_dir = ssh_dir / "nested"
    nested_dir.mkdir()
    nested_key = nested_dir / "id_nested"
    _write_dummy_key(nested_key)

    script = textwrap.dedent(
        """
        import sys
        from pathlib import Path
        from sshpilot.key_manager import KeyManager
        km = KeyManager(Path(sys.argv[1]))
        for k in km.discover_keys():
            print(k.private_path)
        """
    )

    env = os.environ.copy()
    env["PYTHONPATH"] = os.getcwd()
    proc = subprocess.run(
        ["/usr/bin/python3", "-c", script, str(ssh_dir)],
        capture_output=True,
        text=True,
        check=True,
        env=env,
    )
    paths = set(proc.stdout.strip().splitlines())
    assert str(root_key) in paths
    assert str(nested_key) in paths


<<<<<<< HEAD
def test_connection_manager_loads_keys_standard(tmp_path, monkeypatch):
    ssh_dir = tmp_path / ".ssh"
    ssh_dir.mkdir()
    key = ssh_dir / "id_test"
    _write_dummy_key(key)

    monkeypatch.setenv("HOME", str(tmp_path))
    cm = ConnectionManager.__new__(ConnectionManager)
    cm.isolated_mode = False
    keys = ConnectionManager.load_ssh_keys(cm)
    assert keys == [str(key)]


def test_connection_manager_loads_keys_isolated(tmp_path, monkeypatch):
    home_ssh = tmp_path / ".ssh"
    home_ssh.mkdir()
    home_key = home_ssh / "id_home"
    _write_dummy_key(home_key)

    config_dir = tmp_path / "config"
    config_dir.mkdir()
    config_key = config_dir / "id_iso"
    _write_dummy_key(config_key)

    cm = ConnectionManager.__new__(ConnectionManager)
    cm.isolated_mode = True
    monkeypatch.setenv("HOME", str(tmp_path))
    monkeypatch.setattr(
        "sshpilot.connection_manager.get_config_dir",
        lambda: str(config_dir),
    )
    keys = ConnectionManager.load_ssh_keys(cm)
    assert sorted(keys) == sorted([str(config_key), str(home_key)])
=======
def test_generate_key_uses_config_dir_when_isolated(tmp_path):
    # Skip if gi (PyGObject) is unavailable in system python
    gi_check = subprocess.run([
        "/usr/bin/python3", "-c", "import gi"
    ])
    if gi_check.returncode != 0:
        pytest.skip("gi not available")

    env = os.environ.copy()
    env["PYTHONPATH"] = os.getcwd()
    env["XDG_CONFIG_HOME"] = str(tmp_path)

    script = textwrap.dedent(
        """
        import subprocess
        from pathlib import Path
        from sshpilot.key_manager import KeyManager
        from sshpilot.platform_utils import get_config_dir

        class DummyResult:
            def __init__(self):
                self.returncode = 0
                self.stdout = ''
                self.stderr = ''

        def fake_run(cmd, capture_output=True, text=True, check=False):
            key_path = Path(cmd[cmd.index('-f') + 1])
            key_path.write_text('dummy')
            key_path.with_suffix(key_path.suffix + '.pub').write_text('dummy')
            return DummyResult()

        subprocess.run = fake_run

        km = KeyManager(Path(get_config_dir()))
        key = km.generate_key('testkey')
        print(key.private_path)
        """
    )

    proc = subprocess.run(
        ["/usr/bin/python3", "-c", script],
        capture_output=True,
        text=True,
        check=True,
        env=env,
    )

    key_path = tmp_path / "sshpilot" / "testkey"
    assert proc.stdout.strip() == str(key_path)
    assert key_path.exists()
    assert key_path.with_suffix(".pub").exists()
>>>>>>> 74b99224
<|MERGE_RESOLUTION|>--- conflicted
+++ resolved
@@ -55,7 +55,6 @@
     assert str(nested_key) in paths
 
 
-<<<<<<< HEAD
 def test_connection_manager_loads_keys_standard(tmp_path, monkeypatch):
     ssh_dir = tmp_path / ".ssh"
     ssh_dir.mkdir()
@@ -89,56 +88,3 @@
     )
     keys = ConnectionManager.load_ssh_keys(cm)
     assert sorted(keys) == sorted([str(config_key), str(home_key)])
-=======
-def test_generate_key_uses_config_dir_when_isolated(tmp_path):
-    # Skip if gi (PyGObject) is unavailable in system python
-    gi_check = subprocess.run([
-        "/usr/bin/python3", "-c", "import gi"
-    ])
-    if gi_check.returncode != 0:
-        pytest.skip("gi not available")
-
-    env = os.environ.copy()
-    env["PYTHONPATH"] = os.getcwd()
-    env["XDG_CONFIG_HOME"] = str(tmp_path)
-
-    script = textwrap.dedent(
-        """
-        import subprocess
-        from pathlib import Path
-        from sshpilot.key_manager import KeyManager
-        from sshpilot.platform_utils import get_config_dir
-
-        class DummyResult:
-            def __init__(self):
-                self.returncode = 0
-                self.stdout = ''
-                self.stderr = ''
-
-        def fake_run(cmd, capture_output=True, text=True, check=False):
-            key_path = Path(cmd[cmd.index('-f') + 1])
-            key_path.write_text('dummy')
-            key_path.with_suffix(key_path.suffix + '.pub').write_text('dummy')
-            return DummyResult()
-
-        subprocess.run = fake_run
-
-        km = KeyManager(Path(get_config_dir()))
-        key = km.generate_key('testkey')
-        print(key.private_path)
-        """
-    )
-
-    proc = subprocess.run(
-        ["/usr/bin/python3", "-c", script],
-        capture_output=True,
-        text=True,
-        check=True,
-        env=env,
-    )
-
-    key_path = tmp_path / "sshpilot" / "testkey"
-    assert proc.stdout.strip() == str(key_path)
-    assert key_path.exists()
-    assert key_path.with_suffix(".pub").exists()
->>>>>>> 74b99224
