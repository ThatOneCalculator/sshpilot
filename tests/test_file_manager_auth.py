import importlib
import sys
import types

import pytest

from tests.test_sftp_utils_in_app_manager import setup_gi


class DummyPolicy:
    def __init__(self, name: str) -> None:
        self.name = name


class DummyClient:
    instances = []

    def __init__(self) -> None:
        self.set_missing_host_key_policy_calls = []
        self.loaded_host_keys = []
        self.connect_calls = []
        self.open_sftp_called = False
        self.loaded_system = False
        self.closed = False
        self.last_sftp = None
        DummyClient.instances.append(self)

    def set_missing_host_key_policy(self, policy):
        self.set_missing_host_key_policy_calls.append(policy)

    def load_system_host_keys(self):
        self.loaded_system = True

    def load_host_keys(self, path):
        self.loaded_host_keys.append(path)

    def connect(self, **kwargs):
        self.connect_calls.append(kwargs)

    def open_sftp(self):
        self.open_sftp_called = True
        sftp = types.SimpleNamespace(close=lambda: setattr(self, "_sftp_closed", True))
        self.last_sftp = sftp
        self._sftp_closed = False
        return sftp

    def close(self):
        self.closed = True


class DummyProxyCommand:
    instances = []

    def __init__(self, command: str) -> None:
        self.command = command
        self.closed = False
        DummyProxyCommand.instances.append(self)

    def close(self) -> None:
        self.closed = True


@pytest.fixture(autouse=True)
def reset_dummy_client():
    DummyClient.instances.clear()
    DummyProxyCommand.instances.clear()
    yield
    DummyClient.instances.clear()
    DummyProxyCommand.instances.clear()


def _load_file_manager_module(monkeypatch):
    setup_gi(monkeypatch)

    repository = sys.modules["gi.repository"]
    gobject_module = sys.modules["gi.repository.GObject"]
    flags = getattr(gobject_module, "SignalFlags", types.SimpleNamespace())
    setattr(flags, "RUN_FIRST", getattr(flags, "RUN_FIRST", 0))
    setattr(flags, "RUN_LAST", getattr(flags, "RUN_LAST", 1))
    gobject_module.SignalFlags = flags
    setattr(repository, "GObject", gobject_module)

    pango = types.SimpleNamespace(
        EllipsizeMode=types.SimpleNamespace(END=0, MIDDLE=1),
        WrapMode=types.SimpleNamespace(WORD_CHAR=0),
    )
    monkeypatch.setitem(sys.modules, "gi.repository.Pango", pango)
    setattr(repository, "Pango", pango)
    pangoft2 = types.ModuleType("PangoFT2")
    monkeypatch.setitem(sys.modules, "gi.repository.PangoFT2", pangoft2)
    setattr(repository, "PangoFT2", pangoft2)

    proxy_module = types.SimpleNamespace(ProxyCommand=DummyProxyCommand)
    paramiko_stub = types.SimpleNamespace(
        SSHClient=lambda: DummyClient(),
        AutoAddPolicy=lambda: DummyPolicy("auto"),
        RejectPolicy=lambda: DummyPolicy("reject"),
        WarningPolicy=lambda: DummyPolicy("warn"),
        MissingHostKeyPolicy=object,
        proxy=proxy_module,
    )
    monkeypatch.setitem(sys.modules, "paramiko", paramiko_stub)
    monkeypatch.setitem(sys.modules, "paramiko.proxy", proxy_module)

    sys.modules.pop("sshpilot.file_manager_window", None)
    return importlib.import_module("sshpilot.file_manager_window")


def test_async_sftp_manager_uses_stored_password(monkeypatch):
    module = _load_file_manager_module(monkeypatch)

    # Pretend the known hosts file exists
    known_hosts_path = "/tmp/known_hosts"
    monkeypatch.setattr(
        module.os.path,
        "exists",
        lambda path: True if path == known_hosts_path else False,
    )

    connection = types.SimpleNamespace(
        hostname="example.com",
        host="example.com",
        username="alice",
        auth_method=1,
        key_select_mode=0,
        password="",
        pubkey_auth_no=True,
    )

    class DummyManager:
        def __init__(self, path):
            self.password_calls = []
            self.known_hosts_path = path

        def get_password(self, host, username):
            self.password_calls.append((host, username))
            return "stored-secret"

    manager = DummyManager(known_hosts_path)

    sftp_manager = module.AsyncSFTPManager(
        "example.com",
        "alice",
        port=2222,
        connection=connection,
        connection_manager=manager,
        ssh_config={"auto_add_host_keys": True},
    )

    sftp_manager._connect_impl()

    assert manager.password_calls == [("example.com", "alice")]
    assert DummyClient.instances, "Expected AsyncSFTPManager to create a client"
    client = DummyClient.instances[-1]
    assert client.loaded_host_keys == [known_hosts_path]
    assert client.open_sftp_called
    assert client.connect_calls, "Expected a connection attempt"
    connect_kwargs = client.connect_calls[-1]
    assert connect_kwargs["password"] == "stored-secret"
    assert connect_kwargs["port"] == 2222
    assert connect_kwargs["allow_agent"] is False
    assert connect_kwargs["look_for_keys"] is False
    assert client.set_missing_host_key_policy_calls
    assert client.set_missing_host_key_policy_calls[-1].name == "auto"
    assert sftp_manager._password == "stored-secret"


def test_async_sftp_manager_uses_proxy_command(monkeypatch):
    module = _load_file_manager_module(monkeypatch)

    connection = types.SimpleNamespace(
        hostname="example.com",
        host="example.com",
        username="alice",
        auth_method=0,
        key_select_mode=0,
        proxy_command="ssh -W %h:%p bastion",
    )

    manager = module.AsyncSFTPManager(
        "example.com",
        "alice",
        port=22,
        connection=connection,
        connection_manager=None,
        ssh_config={"auto_add_host_keys": True},
    )

    manager._connect_impl()

    assert DummyClient.instances, "Expected AsyncSFTPManager to create a client"
    client = DummyClient.instances[-1]
    assert client.connect_calls, "Expected a connection attempt"
    kwargs = client.connect_calls[-1]
    assert "sock" in kwargs, "ProxyCommand should provide a socket to connect()"
    proxy_instance = kwargs["sock"]
    assert isinstance(proxy_instance, DummyProxyCommand)
<<<<<<< HEAD
    assert proxy_instance.command == "ssh -W example.com:22 bastion"
    assert not proxy_instance.closed


def test_async_sftp_manager_expands_proxy_tokens(monkeypatch):
    module = _load_file_manager_module(monkeypatch)

    connection = types.SimpleNamespace(
        hostname="example.com",
        host="example.com",
        username="alice",
        nickname="prod",
        auth_method=0,
        key_select_mode=0,
        proxy_command="ssh -W %h:%p %r@%n-%%bastion",
    )

    manager = module.AsyncSFTPManager(
        "example.com",
        "alice",
        port=2200,
        connection=connection,
        connection_manager=None,
        ssh_config={"auto_add_host_keys": True},
    )

    manager._connect_impl()

    client = DummyClient.instances[-1]
    kwargs = client.connect_calls[-1]
    proxy_instance = kwargs["sock"]
    assert proxy_instance.command == "ssh -W example.com:2200 alice@prod-%bastion"


def test_async_sftp_manager_builds_proxy_jump_command(monkeypatch):
    module = _load_file_manager_module(monkeypatch)

    connection = types.SimpleNamespace(
        hostname="example.com",
        host="example.com",
        username="alice",
        auth_method=0,
        key_select_mode=0,
        proxy_jump=["Router"],
    )

    manager = module.AsyncSFTPManager(
        "example.com",
        "alice",
        port=2222,
        connection=connection,
        connection_manager=None,
        ssh_config={"auto_add_host_keys": True},
    )

    manager._connect_impl()

    client = DummyClient.instances[-1]
    kwargs = client.connect_calls[-1]
    proxy_instance = kwargs["sock"]
    assert proxy_instance.command == "ssh -W example.com:2222 -J Router example.com"

=======
    assert proxy_instance.command == "ssh -W %h:%p bastion"
    assert not proxy_instance.closed

>>>>>>> 7fa0cc49
    manager.close()
    assert proxy_instance.closed, "ProxyCommand should be closed when manager closes"<|MERGE_RESOLUTION|>--- conflicted
+++ resolved
@@ -195,7 +195,6 @@
     assert "sock" in kwargs, "ProxyCommand should provide a socket to connect()"
     proxy_instance = kwargs["sock"]
     assert isinstance(proxy_instance, DummyProxyCommand)
-<<<<<<< HEAD
     assert proxy_instance.command == "ssh -W example.com:22 bastion"
     assert not proxy_instance.closed
 
@@ -258,10 +257,6 @@
     proxy_instance = kwargs["sock"]
     assert proxy_instance.command == "ssh -W example.com:2222 -J Router example.com"
 
-=======
-    assert proxy_instance.command == "ssh -W %h:%p bastion"
-    assert not proxy_instance.closed
-
->>>>>>> 7fa0cc49
+
     manager.close()
     assert proxy_instance.closed, "ProxyCommand should be closed when manager closes"