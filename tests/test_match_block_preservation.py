import os
import sys
import types
import asyncio

<<<<<<< HEAD
# Stub external dependencies required by connection_manager

# Minimal gi stub
=======
# Minimal gi stub with Secret mock
>>>>>>> 441ab82d
gi_repo = types.ModuleType('gi.repository')
gi_repo.GObject = types.SimpleNamespace(
    SignalFlags=types.SimpleNamespace(RUN_FIRST=0),
    Object=type('GObject', (object,), {})
)
gi_repo.GLib = types.SimpleNamespace(idle_add=lambda *args, **kwargs: None)
gi_repo.Gtk = types.SimpleNamespace()
gi_repo.Secret = types.SimpleNamespace(
    Schema=types.SimpleNamespace(new=lambda *a, **k: object()),
    SchemaFlags=types.SimpleNamespace(NONE=0),
    password_store_sync=lambda *a, **k: True,
    password_lookup_sync=lambda *a, **k: None,
    password_clear_sync=lambda *a, **k: None,
    COLLECTION_DEFAULT=None,
)

gi_mod = types.ModuleType('gi')
gi_mod.repository = gi_repo
gi_mod.require_version = lambda *args, **kwargs: None
sys.modules['gi'] = gi_mod
sys.modules['gi.repository'] = gi_repo
sys.modules['gi.repository.Secret'] = gi_repo.Secret

# Ensure the project package is importable
sys.path.insert(0, os.path.abspath(os.path.join(os.path.dirname(__file__), '..')))

from sshpilot.connection_manager import ConnectionManager


def test_match_block_preserved_on_update(tmp_path):
    asyncio.set_event_loop(asyncio.new_event_loop())

    cfg_path = tmp_path / 'config'
    cfg_path.write_text(
        '\n'.join([
            'Match host example.com user root',
            '    IdentityFile /match/id_rsa',
            '',
            'Host existing',
            '    HostName old.example.com',
            '    User user1',
        ])
    )

    cm = ConnectionManager.__new__(ConnectionManager)
    cm.connections = []
    cm.ssh_config_path = str(cfg_path)

    cm.load_ssh_config()

    # Match block captured as rule
    assert len(cm.rules) == 1
    expected_block = 'Match host example.com user root\n    IdentityFile /match/id_rsa'
    assert cm.rules[0]['raw'] == expected_block

    # Update existing host (rewrite same data)
    conn = cm.connections[0]
    cm.update_ssh_config_file(conn, conn.data)

    # Config should still contain the Match block exactly
    assert expected_block in cfg_path.read_text()<|MERGE_RESOLUTION|>--- conflicted
+++ resolved
@@ -3,13 +3,10 @@
 import types
 import asyncio
 
-<<<<<<< HEAD
 # Stub external dependencies required by connection_manager
 
 # Minimal gi stub
-=======
-# Minimal gi stub with Secret mock
->>>>>>> 441ab82d
+
 gi_repo = types.ModuleType('gi.repository')
 gi_repo.GObject = types.SimpleNamespace(
     SignalFlags=types.SimpleNamespace(RUN_FIRST=0),
